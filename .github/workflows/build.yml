name: Build
# Tests runs different tests (test_abci_apps, test_abci_cli, test_apps)
# This workflow runs on every push to main or release branch and  every pull requests
# All jobs will pass without running if no *{.go, .mod, .sum} files have been modified
on:
  pull_request:
  merge_group:
  push:
    branches:
      - main

concurrency:
  group: ${{ github.workflow }}-${{ github.ref }}
  cancel-in-progress: ${{ github.ref != 'refs/heads/main' }}

jobs:
  build:
    name: Build
    runs-on: ubuntu-latest
    strategy:
      fail-fast: false
      matrix:
        goarch: ["arm", "amd64"]
        goos: ["linux"]
    timeout-minutes: 5
    steps:
      - uses: actions/checkout@v4

      - id: filter
        uses: dorny/paths-filter@v3
        with:
          filters: |
            code:
              - '**/*.go'
              - 'Makefile'
              - 'go.*'

      - run: echo "GO_VERSION=$(cat .github/workflows/go-version.env | grep GO_VERSION | cut -d '=' -f2)" >> $GITHUB_ENV
        if: steps.filter.outputs.code == 'true'

      - uses: actions/setup-go@v5
        if: steps.filter.outputs.code == 'true'
        with:
          go-version: ${{ env.GO_VERSION }}

      - name: install
        if: steps.filter.outputs.code == 'true'
<<<<<<< HEAD
        run: GOOS=${{ matrix.goos }} GOARCH=${{ matrix.goarch }} make build
=======
        run: GOOS=${{ matrix.goos }} GOARCH=${{ matrix.goarch }} make build

  test_abci_cli:
    runs-on: ubuntu-latest
    needs: build
    timeout-minutes: 5
    steps:
      - uses: actions/checkout@v4

      - id: filter
        uses: dorny/paths-filter@v3
        with:
          filters: |
            code:
              - '**/*.go'
              - 'Makefile'
              - 'go.*'

      - run: echo "GO_VERSION=$(cat .github/workflows/go-version.env | grep GO_VERSION | cut -d '=' -f2)" >> $GITHUB_ENV
        if: steps.filter.outputs.code == 'true'

      - uses: actions/setup-go@v5
        if: steps.filter.outputs.code == 'true'
        with:
          go-version: ${{ env.GO_VERSION }}

      - name: install
        if: steps.filter.outputs.code == 'true'
        run: make install_abci

      - run: abci/tests/test_cli/test.sh
        if: steps.filter.outputs.code == 'true'
        shell: bash

  test_apps:
    runs-on: ubuntu-latest
    needs: build
    timeout-minutes: 5
    steps:
      - uses: actions/checkout@v4

      - id: filter
        uses: dorny/paths-filter@v3
        with:
          filters: |
            code:
              - '**/*.go'
              - 'Makefile'
              - 'go.*'

      - run: echo "GO_VERSION=$(cat .github/workflows/go-version.env | grep GO_VERSION | cut -d '=' -f2)" >> $GITHUB_ENV
        if: steps.filter.outputs.code == 'true'

      - uses: actions/setup-go@v5
        if: steps.filter.outputs.code == 'true'
        with:
          go-version: ${{ env.GO_VERSION }}

      - name: install
        if: steps.filter.outputs.code == 'true'
        run: make install install_abci

      - name: test_apps
        if: steps.filter.outputs.code == 'true'
        run: test/app/test.sh
        shell: bash
>>>>>>> e7a4b7d6
<|MERGE_RESOLUTION|>--- conflicted
+++ resolved
@@ -45,73 +45,4 @@
 
       - name: install
         if: steps.filter.outputs.code == 'true'
-<<<<<<< HEAD
-        run: GOOS=${{ matrix.goos }} GOARCH=${{ matrix.goarch }} make build
-=======
-        run: GOOS=${{ matrix.goos }} GOARCH=${{ matrix.goarch }} make build
-
-  test_abci_cli:
-    runs-on: ubuntu-latest
-    needs: build
-    timeout-minutes: 5
-    steps:
-      - uses: actions/checkout@v4
-
-      - id: filter
-        uses: dorny/paths-filter@v3
-        with:
-          filters: |
-            code:
-              - '**/*.go'
-              - 'Makefile'
-              - 'go.*'
-
-      - run: echo "GO_VERSION=$(cat .github/workflows/go-version.env | grep GO_VERSION | cut -d '=' -f2)" >> $GITHUB_ENV
-        if: steps.filter.outputs.code == 'true'
-
-      - uses: actions/setup-go@v5
-        if: steps.filter.outputs.code == 'true'
-        with:
-          go-version: ${{ env.GO_VERSION }}
-
-      - name: install
-        if: steps.filter.outputs.code == 'true'
-        run: make install_abci
-
-      - run: abci/tests/test_cli/test.sh
-        if: steps.filter.outputs.code == 'true'
-        shell: bash
-
-  test_apps:
-    runs-on: ubuntu-latest
-    needs: build
-    timeout-minutes: 5
-    steps:
-      - uses: actions/checkout@v4
-
-      - id: filter
-        uses: dorny/paths-filter@v3
-        with:
-          filters: |
-            code:
-              - '**/*.go'
-              - 'Makefile'
-              - 'go.*'
-
-      - run: echo "GO_VERSION=$(cat .github/workflows/go-version.env | grep GO_VERSION | cut -d '=' -f2)" >> $GITHUB_ENV
-        if: steps.filter.outputs.code == 'true'
-
-      - uses: actions/setup-go@v5
-        if: steps.filter.outputs.code == 'true'
-        with:
-          go-version: ${{ env.GO_VERSION }}
-
-      - name: install
-        if: steps.filter.outputs.code == 'true'
-        run: make install install_abci
-
-      - name: test_apps
-        if: steps.filter.outputs.code == 'true'
-        run: test/app/test.sh
-        shell: bash
->>>>>>> e7a4b7d6
+        run: GOOS=${{ matrix.goos }} GOARCH=${{ matrix.goarch }} make build