name: Protobuf Lint
on:
  pull_request:
    paths:
      - 'proto/**'
  merge_group:
  push:
    branches:
      - main
    paths:
      - 'proto/**'

jobs:
  lint:
    runs-on: ubuntu-latest
    timeout-minutes: 5
    steps:
<<<<<<< HEAD
      - uses: actions/checkout@v3
=======
      - uses: actions/checkout@v4
>>>>>>> 6a770e17
      - uses: bufbuild/buf-setup-action@v1.26.1
      - uses: bufbuild/buf-lint-action@v1
        with:
          input: 'proto'<|MERGE_RESOLUTION|>--- conflicted
+++ resolved
@@ -15,11 +15,7 @@
     runs-on: ubuntu-latest
     timeout-minutes: 5
     steps:
-<<<<<<< HEAD
-      - uses: actions/checkout@v3
-=======
       - uses: actions/checkout@v4
->>>>>>> 6a770e17
       - uses: bufbuild/buf-setup-action@v1.26.1
       - uses: bufbuild/buf-lint-action@v1
         with:
