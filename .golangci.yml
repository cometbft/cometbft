--- conflicted
+++ resolved
@@ -99,14 +99,11 @@
           - github.com/btcsuite/btcd/btcec/v2
           - github.com/cometbft
           - github.com/cosmos
-<<<<<<< HEAD
           - github.com/creachadair/atomicfile
           - github.com/creachadair/tomledit
-=======
           - github.com/btcsuite/btcd/btcec/v2
           - github.com/BurntSushi/toml
           - github.com/dgraph-io/badger/v4
->>>>>>> 94d42a9b
           - github.com/go-git/go-git/v5
           - github.com/go-kit
           - github.com/go-logfmt/logfmt
