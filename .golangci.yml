run:
<<<<<<< HEAD
  tests: false
  timeout: 5m
  sort-results: true
  allow-parallel-runners: true
=======
  tests: true
  timeout: 10m
>>>>>>> d2e49091

linters:
  enable-all: true
  disable:
    - containedctx
    - contextcheck
    - cyclop
    - dupword
    - deadcode
    - errname
    - errorlint
    - exhaustive
    - exhaustivestruct
    - exhaustruct
    - forbidigo
    - varcheck
    - forcetypeassert
    - funlen
    - gochecknoglobals
    - goimports
    - gocritic
    - gochecknoinits
    - gocognit
    - gocyclo
    - godox
    - goerr113
    - golint
    - gomnd
    - gofmt
    - gomoddirectives
    - ifshort
    - interfacebloat
    - interfacer
    - ireturn
    - lll
    - structcheck
    - maintidx
    - maligned
    - nestif
    - nilnil
    - noctx
    - nlreturn
    - nonamedreturns
    - testpackage
    - paralleltest
    - nosnakecase
    - predeclared
    - tagliatelle
    - structcheck
    - varcheck
    - deadcode
    - typecheck
    - varnamelen
    - wrapcheck
    - tparallel
    - wsl
    - scopelint
<<<<<<< HEAD
=======
    - revive
>>>>>>> d2e49091

issues:
  exclude-rules:
    - path: _test\.go
      linters:
        - gosec
    - path: \.pb\.go
      linters:
        - gofmt
        - goimports
        - govet
        - stylecheck
  max-same-issues: 10000
  max-issues-per-linter: 10000
<<<<<<< HEAD

=======
>>>>>>> d2e49091
linters-settings:
  dogsled:
    max-blank-identifiers: 3
  goconst:
    ignore-tests: true
  maligned:
    suggest-new: true
  misspell:
    locale: US
  depguard:
    rules:
      main:
        files:
          - $all
          - "!$test"
        allow:
          - $gostd
          - github.com/cometbft
          - github.com/cosmos
          - github.com/btcsuite/btcd/btcec/v2
          - github.com/BurntSushi/toml
          - github.com/go-git/go-git/v5
          - github.com/go-kit
          - github.com/go-logfmt/logfmt
          - github.com/gofrs/uuid
          - github.com/google
          - github.com/gorilla/websocket
          - github.com/informalsystems/tm-load-test/pkg/loadtest
          - github.com/lib/pq
          - github.com/libp2p/go-buffer-pool
          - github.com/Masterminds/semver/v3
          - github.com/minio/highwayhash
          - github.com/oasisprotocol/curve25519-voi
          - github.com/pkg/errors
          - github.com/prometheus
          - github.com/rcrowley/go-metrics
          - github.com/rs/cors
          - github.com/snikch/goodman
          - github.com/spf13
          - github.com/stretchr/testify/require
          - github.com/syndtr/goleveldb
      test:
        files:
          - "$test"
        allow:
          - $gostd
          - github.com/cosmos
          - github.com/cometbft
          - github.com/adlio/schema
          - github.com/btcsuite/btcd
          - github.com/fortytw2/leaktest
          - github.com/go-kit
          - github.com/google/uuid
          - github.com/gorilla/websocket
          - github.com/lib/pq
          - github.com/oasisprotocol/curve25519-voi/primitives/merlin
          - github.com/ory/dockertest
          - github.com/pkg/errors
          - github.com/prometheus/client_golang/prometheus/promhttp
          - github.com/spf13
          - github.com/stretchr/testify

  revive:
    enable-all-rules: true
    # Do NOT whine about the following, full explanation found in:
    # https://github.com/mgechev/revive/blob/master/RULES_DESCRIPTIONS.md#description-of-available-rules
    rules:
      - name: use-any
        disabled: true
      - name: if-return
        disabled: true
      - name: max-public-structs
        disabled: true
      - name: cognitive-complexity
        disabled: true
      - name: argument-limit
        disabled: true
      - name: cyclomatic
        disabled: true
      - name: file-header
        disabled: true
      - name: function-length
        disabled: true
      - name: function-result-limit
        disabled: true
      - name: line-length-limit
        disabled: true
      - name: flag-parameter
        disabled: true
      - name: add-constant
        disabled: true
      - name: empty-lines
        disabled: true
      - name: banned-characters
        disabled: true
      - name: deep-exit
        disabled: true
      - name: confusing-results
        disabled: true
      - name: unused-parameter
        disabled: true
      - name: import-shadowing
        disabled: true
      - name: modifies-value-receiver
        disabled: true
      - name: early-return
        disabled: true
      - name: confusing-naming
        disabled: true
      - name: defer
        disabled: true
      # Disabled in favour of unparam.
      - name: unused-parameter
        disabled: true
      - name: unchecked-type-assertion
        disabled: true
      - name: unhandled-error
        disabled: true
        arguments:
          - 'fmt.Printf'
          - 'fmt.Print'
          - 'fmt.Println'
          - 'myFunction'<|MERGE_RESOLUTION|>--- conflicted
+++ resolved
@@ -1,13 +1,8 @@
 run:
-<<<<<<< HEAD
-  tests: false
-  timeout: 5m
+  tests: true
+  timeout: 10m
   sort-results: true
   allow-parallel-runners: true
-=======
-  tests: true
-  timeout: 10m
->>>>>>> d2e49091
 
 linters:
   enable-all: true
@@ -65,10 +60,7 @@
     - tparallel
     - wsl
     - scopelint
-<<<<<<< HEAD
-=======
     - revive
->>>>>>> d2e49091
 
 issues:
   exclude-rules:
@@ -83,10 +75,6 @@
         - stylecheck
   max-same-issues: 10000
   max-issues-per-linter: 10000
-<<<<<<< HEAD
-
-=======
->>>>>>> d2e49091
 linters-settings:
   dogsled:
     max-blank-identifiers: 3
