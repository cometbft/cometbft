# Unreleased Changes

## v0.37.0

Special thanks to external contributors on this release:

Friendly reminder, we have a [bug bounty program](https://hackerone.com/tendermint).

### BREAKING CHANGES

- CLI/RPC/Config
  - [config] \#9259 Rename the fastsync section and the fast_sync key blocksync and block_sync respectively

- Apps
  - [abci/counter] \#6684 Delete counter example app
  - [abci] \#5783 Make length delimiter encoding consistent (`uint64`) between ABCI and P2P wire-level protocols
  - [abci] \#9145 Removes unused Response/Request `SetOption` from ABCI (@samricotta)
  - [abci/params] \#9287 Deduplicate `ConsensusParams` and `BlockParams` so only `types` proto definitions are used (@cmwaters)
    - Remove `TimeIotaMs` and use a hard-coded 1 millisecond value to ensure monotonically increasing block times.
    - Rename `AppVersion` to `App` so as to not stutter.
  - [types] \#9287 Reduce the use of protobuf types in core logic. (@cmwaters)
    - `ConsensusParams`, `BlockParams`, `ValidatorParams`, `EvidenceParams`, `VersionParams` have become native types.
      They still utilize protobuf when being sent over the wire or written to disk.
    - Moved `ValidateConsensusParams` inside (now native type) `ConsensusParams`, and renamed it to `ValidateBasic`.
  - [abci] \#9301 New ABCI methods `PrepareProposal` and `ProcessProposal` which give the app control over transactions proposed and allows for verification of proposed blocks.
  - [abci] \#8216 Renamed `EvidenceType` to `MisbehaviorType` and `Evidence` to `Misbehavior` as a more accurate label of their contents. (@williambanfield, @sergio-mena)
  - [abci] \#9122 Renamed `LastCommitInfo` to `CommitInfo` in preparation for vote extensions. (@cmwaters)
  - [abci] \#8656, \#8901 Added cli commands for `PrepareProposal` and `ProcessProposal`. (@jmalicevic, @hvanz)
  - [abci] \#6403 Change the `key` and `value` fields from `[]byte` to `string` in the `EventAttribute` type. (@alexanderbez)

- P2P Protocol

- Go API
    - [all] \#9144 Change spelling from British English to American (@cmwaters)
        - Rename "Subscription.Cancelled()" to "Subscription.Canceled()" in libs/pubsub

- Blockchain Protocol

### FEATURES

- [abci] \#9301 New ABCI methods `PrepareProposal` and `ProcessProposal` which give the app control over transactions proposed and allows for verification of proposed blocks.

### IMPROVEMENTS

- [crypto] \#9250 Update to use btcec v2 and the latest btcutil. (@wcsiu)
- [cli] \#9171 add `--hard` flag to rollback command (and a boolean to the `RollbackState` method). This will rollback
  state and remove the last block. This command can be triggered multiple times. The application must also rollback
  state to the same height. (@tsutsu, @cmwaters)
- [proto] \#9356 Migrate from `gogo/protobuf` to `cosmos/gogoproto` (@julienrbrt)
- [rpc] \#9276 Added `header` and `header_by_hash` queries to the RPC client (@samricotta)
- [abci] \#5706 Added `AbciVersion` to `RequestInfo` allowing applications to check ABCI version when connecting to Tendermint. (@marbar3778)

### BUG FIXES

- [consensus] \#9229 fix round number of `enterPropose` when handling `RoundStepNewRound` timeout. (@fatcat22)
- [docker] \#9073 enable cross platform build using docker buildx
- [docker] \#9462 ensure Docker image uses consistent version of Go
- [blocksync] \#9518 handle the case when the sending queue is full: retry block request after a timeout
<<<<<<< HEAD

## v0.37.1

### BUG FIXES
- [state/kvindexer] \#77 Fixed the default behaviour of the kvindexer to index and query attributes by events in which they occur. In 0.34.25 this was mitigated by a separated RPC flag.  (@jmalicevic)

=======
- [p2p] \#9500 prevent peers who have errored being added to the peer_set (@jmalicevic)


## v0.37.1


### BUG FIXES

- [p2p] \#9500 prevent peers who have errored being added to the peer_set (@jmalicevic)
>>>>>>> 16ffabc6
<|MERGE_RESOLUTION|>--- conflicted
+++ resolved
@@ -56,21 +56,9 @@
 - [docker] \#9073 enable cross platform build using docker buildx
 - [docker] \#9462 ensure Docker image uses consistent version of Go
 - [blocksync] \#9518 handle the case when the sending queue is full: retry block request after a timeout
-<<<<<<< HEAD
 
 ## v0.37.1
 
 ### BUG FIXES
 - [state/kvindexer] \#77 Fixed the default behaviour of the kvindexer to index and query attributes by events in which they occur. In 0.34.25 this was mitigated by a separated RPC flag.  (@jmalicevic)
-
-=======
 - [p2p] \#9500 prevent peers who have errored being added to the peer_set (@jmalicevic)
-
-
-## v0.37.1
-
-
-### BUG FIXES
-
-- [p2p] \#9500 prevent peers who have errored being added to the peer_set (@jmalicevic)
->>>>>>> 16ffabc6
