# Unreleased Changes

## v0.37.0

Special thanks to external contributors on this release:

Friendly reminder, we have a [bug bounty program](https://hackerone.com/tendermint).

### BREAKING CHANGES

- CLI/RPC/Config
  - [config] \#9259 Rename the fastsync section and the fast_sync key blocksync and block_sync respectively

- Apps
  - [abci/counter] \#6684 Delete counter example app
  - [abci] \#5783 Make length delimiter encoding consistent (`uint64`) between ABCI and P2P wire-level protocols
  - [abci] \#9145 Removes unused Response/Request `SetOption` from ABCI (@samricotta)
  - [abci/params] \#9287 Deduplicate `ConsensusParams` and `BlockParams` so only `types` proto definitions are used (@cmwaters)
    - Remove `TimeIotaMs` and use a hard-coded 1 millisecond value to ensure monotonically increasing block times.
    - Rename `AppVersion` to `App` so as to not stutter.
  - [types] \#9287 Reduce the use of protobuf types in core logic. (@cmwaters)
    - `ConsensusParams`, `BlockParams`, `ValidatorParams`, `EvidenceParams`, `VersionParams` have become native types.
      They still utilize protobuf when being sent over the wire or written to disk.
    - Moved `ValidateConsensusParams` inside (now native type) `ConsensusParams`, and renamed it to `ValidateBasic`.
  - [abci] \#9301 New ABCI methods `PrepareProposal` and `ProcessProposal` which give the app control over transactions proposed and allows for verification of proposed blocks.
  - [abci] \#8216 Renamed `EvidenceType` to `MisbehaviorType` and `Evidence` to `Misbehavior` as a more accurate label of their contents. (@williambanfield, @sergio-mena)
  - [abci] \#9122 Renamed `LastCommitInfo` to `CommitInfo` in preparation for vote extensions. (@cmwaters)
  - [abci] \#8656, \#8901 Added cli commands for `PrepareProposal` and `ProcessProposal`. (@jmalicevic, @hvanz)
  - [abci] \#6403 Change the `key` and `value` fields from `[]byte` to `string` in the `EventAttribute` type. (@alexanderbez)

- P2P Protocol

- Go API
    - [all] \#9144 Change spelling from British English to American (@cmwaters)
        - Rename "Subscription.Cancelled()" to "Subscription.Canceled()" in libs/pubsub

- Blockchain Protocol

### FEATURES

- [abci] \#9301 New ABCI methods `PrepareProposal` and `ProcessProposal` which give the app control over transactions proposed and allows for verification of proposed blocks.

### IMPROVEMENTS

- [crypto] \#9250 Update to use btcec v2 and the latest btcutil. (@wcsiu)
- [cli] \#9171 add `--hard` flag to rollback command (and a boolean to the `RollbackState` method). This will rollback
  state and remove the last block. This command can be triggered multiple times. The application must also rollback
  state to the same height. (@tsutsu, @cmwaters)
- [proto] \#9356 Migrate from `gogo/protobuf` to `cosmos/gogoproto` (@julienrbrt)
- [rpc] \#9276 Added `header` and `header_by_hash` queries to the RPC client (@samricotta)
- [abci] \#5706 Added `AbciVersion` to `RequestInfo` allowing applications to check ABCI version when connecting to Tendermint. (@marbar3778)
- [consensus] \#9760 Save peer LastCommit correctly to achieve 50% reduction in gossiped precommits. (@williambanfield)

### BUG FIXES

- [consensus] \#9229 fix round number of `enterPropose` when handling `RoundStepNewRound` timeout. (@fatcat22)
- [docker] \#9073 enable cross platform build using docker buildx
- [docker] \#9462 ensure Docker image uses consistent version of Go
<<<<<<< HEAD
- [p2p] \#9500 prevent peers who have errored being added to the peer_set (@jmalicevic)
=======
- [blocksync] \#9518 handle the case when the sending queue is full: retry block request after a timeout
>>>>>>> bd9ed68a
<|MERGE_RESOLUTION|>--- conflicted
+++ resolved
@@ -56,8 +56,5 @@
 - [consensus] \#9229 fix round number of `enterPropose` when handling `RoundStepNewRound` timeout. (@fatcat22)
 - [docker] \#9073 enable cross platform build using docker buildx
 - [docker] \#9462 ensure Docker image uses consistent version of Go
-<<<<<<< HEAD
-- [p2p] \#9500 prevent peers who have errored being added to the peer_set (@jmalicevic)
-=======
 - [blocksync] \#9518 handle the case when the sending queue is full: retry block request after a timeout
->>>>>>> bd9ed68a
+- [p2p] \#9500 prevent peers who have errored being added to the peer_set (@jmalicevic)