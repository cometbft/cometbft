# Use a build arg to ensure that both stages use the same,
# hopefully current, go version.
<<<<<<< HEAD
ARG GOLANG_BASE_IMAGE=golang:1.19-alpine
=======
ARG GOLANG_BASE_IMAGE=golang:1.18-alpine
>>>>>>> ad92080a

# stage 1 Generate CometBFT Binary
FROM --platform=$BUILDPLATFORM $GOLANG_BASE_IMAGE as builder
RUN apk update && \
    apk upgrade && \
    apk --no-cache add make git
COPY / /cometbft
WORKDIR /cometbft

RUN TARGETPLATFORM=$TARGETPLATFORM make build-linux

# stage 2
FROM $GOLANG_BASE_IMAGE
LABEL maintainer="hello@informal.systems"

# CometBFT will be looking for the genesis file in /cometbft/config/genesis.json
# (unless you change `genesis_file` in config.toml). You can put your config.toml and
# private validator file into /cometbft/config.
#
# The /cometbft/data dir is used by CometBFT to store state.
ENV CMTHOME /cometbft

# OS environment setup
# Set user right away for determinism, create directory for persistence and give our user ownership
# jq and curl used for extracting `pub_key` from private validator while
# deploying CometBFT with Kubernetes. It is nice to have bash so the users
# could execute bash commands.
RUN apk update && \
    apk upgrade && \
    apk --no-cache add curl jq bash && \
    addgroup tmuser && \
    adduser -S -G tmuser tmuser -h "$CMTHOME"

# Run the container with tmuser by default. (UID=100, GID=1000)
USER tmuser

WORKDIR $CMTHOME

# p2p, rpc and prometheus port
EXPOSE 26656 26657 26660

STOPSIGNAL SIGTERM

COPY --from=builder /cometbft/build/cometbft /usr/bin/cometbft

# You can overwrite these before the first run to influence
# config.json and genesis.json. Additionally, you can override
# CMD to add parameters to `cometbft node`.
ENV PROXY_APP=kvstore MONIKER=dockernode CHAIN_ID=dockerchain

COPY ./DOCKER/docker-entrypoint.sh /usr/local/bin/

ENTRYPOINT ["docker-entrypoint.sh"]
CMD ["node"]

# Expose the data directory as a volume since there's mutable state in there
VOLUME [ "$CMTHOME" ]
<|MERGE_RESOLUTION|>--- conflicted
+++ resolved
@@ -1,10 +1,6 @@
 # Use a build arg to ensure that both stages use the same,
 # hopefully current, go version.
-<<<<<<< HEAD
 ARG GOLANG_BASE_IMAGE=golang:1.19-alpine
-=======
-ARG GOLANG_BASE_IMAGE=golang:1.18-alpine
->>>>>>> ad92080a
 
 # stage 1 Generate CometBFT Binary
 FROM --platform=$BUILDPLATFORM $GOLANG_BASE_IMAGE as builder
