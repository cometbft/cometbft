--- conflicted
+++ resolved
@@ -9,16 +9,13 @@
 
 # stage 2
 FROM golang:1.18-alpine
-<<<<<<< HEAD
 
 # TODO(thane): Remove once we publish the cometbft-db repository.
 ENV GOPRIVATE=github.com/cometbft/cometbft-db
 ARG GO_MODULES_TOKEN
 
-LABEL maintainer="hello@tendermint.com"
-=======
 LABEL maintainer="hello@informal.systems"
->>>>>>> 21d783ec
+
 
 # CometBFT will be looking for the genesis file in /cometbft/config/genesis.json
 # (unless you change `genesis_file` in config.toml). You can put your config.toml and
