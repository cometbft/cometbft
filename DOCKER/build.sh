--- conflicted
+++ resolved
@@ -16,13 +16,9 @@
 echo
 if [[ $REPLY =~ ^[Yy]$ ]]
 then
-<<<<<<< HEAD
 		docker build \
  			--build-arg GO_MODULES_TOKEN=${GO_MODULES_TOKEN} \
- 			-t "tendermint/tendermint" \
- 			-t "tendermint/tendermint:$TAG" \
- 			-t "tendermint/tendermint:$TAG_NO_PATCH" .
-=======
-		docker build -t "cometbft/cometbft" -t "cometbft/cometbft:$TAG" -t "cometbft/cometbft:$TAG_NO_PATCH" .
->>>>>>> 21d783ec
+ 			-t "cometbft/cometbft" \
+ 			-t "cometbft/cometbft:$TAG" \
+ 			-t "cometbft/cometbft:$TAG_NO_PATCH" .
 fi