--- conflicted
+++ resolved
@@ -339,20 +339,6 @@
 $(BUILDDIR):
 	mkdir -p $@
 
-<<<<<<< HEAD
-# The format statement filters out all packages that don't have tests.
-# Note we need to check for both in-package tests (.TestGoFiles) and
-# out-of-package tests (.XTestGoFiles).
-$(BUILDDIR)/packages.txt:$(GO_TEST_FILES) $(BUILDDIR)
-	go list -f "{{ if (or .TestGoFiles .XTestGoFiles) }}{{ .ImportPath }}{{ end }}" ./... | sort > $@
-
-split-test-packages:$(BUILDDIR)/packages.txt
-	split -d -n l/$(NUM_SPLIT) $< $<.
-test-group-%:split-test-packages
-	cat $(BUILDDIR)/packages.txt.$* | xargs go test -tags bls12381 -mod=readonly -timeout=400s -race -coverprofile=$(BUILDDIR)/$*.profile.out
-
-=======
->>>>>>> 94d42a9b
 #? help: Get more info on make commands.
 help: Makefile
 	@echo " Choose a command run in comebft:"
