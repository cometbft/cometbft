--- conflicted
+++ resolved
@@ -327,11 +327,7 @@
 #? localnet-start: Run a 4-node testnet locally
 localnet-start: localnet-stop build-docker-localnode
 	@if ! [ -f build/node0/config/genesis.json ]; then docker run --rm -v $(CURDIR)/build:/cometbft:Z cometbft/localnode testnet --config /etc/cometbft/config-template.toml --o . --starting-ip-address 192.167.10.2; fi
-<<<<<<< HEAD
-	docker compose up
-=======
 	docker compose up -d
->>>>>>> 12fa0fa1
 .PHONY: localnet-start
 
 #? localnet-stop: Stop testnet
