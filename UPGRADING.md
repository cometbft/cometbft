# Upgrading CometBFT

This guide provides instructions for upgrading to specific versions of CometBFT.

## Unreleased

CometBFT `v1.0` includes some substantial breaking API changes that will hopefully
allow future changes to be rolled out quicker.

### Versioning

As of v1.0, the CometBFT team provides the following guarantees relating to
versioning:

- **Major version** bumps, such as v1.0.0 to v2.0.0, would generally involve
  changes that _force_ users to perform a coordinated upgrade in order to use
  the new version, such as protocol-breaking changes (e.g. changes to how block
  hashes are computed and thus what the network considers to be "valid blocks",
  or how the consensus protocol works, or changes that affect network-level
  compatibility between nodes, etc.).
- **Minor version** bumps, such as v1.1.0 to v1.2.0, are reserved for rolling
  out new features or substantial changes that do not force a coordinated
  upgrade (i.e. not protocol-breaking), but could potentially break Go APIs.
- **Patch version** bumps, such as v1.0.0 to v1.0.1, are reserved for
  bug/security fixes that are not protocol- or Go API-breaking.

### Building CometBFT

The minimum Go version has been bumped to [v1.23][go123].

### Proposer-Based Timestamps

CometBFT `v1.0` contains a new algorithm for generating and verifying block timestamps
called Proposer-Based Timestamps (PBTS).
The existing algorithm, called BFT-Time is kept for backwards compatibility.
Upgrading to `v1.0` does not automatically switch the chain from BFT-Time
to PBTS; rather a ConsensusParam called `PbtsEnableHeight` can be set to a future
height to transition from BFT-Time to PBTS.
This flexible mechanism allows chains disentagle the upgrade to `v1.0` from the transition
in the algorithm used for block times.
For further information, please check the [PBTS specification][pbts-spec].

### ABCI Mutex

CometBFT's existing ABCI local client is prevented from making
concurrent calls to ABCI implementations by virtue of a mutex taken
by the client's implementation.
In this release, two additional local ABCI clients have been added.
The first, supports one different mutex per ABCI connection
(consensus connection, mempool connection, etc.), allowing concurrency
in the application in different ABCI connections, but still serializing
ABCI calls within the same connection.
The second, totally removes mutexes from the ABCI client.
When using either of the new ABCI clients, the application is now
responsible to coordinate concurrent ABCI calls in order to prevent
race conditions or the possibility of non determinism.
If you are not sure how to ensure those guarantees in your application,
you are strongly advised to keep on using the existing ABCI client
containing one global mutex.

### Consensus

Removed the `consensus.State.ReplayFile` and `consensus.RunReplayFile` methods,
as these were exclusively used by the `replay` and `replay-console` subcommands,
which were also removed. (See
[\#1170](https://github.com/cometbft/cometbft/pull/1170))

### CLI Subcommands

- The `replay` and `replay-console` subcommands were removed
  ([\#1170](https://github.com/cometbft/cometbft/pull/1170)).

### Go API

As per [ADR 109](docs/references/architecture/adr-109-reduce-go-api-surface.md), the
following packages that were publicly accessible in CometBFT v0.38 were moved
into the `internal` directory:

- `blocksync`
- `consensus`
- `evidence`
- `inspect`
- `libs/async`
- `libs/autofile`
- `libs/bits`
- `libs/clist`
- `libs/cmap`
- `libs/events`
- `libs/fail`
- `libs/flowrate`
- `libs/net`
- `libs/os`
- `libs/progressbar`
- `libs/rand`
- `libs/strings`
- `libs/tempfile`
- `libs/timer`

If you rely on any of these packages and would like us to make them public
again, please [log an issue on
GitHub](https://github.com/cometbft/cometbft/issues/new/choose) describing your
use case and we will evaluate the best approach to helping you address it.

### Mempool

#### `nop` mempool

CometBFT v1.0.0 provides users with the option of a `nop` (no-op) mempool which,
if selected via configuration, turns off all mempool-related functionality in
Comet (e.g. ability to receive transactions, transaction gossip). Comet then
expects applications to provide their transactions when it calls
`PrepareProposal`, and that application developers will use some external means
of disseminating their transactions.

If you want to use it, change mempool's `type` to `nop` in your `config.toml`
file:

```toml
[mempool]

# The type of mempool for this node to use.
#
# Possible types:
# - "flood" : concurrent linked list mempool with flooding gossip protocol
# (default)
# - "nop"   : nop-mempool (short for no operation; the ABCI app is responsible
# for storing, disseminating and proposing txs). "create_empty_blocks=false"
# is not supported.
type = "nop"
```

#### Internal `CheckTx` Go API changes

The `Mempool` interface was modified on `CheckTx`. Note that this interface is
meant for internal use only, so you should be aware of these changes only if you
happen to call these methods directly.

`CheckTx`'s signature changed from
`CheckTx(tx types.Tx, cb func(*abci.ResponseCheckTx), txInfo TxInfo) error` to
`CheckTx(tx types.Tx, sender p2p.ID) (*abcicli.ReqRes, error)`.
The method used to take a callback function `cb` to be applied to the
ABCI `CheckTx` response and a `TxInfo` structure containing a sender.
Now the sender ID is passed directly and `CheckTx` returns the ABCI response
of type `*abcicli.ReqRes`, on which one can apply any callback manually.
For example:
```golang
reqRes, err := CheckTx(tx, sender)
// check `err` here
cb(reqRes.Response.GetCheckTx())
```

The `*abcicli.ReqRes` structure that `CheckTx` returns has a callback to
process the response already set (namely, the function `handleCheckTxResponse`).
The callback will be invoked internally when the response is ready. We need only
to wait for it; for example:
```golang
reqRes, err := CheckTx(tx, sender)
// check `err` here
reqRes.Wait()
```

### Protobufs and Generated Go Code

Several major changes have been implemented relating to the Protobuf
definitions:

1. CometBFT now makes use of the `cometbft.*` Protobuf definitions in
   [`proto/cometbft`](./proto/cometbft/). This is a breaking change for all
   users who rely on serialization of the Protobuf type paths, such as
   integrators who serialize CometBFT's Protobuf data types into `Any`-typed
   fields. For example, the `tendermint.types.Block` type in CometBFT v0.38.x is
   now accessible as `cometbft.types.v1.Block` (see the next point in the list
   for details on versioning).

   See the CometBFT Protobufs [README](/proto/README.md) file for more details.

2. All CometBFT Protobuf packages include a version whose number will be
   independent of the CometBFT version. As mentioned in (1), the
   `tendermint.types.Block` type is now available under
   `cometbft.types.v1.Block` - the `v1` in the type path indicates the version
   of the `types` package used by this version of CometBFT.

   The Protobuf definitions that are wire-level compatible (but not type
   path-compatible) with CometBFT v0.34, v0.37 and v0.38, where breaking changes
   were introduced, are available under `v1beta*`-versioned types. For example:

   - The `tendermint.abci.Request` type from CometBFT v0.34 is now available as
     `cometbft.abci.v1beta1.Request`.
   - The `tendermint.abci.Request` type from CometBFT v0.37 is now available as
     `cometbft.abci.v1beta2.Request`.
   - The `tendermint.abci.Request` type from CometBFT v0.38 is now available as
     `cometbft.abci.v1beta3.Request`.

   See the CometBFT Protobufs [README](/proto/README.md) file for more details.

3. All Go code generated from the `cometbft.*` types is now available under the
   [`api`](./api/) directory. This directory is also an independently versioned
   Go module. This code is still generated using the Cosmos SDK's [gogoproto
   fork](https://github.com/cosmos/gogoproto) at present.

4. Several ABCI-related types were renamed in order to align with [Buf
   guidelines](https://buf.build/docs/best-practices/style-guide/). `Request*`
   and `Response*` were renamed to `*Request` and `*Response` (e.g.
   `RequestQuery` was renamed to `QueryRequest`). See the changelog for more
   details.

### RPC

- The RPC API is now versioned, with the existing RPC being available under both
  the `/` path (as in CometBFT v0.38) and a `/v1` path.

  Although invoking methods without specifying the version is still supported
  for now, support will be dropped in future releases and users are encouraged
  to use the versioned approach. For example, instead of
  `curl localhost:26657/block?height=5`, use `curl localhost:26657/v1/block?height=5`.

- The `/websocket` endpoint path is no longer configurable in the client or
  server. Creating an RPC client now takes the form:

  ```golang
  // The WebSocket endpoint in the following example is assumed to be available
  // at http://localhost:26657/v1/websocket
  rpcClient, err := client.New("http://localhost:26657/v1")
  ```

<<<<<<< HEAD
=======
### Config Changes

- `consensus.skip_timeout_commit` has been removed in favor of `consensus.timeout_commit=0s`.

### Database

- The default database has been changed from `goleveldb` to
  [`pebble`](https://github.com/cockroachdb/pebble). If you are using
  `goleveldb` and wish to continue using it, you need to build CometBFT with
  the `goleveldb` build tag (`BUILD_TAGS=goleveldb make build` or
  `BUILD_TAGS=goleveldb make install`).

>>>>>>> 54bd6905
## v0.38.0

This release introduces state machine-breaking changes, as well as substantial changes
on the ABCI interface and indexing. It therefore requires a
coordinated upgrade.

### Config Changes

- The field `Version` in the mempool section has been removed. The priority
  mempool (what was called version `v1`) has been removed (see below), thus
  there is only one implementation of the mempool available (what was called
  `v0`).
- Config fields `TTLDuration` and `TTLNumBlocks`, which were only used by the
  priority mempool, have been removed.

### Mempool Changes

- The priority mempool (what was referred in the code as version `v1`) has been
  removed. There is now only one mempool (what was called version `v0`), that
  is, the default implementation as a queue of transactions.
- In the protobuf message `ResponseCheckTx`, fields `sender`, `priority`, and
  `mempool_error`, which were only used by the priority mempool, were removed
  but still kept in the message as "reserved".

### ABCI Changes

- The `ABCIVersion` is now `2.0.0`.
- Added new ABCI methods `ExtendVote`, and `VerifyVoteExtension`.
  Applications upgrading to v0.38.0 must implement these methods as described
  [here](./spec/abci/abci%2B%2B_comet_expected_behavior.md#adapting-existing-applications-that-use-abci)
- Removed methods `BeginBlock`, `DeliverTx`, `EndBlock`, and replaced them by
  method `FinalizeBlock`. Applications upgrading to `v0.38.0` must refactor
  the logic handling the methods removed to handle `FinalizeBlock`.
- The Application's hash (or any data representing the Application's current state)
  is known by the time `FinalizeBlock` finishes its execution.
  Accordingly, the `app_hash` parameter has been moved from `ResponseCommit`
  to `ResponseFinalizeBlock`.
- Field `signed_last_block` in structure `VoteInfo` has been replaced by the
  more expressive `block_id_flag`. Applications willing to keep the semantics
  of `signed_last_block` can now use the following predicate
    - `voteInfo.block_id_flag != BlockIDFlagAbsent`
- For further details, please see the updated [specification](spec/abci/README.md)

### `block_results` RPC endpoint - query result display change (breaking)

- When returning a block, all block events are displayed within the `finalize_block_events` field.
 For blocks generated with older versions of CometBFT,  that means that block results that appeared
 as `begin_block_events` and `end_block_events` are merged into `finalize_block_events`.
 For users who rely on the events to be grouped by the function they were generated by, this change
 is breaking.

### kvindexer changes to indexing block events

The changes described here are internal to the implementation of the kvindexer, and they are transparent to the
user. However, if you own a fork with a modified version of the indexer, you should be aware of these changes.

- Indexer key for block events will not contain information about the function that returned the event.
The events were indexed by their attributes, event type, the function that returned them, the height and
event sequence. The functions returning events in old (pre `v0.38.0`) versions of CometBFT were `BeginBlock` or `EndBlock`.
As events are returned now only via `FinalizeBlock`, the value of this field has no use, and has been removed.
The main motivation is the reduction of the storage footprint.

Events indexed with previous CometBFT or Tendermint Core versions, will still be transparently processed.
There is no need to re-index the events. This function field is not exposed to queries, and was not
visible to users. However, if you forked CometBFT and changed the indexer code directly to accommodate for this,
this will impact your code.

## v0.37.0

This release introduces state machine-breaking changes, and therefore requires a
coordinated upgrade.

### Go API

When upgrading from the v0.34 release series, please note that the Go module has
now changed to `github.com/cometbft/cometbft`.

### ABCI Changes

- The `ABCIVersion` is now `1.0.0`.
- Added new ABCI methods `PrepareProposal` and `ProcessProposal`. For details,
  please see the [spec](spec/abci/README.md). Applications upgrading to
  v0.37.0 must implement these methods, at the very minimum, as described
  [here](./spec/abci/abci++_app_requirements.md)
- Deduplicated `ConsensusParams` and `BlockParams`.
  In the v0.34 branch they are defined both in `abci/types.proto` and `types/params.proto`.
  The definitions in `abci/types.proto` have been removed.
  In-process applications should make sure they are not using the deleted
  version of those structures.
- In v0.34, messages on the wire used to be length-delimited with `int64` varint
  values, which was inconsistent with the `uint64` varint length delimiters used
  in the P2P layer. Both now consistently use `uint64` varint length delimiters.
- Added `AbciVersion` to `RequestInfo`.
  Applications should check that CometBFT's ABCI version matches the one they expect
  in order to ensure compatibility.
- The `SetOption` method has been removed from the ABCI `Client` interface.
  The corresponding Protobuf types have been deprecated.
- The `key` and `value` fields in the `EventAttribute` type have been changed
  from type `bytes` to `string`. As per the [Protocol Buffers updating
  guidelines](https://developers.google.com/protocol-buffers/docs/proto3#updating),
  this should have no effect on the wire-level encoding for UTF8-encoded
  strings.

### RPC

If you rely on the `/tx_search` or `/block_search` endpoints for event querying,
please note that the default behaviour of these endpoints has changed in a way
that might break your queries. The original behaviour was poorly specified,
which did not respect event boundaries.

Please see
[tendermint/tendermint\#9712](https://github.com/tendermint/tendermint/issues/9712)
for context on the bug that was addressed that resulted in this behaviour
change.

## v0.34.27

This is the first official release of CometBFT, forked originally from
[Tendermint Core v0.34.24][v03424] and subsequently updated in Informal Systems'
public fork of Tendermint Core for [v0.34.25][v03425] and [v0.34.26][v03426].

### Upgrading from Tendermint Core

If you already make use of Tendermint Core (either the original Tendermint Core
v0.34.24, or Informal Systems' public fork), you can upgrade to CometBFT
v0.34.27 by replacing your dependency in your `go.mod` file:

```bash
go mod edit -replace github.com/tendermint/tendermint=github.com/cometbft/cometbft@v0.34.27
```

We make use of the original module URL in order to minimize the impact of
switching to CometBFT. This is only possible in our v0.34 release series, and we
will be switching our module URL to `github.com/cometbft/cometbft` in the next
major release.

### Home directory

CometBFT, by default, will consider its home directory in `~/.cometbft` from now
on instead of `~/.tendermint`.

### Environment variables

The environment variable prefixes have now changed from `TM` to `CMT`. For
example, `TMHOME` becomes `CMTHOME`.

We have implemented a fallback check in case `TMHOME` is still set and `CMTHOME`
is not, but you will start to see a warning message in the logs if the old
`TMHOME` variable is set. This fallback check will be removed entirely in a
subsequent major release of CometBFT.

### Building CometBFT

CometBFT must be compiled using Go 1.19 or higher. The use of Go 1.18 is not
supported, since this version has reached end-of-life with the release of [Go 1.20][go120].

### Troubleshooting

If you run into any trouble with this upgrade, please [contact us][discussions].

---

For historical upgrading instructions for Tendermint Core v0.34.24 and earlier,
please see the [Tendermint Core upgrading instructions][tmupgrade].

[v03424]: https://github.com/tendermint/tendermint/releases/tag/v0.34.24
[v03425]: https://github.com/informalsystems/tendermint/releases/tag/v0.34.25
[v03426]: https://github.com/informalsystems/tendermint/releases/tag/v0.34.26
[discussions]: https://github.com/cometbft/cometbft/discussions
[tmupgrade]: https://github.com/tendermint/tendermint/blob/35581cf54ec436b8c37fabb43fdaa3f48339a170/UPGRADING.md
[go120]: https://go.dev/blog/go1.20
[go123]: https://go.dev/blog/go1.23
[pbts-spec]: ./spec/consensus/proposer-based-timestamp/README.md<|MERGE_RESOLUTION|>--- conflicted
+++ resolved
@@ -223,8 +223,6 @@
   rpcClient, err := client.New("http://localhost:26657/v1")
   ```
 
-<<<<<<< HEAD
-=======
 ### Config Changes
 
 - `consensus.skip_timeout_commit` has been removed in favor of `consensus.timeout_commit=0s`.
@@ -237,7 +235,6 @@
   the `goleveldb` build tag (`BUILD_TAGS=goleveldb make build` or
   `BUILD_TAGS=goleveldb make install`).
 
->>>>>>> 54bd6905
 ## v0.38.0
 
 This release introduces state machine-breaking changes, as well as substantial changes
