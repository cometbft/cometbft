--- conflicted
+++ resolved
@@ -70,26 +70,12 @@
 		state:              loadState(db),
 		valAddrToPubKeyMap: make(map[string]crypto.PubKey),
 		lanes:              lanes,
-<<<<<<< HEAD
-		lanePriorities:     priorities,
-		useLanes:           true,
-	}
-}
-
-func (app *Application) SetUseLanes(useL bool) {
-	app.useLanes = useL
-}
-
-// NewPersistentApplication creates a new application using the goleveldb database engine.
-func NewPersistentApplication(dbDir string) *Application {
-=======
 		lanePriorities:     lanePriorities,
 	}
 }
 
 // newDB creates a DB engine for persisting the application state.
 func newDB(dbDir string) *dbm.GoLevelDB {
->>>>>>> 034e6b99
 	name := "kvstore"
 	db, err := dbm.NewGoLevelDB(name, dbDir)
 	if err != nil {
@@ -154,25 +140,6 @@
 		}
 	}
 
-<<<<<<< HEAD
-	if app.useLanes {
-		return &types.InfoResponse{
-			Data:                fmt.Sprintf("{\"size\":%v}", app.state.Size),
-			Version:             version.ABCIVersion,
-			AppVersion:          AppVersion,
-			LastBlockHeight:     app.state.Height,
-			LastBlockAppHash:    app.state.Hash(),
-			LanePriorities:      app.lanePriorities,
-			DefaultLanePriority: app.lanes[defaultLane],
-		}, nil
-	}
-	return &types.InfoResponse{
-		Data:             fmt.Sprintf("{\"size\":%v}", app.state.Size),
-		Version:          version.ABCIVersion,
-		AppVersion:       AppVersion,
-		LastBlockHeight:  app.state.Height,
-		LastBlockAppHash: app.state.Hash(),
-=======
 	var defaultLanePriority uint32
 	if len(app.lanes) > 0 {
 		defaultLanePriority = app.lanes[defaultLane]
@@ -186,7 +153,6 @@
 		LastBlockAppHash:    app.state.Hash(),
 		LanePriorities:      app.lanePriorities,
 		DefaultLanePriority: defaultLanePriority,
->>>>>>> 034e6b99
 	}, nil
 }
 
