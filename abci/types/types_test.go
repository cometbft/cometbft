--- conflicted
+++ resolved
@@ -40,11 +40,7 @@
 		require.NoError(t, err)
 
 		valid := proofs[i].Verify(root, bz)
-<<<<<<< HEAD
-		require.NoError(t, valid)
-=======
 		require.NoError(t, valid, "%d", i)
->>>>>>> 786cc4b8
 	}
 }
 
