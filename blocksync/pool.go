package blocksync

import (
	"errors"
	"fmt"
	"math"
<<<<<<< HEAD:blocksync/pool.go
	"sync/atomic"
=======
	"sort"
>>>>>>> f8366fc42 (feat(blocksync): sort peers by download rate & multiple requests for closer blocks (#2475)):internal/blocksync/pool.go
	"time"

	flow "github.com/cometbft/cometbft/libs/flowrate"
	"github.com/cometbft/cometbft/libs/log"
	"github.com/cometbft/cometbft/libs/service"
	cmtsync "github.com/cometbft/cometbft/libs/sync"
	"github.com/cometbft/cometbft/p2p"
	"github.com/cometbft/cometbft/types"
)

/*
eg, L = latency = 0.1s
	P = num peers = 10
	FN = num full nodes
	BS = 1kB block size
	CB = 1 Mbit/s = 128 kB/s
	CB/P = 12.8 kB
	B/S = CB/P/BS = 12.8 blocks/s

	12.8 * 0.1 = 1.28 blocks on conn
*/

const (
	requestIntervalMS         = 2
	maxPendingRequestsPerPeer = 20
	requestRetrySeconds       = 30

	// Minimum recv rate to ensure we're receiving blocks from a peer fast
	// enough. If a peer is not sending us data at at least that rate, we
	// consider them to have timedout and we disconnect.
	//
<<<<<<< HEAD:blocksync/pool.go
	// Assuming a DSL connection (not a good choice) 128 Kbps (upload) ~ 15 KB/s,
	// sending data across atlantic ~ 7.5 KB/s.
	minRecvRate = 7680
<<<<<<< HEAD

	// Maximum difference between current and new block's height.
	maxDiffBetweenCurrentAndReceivedBlockHeight = 100
=======
	// Based on the experiments with [Osmosis](https://osmosis.zone/), the
	// minimum rate could be as high as 500 KB/s. However, we're setting it to
	// 128 KB/s for now to be conservative.
	minRecvRate = 128 * 1024 // 128 KB/s

	// peerConnWait is the time that must have elapsed since the pool routine
	// was created before we start making requests. This is to give the peer
	// routine time to connect to peers.
	peerConnWait = 3 * time.Second

	// If we're within minBlocksForSingleRequest blocks of the pool's height, we
	// send 2 parallel requests to 2 peers for the same block. If we're further
	// away, we send a single request.
	minBlocksForSingleRequest = 50
>>>>>>> f8366fc42 (feat(blocksync): sort peers by download rate & multiple requests for closer blocks (#2475)):internal/blocksync/pool.go
=======
>>>>>>> fd52ab7e
)

var peerTimeout = 15 * time.Second // not const so we can override with tests

/*
	Peers self report their heights when we join the block pool.
	Starting from our latest pool.height, we request blocks
	in sequence from peers that reported higher heights than ours.
	Every so often we ask peers what height they're on so we can keep going.

	Requests are continuously made for blocks of higher heights until
	the limit is reached. If most of the requests have no available peers, and we
	are not at peer limits, we can probably switch to consensus reactor
*/

// BlockPool keeps track of the block sync peers, block requests and block responses.
type BlockPool struct {
	service.BaseService
	startTime   time.Time
	startHeight int64

	mtx cmtsync.Mutex
	// block requests
	requesters map[int64]*bpRequester
	height     int64 // the lowest key in requesters.
	// peers
	peers         map[p2p.ID]*bpPeer
	sortedPeers   []*bpPeer // sorted by curRate, highest first
	maxPeerHeight int64     // the biggest reported height

	// atomic
	numPending int32 // number of requests pending assignment or block response

	requestsCh chan<- BlockRequest
	errorsCh   chan<- peerError
}

// NewBlockPool returns a new BlockPool with the height equal to start. Block
// requests and errors will be sent to requestsCh and errorsCh accordingly.
func NewBlockPool(start int64, requestsCh chan<- BlockRequest, errorsCh chan<- peerError) *BlockPool {
	bp := &BlockPool{
		peers: make(map[p2p.ID]*bpPeer),

<<<<<<< HEAD:blocksync/pool.go
		requesters: make(map[int64]*bpRequester),
		height:     start,
		numPending: 0,
=======
		requesters:  make(map[int64]*bpRequester),
		height:      start,
		startHeight: start,
>>>>>>> f8366fc42 (feat(blocksync): sort peers by download rate & multiple requests for closer blocks (#2475)):internal/blocksync/pool.go

		requestsCh: requestsCh,
		errorsCh:   errorsCh,
	}
	bp.BaseService = *service.NewBaseService(nil, "BlockPool", bp)
	return bp
}

// OnStart implements service.Service by spawning requesters routine and recording
// pool's start time.
func (pool *BlockPool) OnStart() error {
	pool.startTime = time.Now()
	go pool.makeRequestersRoutine()
	return nil
}

// spawns requesters as needed
func (pool *BlockPool) makeRequestersRoutine() {
	for {
		if !pool.IsRunning() {
			return
		}

<<<<<<< HEAD
<<<<<<< HEAD:blocksync/pool.go
		_, numPending, lenRequesters := pool.GetStatus()
=======
		// Check if we are within peerConnWait seconds of start time
		// This gives us some time to connect to peers before starting a wave of requests
		if time.Since(pool.startTime) < peerConnWait {
			// Calculate the duration to sleep until peerConnWait seconds have passed since pool.startTime
			sleepDuration := peerConnWait - time.Since(pool.startTime)
			time.Sleep(sleepDuration)
		}

=======
>>>>>>> fd52ab7e
		pool.mtx.Lock()
		var (
			maxRequestersCreated = len(pool.requesters) >= len(pool.peers)*maxPendingRequestsPerPeer

			nextHeight           = pool.height + int64(len(pool.requesters))
			maxPeerHeightReached = nextHeight > pool.maxPeerHeight
		)
		pool.mtx.Unlock()

<<<<<<< HEAD
>>>>>>> f8366fc42 (feat(blocksync): sort peers by download rate & multiple requests for closer blocks (#2475)):internal/blocksync/pool.go
=======
>>>>>>> fd52ab7e
		switch {
		case maxRequestersCreated: // If we have enough requesters, wait for them to finish.
			time.Sleep(requestIntervalMS * time.Millisecond)
			pool.removeTimedoutPeers()
		case maxPeerHeightReached: // If we're caught up, wait for a bit so reactor could finish or a higher height is reported.
			time.Sleep(requestIntervalMS * time.Millisecond)
		default:
<<<<<<< HEAD:blocksync/pool.go
			// request for more blocks.
<<<<<<< HEAD
			pool.makeNextRequester()
=======
			pool.makeNextRequester(nextHeight)
			// Sleep for a bit to make the requests more ordered.
			time.Sleep(requestInterval)
>>>>>>> f8366fc42 (feat(blocksync): sort peers by download rate & multiple requests for closer blocks (#2475)):internal/blocksync/pool.go
=======
			pool.makeNextRequester(nextHeight)
>>>>>>> fd52ab7e
		}
	}
}

func (pool *BlockPool) removeTimedoutPeers() {
	pool.mtx.Lock()
	defer pool.mtx.Unlock()

	for _, peer := range pool.peers {
		if !peer.didTimeout && peer.numPending > 0 {
			curRate := peer.recvMonitor.Status().CurRate
			// curRate can be 0 on start
			if curRate != 0 && curRate < minRecvRate {
				err := errors.New("peer is not sending us data fast enough")
				pool.sendError(err, peer.id)
				pool.Logger.Error("SendTimeout", "peer", peer.id,
					"reason", err,
					"curRate", fmt.Sprintf("%d KB/s", curRate/1024),
					"minRate", fmt.Sprintf("%d KB/s", minRecvRate/1024))
				peer.didTimeout = true
			}

			peer.curRate = curRate
		}

		if peer.didTimeout {
			pool.removePeer(peer.id)
		}
	}

	pool.sortPeers()
}

// GetStatus returns pool's height, numPending requests and the number of
// requesters.
func (pool *BlockPool) GetStatus() (height int64, numPending int32, lenRequesters int) {
	pool.mtx.Lock()
	defer pool.mtx.Unlock()

	return pool.height, atomic.LoadInt32(&pool.numPending), len(pool.requesters)
}

// IsCaughtUp returns true if this node is caught up, false - otherwise.
// TODO: relax conditions, prevent abuse.
func (pool *BlockPool) IsCaughtUp() bool {
	pool.mtx.Lock()
	defer pool.mtx.Unlock()

	// Need at least 1 peer to be considered caught up.
	if len(pool.peers) == 0 {
		pool.Logger.Debug("Blockpool has no peers")
		return false
	}

	// Some conditions to determine if we're caught up.
	// Ensures we've either received a block or waited some amount of time,
	// and that we're synced to the highest known height.
	// Note we use maxPeerHeight - 1 because to sync block H requires block H+1
	// to verify the LastCommit.
	receivedBlockOrTimedOut := pool.height > 0 || time.Since(pool.startTime) > 5*time.Second
	ourChainIsLongestAmongPeers := pool.maxPeerHeight == 0 || pool.height >= (pool.maxPeerHeight-1)
	isCaughtUp := receivedBlockOrTimedOut && ourChainIsLongestAmongPeers
	return isCaughtUp
}

// PeekTwoBlocks returns blocks at pool.height and pool.height+1.
// We need to see the second block's Commit to validate the first block.
// So we peek two blocks at a time.
// The caller will verify the commit.
func (pool *BlockPool) PeekTwoBlocks() (first *types.Block, second *types.Block) {
	pool.mtx.Lock()
	defer pool.mtx.Unlock()

	if r := pool.requesters[pool.height]; r != nil {
		first = r.getBlock()
	}
	if r := pool.requesters[pool.height+1]; r != nil {
		second = r.getBlock()
	}
	return
}

<<<<<<< HEAD:blocksync/pool.go
// PopRequest pops the first block at pool.height.
// It must have been validated by 'second'.Commit from PeekTwoBlocks().
=======
// PopRequest removes the requester at pool.height and increments pool.height.
>>>>>>> f8366fc42 (feat(blocksync): sort peers by download rate & multiple requests for closer blocks (#2475)):internal/blocksync/pool.go
func (pool *BlockPool) PopRequest() {
	pool.mtx.Lock()
	defer pool.mtx.Unlock()

	if r := pool.requesters[pool.height]; r != nil {
		/*  The block can disappear at any time, due to removePeer().
		if r := pool.requesters[pool.height]; r == nil || r.block == nil {
			PanicSanity("PopRequest() requires a valid block")
		}
		*/
		if err := r.Stop(); err != nil {
			pool.Logger.Error("Error stopping requester", "err", err)
		}
		delete(pool.requesters, pool.height)
		pool.height++
	} else {
		panic(fmt.Sprintf("Expected requester to pop, got nothing at height %v", pool.height))
	}
<<<<<<< HEAD:blocksync/pool.go
=======

	if err := r.Stop(); err != nil {
		pool.Logger.Error("Error stopping requester", "err", err)
	}
	delete(pool.requesters, pool.height)
	pool.height++

	// Notify the next minBlocksForSingleRequest requesters about new height, so
	// they can potentially request a block from the second peer.
	for i := int64(0); i < minBlocksForSingleRequest && i < int64(len(pool.requesters)); i++ {
		pool.requesters[pool.height+i].newHeight(pool.height)
	}
>>>>>>> f8366fc42 (feat(blocksync): sort peers by download rate & multiple requests for closer blocks (#2475)):internal/blocksync/pool.go
}

// RemovePeerAndRedoAllPeerRequests retries the request at the given height and
// all the requests made to the same peer. The peer is removed from the pool.
// Returns the ID of the removed peer.
func (pool *BlockPool) RemovePeerAndRedoAllPeerRequests(height int64) p2p.ID {
	pool.mtx.Lock()
	defer pool.mtx.Unlock()

	request := pool.requesters[height]
	peerID := request.gotBlockFromPeerID()
	// RemovePeer will redo all requesters associated with this peer.
	pool.removePeer(peerID)
	return peerID
}

<<<<<<< HEAD:blocksync/pool.go
// AddBlock validates that the block comes from the peer it was expected from and calls the requester to store it.
=======
// RedoRequestFrom retries the request at the given height. It does not remove the
// peer.
func (pool *BlockPool) RedoRequestFrom(height int64, peerID p2p.ID) {
	pool.mtx.Lock()
	defer pool.mtx.Unlock()

	if requester, ok := pool.requesters[height]; ok { // If we requested this block
		if requester.didRequestFrom(peerID) { // From this specific peer
			requester.redo(peerID)
		}
	}
}

// Deprecated: use RemovePeerAndRedoAllPeerRequests instead.
func (pool *BlockPool) RedoRequest(height int64) p2p.ID {
	return pool.RemovePeerAndRedoAllPeerRequests(height)
}

// AddBlock validates that the block comes from the peer it was expected from
// and calls the requester to store it.
//
// This requires an extended commit at the same height as the supplied block -
// the block contains the last commit, but we need the latest commit in case we
// need to switch over from block sync to consensus at this height. If the
// height of the extended commit and the height of the block do not match, we
// do not add the block and return an error.
>>>>>>> f8366fc42 (feat(blocksync): sort peers by download rate & multiple requests for closer blocks (#2475)):internal/blocksync/pool.go
// TODO: ensure that blocks come in order for each peer.
func (pool *BlockPool) AddBlock(peerID p2p.ID, block *types.Block, blockSize int) {
	pool.mtx.Lock()
	defer pool.mtx.Unlock()

<<<<<<< HEAD:blocksync/pool.go
=======
	if extCommit != nil && block.Height != extCommit.Height {
		err := fmt.Errorf("block height %d != extCommit height %d", block.Height, extCommit.Height)
		// Peer sent us an invalid block => remove it.
		pool.sendError(err, peerID)
		return err
	}

>>>>>>> f8366fc42 (feat(blocksync): sort peers by download rate & multiple requests for closer blocks (#2475)):internal/blocksync/pool.go
	requester := pool.requesters[block.Height]
	if requester == nil {
		// Because we're issuing 2nd requests for closer blocks, it's possible to
		// receive a block we've already processed from a second peer. Hence, we
		// can't punish it. But if the peer sent us a block we clearly didn't
		// request, we disconnect.
		if block.Height > pool.height || block.Height < pool.startHeight {
			err := fmt.Errorf("peer sent us block #%d we didn't expect (current height: %d, start height: %d)",
				block.Height, pool.height, pool.startHeight)
			pool.sendError(err, peerID)
			return err
		}
<<<<<<< HEAD
<<<<<<< HEAD:blocksync/pool.go
		if diff > maxDiffBetweenCurrentAndReceivedBlockHeight {
=======
		const maxDiff = 100 // maximum difference between current and received block height
		if diff > maxDiff {
>>>>>>> fd52ab7e
			pool.sendError(errors.New("peer sent us a block we didn't expect with a height too far ahead/behind"), peerID)
		}
		return
	}

	if requester.setBlock(block, peerID) {
		atomic.AddInt32(&pool.numPending, -1)
		peer := pool.peers[peerID]
		if peer != nil {
			peer.decrPending(blockSize)
		}
	} else {
		pool.Logger.Info("invalid peer", "peer", peerID, "blockHeight", block.Height)
		pool.sendError(errors.New("invalid peer"), peerID)
=======

		return fmt.Errorf("got an already committed block #%d (possibly from the slow peer %s)", block.Height, peerID)
	}

	if !requester.setBlock(block, extCommit, peerID) {
		err := fmt.Errorf("requested block #%d from %v, not %s", block.Height, requester.requestedFrom(), peerID)
		pool.sendError(err, peerID)
		return err
>>>>>>> f8366fc42 (feat(blocksync): sort peers by download rate & multiple requests for closer blocks (#2475)):internal/blocksync/pool.go
	}
}

// Height returns the pool's height.
func (pool *BlockPool) Height() int64 {
	pool.mtx.Lock()
	defer pool.mtx.Unlock()
	return pool.height
}

// MaxPeerHeight returns the highest reported height.
func (pool *BlockPool) MaxPeerHeight() int64 {
	pool.mtx.Lock()
	defer pool.mtx.Unlock()
	return pool.maxPeerHeight
}

// SetPeerRange sets the peer's alleged blockchain base and height.
func (pool *BlockPool) SetPeerRange(peerID p2p.ID, base int64, height int64) {
	pool.mtx.Lock()
	defer pool.mtx.Unlock()

	peer := pool.peers[peerID]
	if peer != nil {
		peer.base = base
		peer.height = height
	} else {
		peer = newBPPeer(pool, peerID, base, height)
		peer.setLogger(pool.Logger.With("peer", peerID))
		pool.peers[peerID] = peer
		// no need to sort because curRate is 0 at start.
		// just add to the beginning so it's picked first by pickIncrAvailablePeer.
		pool.sortedPeers = append([]*bpPeer{peer}, pool.sortedPeers...)
	}

	if height > pool.maxPeerHeight {
		pool.maxPeerHeight = height
	}
}

// RemovePeer removes the peer with peerID from the pool. If there's no peer
// with peerID, function is a no-op.
func (pool *BlockPool) RemovePeer(peerID p2p.ID) {
	pool.mtx.Lock()
	defer pool.mtx.Unlock()

	pool.removePeer(peerID)
}

func (pool *BlockPool) removePeer(peerID p2p.ID) {
	for _, requester := range pool.requesters {
		if requester.didRequestFrom(peerID) {
			requester.redo(peerID)
		}
	}

	peer, ok := pool.peers[peerID]
	if ok {
		if peer.timeout != nil {
			peer.timeout.Stop()
		}

		delete(pool.peers, peerID)
		for i, p := range pool.sortedPeers {
			if p.id == peerID {
				pool.sortedPeers = append(pool.sortedPeers[:i], pool.sortedPeers[i+1:]...)
				break
			}
		}

		// Find a new peer with the biggest height and update maxPeerHeight if the
		// peer's height was the biggest.
		if peer.height == pool.maxPeerHeight {
			pool.updateMaxPeerHeight()
		}
	}
}

// If no peers are left, maxPeerHeight is set to 0.
func (pool *BlockPool) updateMaxPeerHeight() {
	var max int64
	for _, peer := range pool.peers {
		if peer.height > max {
			max = peer.height
		}
	}
	pool.maxPeerHeight = max
}

// Pick an available peer with the given height available.
// If no peers are available, returns nil.
func (pool *BlockPool) pickIncrAvailablePeer(height int64, excludePeerID p2p.ID) *bpPeer {
	pool.mtx.Lock()
	defer pool.mtx.Unlock()

	for _, peer := range pool.sortedPeers {
		if peer.id == excludePeerID {
			continue
		}
		if peer.didTimeout {
			pool.removePeer(peer.id)
			continue
		}
		if peer.numPending >= maxPendingRequestsPerPeer {
			continue
		}
		if height < peer.base || height > peer.height {
			continue
		}
		peer.incrPending()
		return peer
	}

	return nil
}

<<<<<<< HEAD
<<<<<<< HEAD:blocksync/pool.go
func (pool *BlockPool) makeNextRequester() {
=======
// Sort peers by curRate, highest first.
//
// CONTRACT: pool.mtx must be locked.
func (pool *BlockPool) sortPeers() {
	sort.Slice(pool.sortedPeers, func(i, j int) bool {
		return pool.sortedPeers[i].curRate > pool.sortedPeers[j].curRate
	})
}

func (pool *BlockPool) makeNextRequester(nextHeight int64) {
>>>>>>> f8366fc42 (feat(blocksync): sort peers by download rate & multiple requests for closer blocks (#2475)):internal/blocksync/pool.go
=======
func (pool *BlockPool) makeNextRequester(nextHeight int64) {
>>>>>>> fd52ab7e
	pool.mtx.Lock()
	defer pool.mtx.Unlock()

	request := newBPRequester(pool, nextHeight)

	pool.requesters[nextHeight] = request
	atomic.AddInt32(&pool.numPending, 1)

	if err := request.Start(); err != nil {
		request.Logger.Error("Error starting request", "err", err)
	}
}

func (pool *BlockPool) sendRequest(height int64, peerID p2p.ID) {
	if !pool.IsRunning() {
		return
	}
	pool.requestsCh <- BlockRequest{height, peerID}
}

func (pool *BlockPool) sendError(err error, peerID p2p.ID) {
	if !pool.IsRunning() {
		return
	}
	pool.errorsCh <- peerError{err, peerID}
}

// for debugging purposes
//
//nolint:unused
func (pool *BlockPool) debug() string {
	pool.mtx.Lock()
	defer pool.mtx.Unlock()

	str := ""
	nextHeight := pool.height + int64(len(pool.requesters))
	for h := pool.height; h < nextHeight; h++ {
		if pool.requesters[h] == nil {
			str += fmt.Sprintf("H(%v):X ", h)
		} else {
			str += fmt.Sprintf("H(%v):", h)
			str += fmt.Sprintf("B?(%v) ", pool.requesters[h].block != nil)
		}
	}
	return str
}

//-------------------------------------

type bpPeer struct {
	didTimeout  bool
	curRate     int64
	numPending  int32
	height      int64
	base        int64
	pool        *BlockPool
	id          p2p.ID
	recvMonitor *flow.Monitor

	timeout *time.Timer

	logger log.Logger
}

func newBPPeer(pool *BlockPool, peerID p2p.ID, base int64, height int64) *bpPeer {
	peer := &bpPeer{
		pool:       pool,
		id:         peerID,
		base:       base,
		height:     height,
		numPending: 0,
		logger:     log.NewNopLogger(),
	}
	return peer
}

func (peer *bpPeer) setLogger(l log.Logger) {
	peer.logger = l
}

func (peer *bpPeer) resetMonitor() {
	peer.recvMonitor = flow.New(time.Second, time.Second*40)
	initialValue := float64(minRecvRate) * math.E
	peer.recvMonitor.SetREMA(initialValue)
}

func (peer *bpPeer) resetTimeout() {
	if peer.timeout == nil {
		peer.timeout = time.AfterFunc(peerTimeout, peer.onTimeout)
	} else {
		peer.timeout.Reset(peerTimeout)
	}
}

func (peer *bpPeer) incrPending() {
	if peer.numPending == 0 {
		peer.resetMonitor()
		peer.resetTimeout()
	}
	peer.numPending++
}

func (peer *bpPeer) decrPending(recvSize int) {
	peer.numPending--
	if peer.numPending == 0 {
		peer.timeout.Stop()
	} else {
		peer.recvMonitor.Update(recvSize)
		peer.resetTimeout()
	}
}

func (peer *bpPeer) onTimeout() {
	peer.pool.mtx.Lock()
	defer peer.pool.mtx.Unlock()

	err := errors.New("peer did not send us anything")
	peer.pool.sendError(err, peer.id)
	peer.logger.Error("SendTimeout", "reason", err, "timeout", peerTimeout)
	peer.didTimeout = true
}

//-------------------------------------

// bpRequester requests a block from a peer.
//
// If the height is within minBlocksForSingleRequest blocks of the pool's
// height, it will send an additional request to another peer. This is to avoid
// a situation where blocksync is stuck because of a single slow peer. Note
// that it's okay to send a single request when the requested height is far
// from the pool's height. If the peer is slow, it will timeout and be replaced
// with another peer.
type bpRequester struct {
	service.BaseService

<<<<<<< HEAD:blocksync/pool.go
	mtx    cmtsync.Mutex
	peerID p2p.ID
	block  *types.Block
=======
	pool        *BlockPool
	height      int64
	gotBlockCh  chan struct{}
	redoCh      chan p2p.ID // redo may got multiple messages, add peerId to identify repeat
	newHeightCh chan int64

	mtx          cmtsync.Mutex
	peerID       p2p.ID
	secondPeerID p2p.ID // alternative peer to request from (if close to pool's height)
	gotBlockFrom p2p.ID
	block        *types.Block
	extCommit    *types.ExtendedCommit
>>>>>>> f8366fc42 (feat(blocksync): sort peers by download rate & multiple requests for closer blocks (#2475)):internal/blocksync/pool.go
}

func newBPRequester(pool *BlockPool, height int64) *bpRequester {
	bpr := &bpRequester{
		pool:        pool,
		height:      height,
		gotBlockCh:  make(chan struct{}, 1),
		redoCh:      make(chan p2p.ID, 1),
		newHeightCh: make(chan int64, 1),

		peerID:       "",
		secondPeerID: "",
		block:        nil,
	}
	bpr.BaseService = *service.NewBaseService(nil, "bpRequester", bpr)
	return bpr
}

func (bpr *bpRequester) OnStart() error {
	go bpr.requestRoutine()
	return nil
}

<<<<<<< HEAD:blocksync/pool.go
// Returns true if the peer matches and block doesn't already exist.
func (bpr *bpRequester) setBlock(block *types.Block, peerID p2p.ID) bool {
=======
// Returns true if the peer(s) match and block doesn't already exist.
func (bpr *bpRequester) setBlock(block *types.Block, extCommit *types.ExtendedCommit, peerID p2p.ID) bool {
>>>>>>> f8366fc42 (feat(blocksync): sort peers by download rate & multiple requests for closer blocks (#2475)):internal/blocksync/pool.go
	bpr.mtx.Lock()
	if bpr.peerID != peerID && bpr.secondPeerID != peerID {
		bpr.mtx.Unlock()
		return false
	}
	if bpr.block != nil {
		bpr.mtx.Unlock()
		return true // getting a block from both peers is not an error
	}

	bpr.block = block
<<<<<<< HEAD:blocksync/pool.go
=======
	bpr.extCommit = extCommit
	bpr.gotBlockFrom = peerID
>>>>>>> f8366fc42 (feat(blocksync): sort peers by download rate & multiple requests for closer blocks (#2475)):internal/blocksync/pool.go
	bpr.mtx.Unlock()

	select {
	case bpr.gotBlockCh <- struct{}{}:
	default:
	}
	return true
}

func (bpr *bpRequester) getBlock() *types.Block {
	bpr.mtx.Lock()
	defer bpr.mtx.Unlock()
	return bpr.block
}

<<<<<<< HEAD:blocksync/pool.go
func (bpr *bpRequester) getPeerID() p2p.ID {
=======
func (bpr *bpRequester) getExtendedCommit() *types.ExtendedCommit {
	bpr.mtx.Lock()
	defer bpr.mtx.Unlock()
	return bpr.extCommit
}

// Returns the IDs of peers we've requested a block from.
func (bpr *bpRequester) requestedFrom() []p2p.ID {
>>>>>>> f8366fc42 (feat(blocksync): sort peers by download rate & multiple requests for closer blocks (#2475)):internal/blocksync/pool.go
	bpr.mtx.Lock()
	defer bpr.mtx.Unlock()
	peerIDs := make([]p2p.ID, 0, 2)
	if bpr.peerID != "" {
		peerIDs = append(peerIDs, bpr.peerID)
	}
	if bpr.secondPeerID != "" {
		peerIDs = append(peerIDs, bpr.secondPeerID)
	}
	return peerIDs
}

// Returns true if we've requested a block from the given peer.
func (bpr *bpRequester) didRequestFrom(peerID p2p.ID) bool {
	bpr.mtx.Lock()
	defer bpr.mtx.Unlock()
	return bpr.peerID == peerID || bpr.secondPeerID == peerID
}

// Returns the ID of the peer who sent us the block.
func (bpr *bpRequester) gotBlockFromPeerID() p2p.ID {
	bpr.mtx.Lock()
	defer bpr.mtx.Unlock()
	return bpr.gotBlockFrom
}

// Removes the block (IF we got it from the given peer) and resets the peer.
func (bpr *bpRequester) reset(peerID p2p.ID) (removedBlock bool) {
	bpr.mtx.Lock()
	defer bpr.mtx.Unlock()

<<<<<<< HEAD:blocksync/pool.go
	if bpr.block != nil {
		atomic.AddInt32(&bpr.pool.numPending, 1)
	}

	bpr.peerID = ""
	bpr.block = nil
=======
	// Only remove the block if we got it from that peer.
	if bpr.gotBlockFrom == peerID {
		bpr.block = nil
		bpr.extCommit = nil
		bpr.gotBlockFrom = ""
		removedBlock = true
	}

	if bpr.peerID == peerID {
		bpr.peerID = ""
	} else {
		bpr.secondPeerID = ""
	}

	return removedBlock
>>>>>>> f8366fc42 (feat(blocksync): sort peers by download rate & multiple requests for closer blocks (#2475)):internal/blocksync/pool.go
}

// Tells bpRequester to pick another peer and try again.
// NOTE: Nonblocking, and does nothing if another redo
// was already requested.
func (bpr *bpRequester) redo(peerID p2p.ID) {
	select {
	case bpr.redoCh <- peerID:
	default:
	}
}

func (bpr *bpRequester) pickPeerAndSendRequest() {
	bpr.mtx.Lock()
	secondPeerID := bpr.secondPeerID
	bpr.mtx.Unlock()

	var peer *bpPeer
PICK_PEER_LOOP:
	for {
		if !bpr.IsRunning() || !bpr.pool.IsRunning() {
			return
		}
		peer = bpr.pool.pickIncrAvailablePeer(bpr.height, secondPeerID)
		if peer == nil {
			bpr.Logger.Debug("No peers currently available; will retry shortly", "height", bpr.height)
			time.Sleep(requestInterval)
			continue PICK_PEER_LOOP
		}
		break PICK_PEER_LOOP
	}
	bpr.mtx.Lock()
	bpr.peerID = peer.id
	bpr.mtx.Unlock()

	bpr.pool.sendRequest(bpr.height, peer.id)
}

// Picks a second peer and sends a request to it. If the second peer is already
// set, does nothing.
func (bpr *bpRequester) pickSecondPeerAndSendRequest() {
	bpr.mtx.Lock()
	if bpr.secondPeerID != "" {
		bpr.mtx.Unlock()
		return
	}
	peerID := bpr.peerID
	bpr.mtx.Unlock()

	secondPeer := bpr.pool.pickIncrAvailablePeer(bpr.height, peerID)
	if secondPeer != nil {
		bpr.mtx.Lock()
		bpr.secondPeerID = secondPeer.id
		bpr.mtx.Unlock()

		bpr.pool.sendRequest(bpr.height, secondPeer.id)
	}
}

// Informs the requester of a new pool's height.
func (bpr *bpRequester) newHeight(height int64) {
	select {
	case bpr.newHeightCh <- height:
	default:
	}
}

// Responsible for making more requests as necessary
// Returns only when a block is found (e.g. AddBlock() is called)
func (bpr *bpRequester) requestRoutine() {
	gotBlock := false

OUTER_LOOP:
	for {
<<<<<<< HEAD:blocksync/pool.go
		// Pick a peer to send request to.
		var peer *bpPeer
	PICK_PEER_LOOP:
		for {
			if !bpr.IsRunning() || !bpr.pool.IsRunning() {
				return
			}
			peer = bpr.pool.pickIncrAvailablePeer(bpr.height)
			if peer == nil {
				bpr.Logger.Debug("No peers currently available; will retry shortly", "height", bpr.height)
				time.Sleep(requestIntervalMS * time.Millisecond)
				continue PICK_PEER_LOOP
			}
			break PICK_PEER_LOOP
		}
		bpr.mtx.Lock()
		bpr.peerID = peer.id
		bpr.mtx.Unlock()
=======
		bpr.pickPeerAndSendRequest()

		poolHeight := bpr.pool.Height()
		if bpr.height-poolHeight < minBlocksForSingleRequest {
			bpr.pickSecondPeerAndSendRequest()
		}
>>>>>>> f8366fc42 (feat(blocksync): sort peers by download rate & multiple requests for closer blocks (#2475)):internal/blocksync/pool.go

		for {
			select {
			case <-bpr.pool.Quit():
				if err := bpr.Stop(); err != nil {
					bpr.Logger.Error("Error stopped requester", "err", err)
				}
				return
			case <-bpr.Quit():
				return
			case <-time.After(requestRetrySeconds * time.Second):
				if !gotBlock {
					bpr.Logger.Debug("Retrying block request(s) after timeout", "height", bpr.height, "peer", bpr.peerID, "secondPeerID", bpr.secondPeerID)
					bpr.reset(bpr.peerID)
					bpr.reset(bpr.secondPeerID)
					continue OUTER_LOOP
				} else {
					continue WAIT_LOOP
				}
<<<<<<< HEAD:blocksync/pool.go
=======
			case peerID := <-bpr.redoCh:
				if bpr.didRequestFrom(peerID) {
					removedBlock := bpr.reset(peerID)
					if removedBlock {
						gotBlock = false
					}
				}
				// If both peers returned NoBlockResponse or bad block, reschedule both
				// requests. If not, wait for the other peer.
				if len(bpr.requestedFrom()) == 0 {
					continue OUTER_LOOP
				}
			case newHeight := <-bpr.newHeightCh:
				if !gotBlock && bpr.height-newHeight < minBlocksForSingleRequest {
					// The operation is a noop if the second peer is already set. The cost is checking a mutex.
					bpr.pickSecondPeerAndSendRequest()
				}
>>>>>>> f8366fc42 (feat(blocksync): sort peers by download rate & multiple requests for closer blocks (#2475)):internal/blocksync/pool.go
			case <-bpr.gotBlockCh:
				gotBlock = true
				// We got a block!
				// Continue the for-loop and wait til Quit.
			}
		}
	}
}

// BlockRequest stores a block request identified by the block Height and the PeerID responsible for
// delivering the block
type BlockRequest struct {
	Height int64
	PeerID p2p.ID
}<|MERGE_RESOLUTION|>--- conflicted
+++ resolved
@@ -4,11 +4,8 @@
 	"errors"
 	"fmt"
 	"math"
-<<<<<<< HEAD:blocksync/pool.go
+	"sort"
 	"sync/atomic"
-=======
-	"sort"
->>>>>>> f8366fc42 (feat(blocksync): sort peers by download rate & multiple requests for closer blocks (#2475)):internal/blocksync/pool.go
 	"time"
 
 	flow "github.com/cometbft/cometbft/libs/flowrate"
@@ -40,15 +37,6 @@
 	// enough. If a peer is not sending us data at at least that rate, we
 	// consider them to have timedout and we disconnect.
 	//
-<<<<<<< HEAD:blocksync/pool.go
-	// Assuming a DSL connection (not a good choice) 128 Kbps (upload) ~ 15 KB/s,
-	// sending data across atlantic ~ 7.5 KB/s.
-	minRecvRate = 7680
-<<<<<<< HEAD
-
-	// Maximum difference between current and new block's height.
-	maxDiffBetweenCurrentAndReceivedBlockHeight = 100
-=======
 	// Based on the experiments with [Osmosis](https://osmosis.zone/), the
 	// minimum rate could be as high as 500 KB/s. However, we're setting it to
 	// 128 KB/s for now to be conservative.
@@ -63,9 +51,6 @@
 	// send 2 parallel requests to 2 peers for the same block. If we're further
 	// away, we send a single request.
 	minBlocksForSingleRequest = 50
->>>>>>> f8366fc42 (feat(blocksync): sort peers by download rate & multiple requests for closer blocks (#2475)):internal/blocksync/pool.go
-=======
->>>>>>> fd52ab7e
 )
 
 var peerTimeout = 15 * time.Second // not const so we can override with tests
@@ -109,15 +94,10 @@
 	bp := &BlockPool{
 		peers: make(map[p2p.ID]*bpPeer),
 
-<<<<<<< HEAD:blocksync/pool.go
-		requesters: make(map[int64]*bpRequester),
-		height:     start,
-		numPending: 0,
-=======
 		requesters:  make(map[int64]*bpRequester),
 		height:      start,
 		startHeight: start,
->>>>>>> f8366fc42 (feat(blocksync): sort peers by download rate & multiple requests for closer blocks (#2475)):internal/blocksync/pool.go
+		numPending:  0,
 
 		requestsCh: requestsCh,
 		errorsCh:   errorsCh,
@@ -141,10 +121,6 @@
 			return
 		}
 
-<<<<<<< HEAD
-<<<<<<< HEAD:blocksync/pool.go
-		_, numPending, lenRequesters := pool.GetStatus()
-=======
 		// Check if we are within peerConnWait seconds of start time
 		// This gives us some time to connect to peers before starting a wave of requests
 		if time.Since(pool.startTime) < peerConnWait {
@@ -153,8 +129,6 @@
 			time.Sleep(sleepDuration)
 		}
 
-=======
->>>>>>> fd52ab7e
 		pool.mtx.Lock()
 		var (
 			maxRequestersCreated = len(pool.requesters) >= len(pool.peers)*maxPendingRequestsPerPeer
@@ -164,10 +138,6 @@
 		)
 		pool.mtx.Unlock()
 
-<<<<<<< HEAD
->>>>>>> f8366fc42 (feat(blocksync): sort peers by download rate & multiple requests for closer blocks (#2475)):internal/blocksync/pool.go
-=======
->>>>>>> fd52ab7e
 		switch {
 		case maxRequestersCreated: // If we have enough requesters, wait for them to finish.
 			time.Sleep(requestIntervalMS * time.Millisecond)
@@ -175,18 +145,9 @@
 		case maxPeerHeightReached: // If we're caught up, wait for a bit so reactor could finish or a higher height is reported.
 			time.Sleep(requestIntervalMS * time.Millisecond)
 		default:
-<<<<<<< HEAD:blocksync/pool.go
-			// request for more blocks.
-<<<<<<< HEAD
-			pool.makeNextRequester()
-=======
 			pool.makeNextRequester(nextHeight)
 			// Sleep for a bit to make the requests more ordered.
-			time.Sleep(requestInterval)
->>>>>>> f8366fc42 (feat(blocksync): sort peers by download rate & multiple requests for closer blocks (#2475)):internal/blocksync/pool.go
-=======
-			pool.makeNextRequester(nextHeight)
->>>>>>> fd52ab7e
+			time.Sleep(requestIntervalMS * time.Millisecond)
 		}
 	}
 }
@@ -269,32 +230,15 @@
 	return
 }
 
-<<<<<<< HEAD:blocksync/pool.go
-// PopRequest pops the first block at pool.height.
-// It must have been validated by 'second'.Commit from PeekTwoBlocks().
-=======
 // PopRequest removes the requester at pool.height and increments pool.height.
->>>>>>> f8366fc42 (feat(blocksync): sort peers by download rate & multiple requests for closer blocks (#2475)):internal/blocksync/pool.go
 func (pool *BlockPool) PopRequest() {
 	pool.mtx.Lock()
 	defer pool.mtx.Unlock()
 
-	if r := pool.requesters[pool.height]; r != nil {
-		/*  The block can disappear at any time, due to removePeer().
-		if r := pool.requesters[pool.height]; r == nil || r.block == nil {
-			PanicSanity("PopRequest() requires a valid block")
-		}
-		*/
-		if err := r.Stop(); err != nil {
-			pool.Logger.Error("Error stopping requester", "err", err)
-		}
-		delete(pool.requesters, pool.height)
-		pool.height++
-	} else {
+	r := pool.requesters[pool.height]
+	if r == nil {
 		panic(fmt.Sprintf("Expected requester to pop, got nothing at height %v", pool.height))
 	}
-<<<<<<< HEAD:blocksync/pool.go
-=======
 
 	if err := r.Stop(); err != nil {
 		pool.Logger.Error("Error stopping requester", "err", err)
@@ -307,7 +251,6 @@
 	for i := int64(0); i < minBlocksForSingleRequest && i < int64(len(pool.requesters)); i++ {
 		pool.requesters[pool.height+i].newHeight(pool.height)
 	}
->>>>>>> f8366fc42 (feat(blocksync): sort peers by download rate & multiple requests for closer blocks (#2475)):internal/blocksync/pool.go
 }
 
 // RemovePeerAndRedoAllPeerRequests retries the request at the given height and
@@ -324,9 +267,6 @@
 	return peerID
 }
 
-<<<<<<< HEAD:blocksync/pool.go
-// AddBlock validates that the block comes from the peer it was expected from and calls the requester to store it.
-=======
 // RedoRequestFrom retries the request at the given height. It does not remove the
 // peer.
 func (pool *BlockPool) RedoRequestFrom(height int64, peerID p2p.ID) {
@@ -353,22 +293,11 @@
 // need to switch over from block sync to consensus at this height. If the
 // height of the extended commit and the height of the block do not match, we
 // do not add the block and return an error.
->>>>>>> f8366fc42 (feat(blocksync): sort peers by download rate & multiple requests for closer blocks (#2475)):internal/blocksync/pool.go
 // TODO: ensure that blocks come in order for each peer.
 func (pool *BlockPool) AddBlock(peerID p2p.ID, block *types.Block, blockSize int) {
 	pool.mtx.Lock()
 	defer pool.mtx.Unlock()
 
-<<<<<<< HEAD:blocksync/pool.go
-=======
-	if extCommit != nil && block.Height != extCommit.Height {
-		err := fmt.Errorf("block height %d != extCommit height %d", block.Height, extCommit.Height)
-		// Peer sent us an invalid block => remove it.
-		pool.sendError(err, peerID)
-		return err
-	}
-
->>>>>>> f8366fc42 (feat(blocksync): sort peers by download rate & multiple requests for closer blocks (#2475)):internal/blocksync/pool.go
 	requester := pool.requesters[block.Height]
 	if requester == nil {
 		// Because we're issuing 2nd requests for closer blocks, it's possible to
@@ -379,39 +308,26 @@
 			err := fmt.Errorf("peer sent us block #%d we didn't expect (current height: %d, start height: %d)",
 				block.Height, pool.height, pool.startHeight)
 			pool.sendError(err, peerID)
-			return err
-		}
-<<<<<<< HEAD
-<<<<<<< HEAD:blocksync/pool.go
-		if diff > maxDiffBetweenCurrentAndReceivedBlockHeight {
-=======
-		const maxDiff = 100 // maximum difference between current and received block height
-		if diff > maxDiff {
->>>>>>> fd52ab7e
-			pool.sendError(errors.New("peer sent us a block we didn't expect with a height too far ahead/behind"), peerID)
-		}
+			pool.Logger.Error("failed to add block", "peer", peerID, "err", err)
+			return
+		}
+
+		err := fmt.Errorf("got an already committed block #%d (possibly from the slow peer %s)", block.Height, peerID)
+		pool.Logger.Error("failed to add block", "peer", peerID, "err", err)
 		return
 	}
 
-	if requester.setBlock(block, peerID) {
-		atomic.AddInt32(&pool.numPending, -1)
-		peer := pool.peers[peerID]
-		if peer != nil {
-			peer.decrPending(blockSize)
-		}
-	} else {
-		pool.Logger.Info("invalid peer", "peer", peerID, "blockHeight", block.Height)
-		pool.sendError(errors.New("invalid peer"), peerID)
-=======
-
-		return fmt.Errorf("got an already committed block #%d (possibly from the slow peer %s)", block.Height, peerID)
-	}
-
-	if !requester.setBlock(block, extCommit, peerID) {
+	if !requester.setBlock(block, peerID) {
 		err := fmt.Errorf("requested block #%d from %v, not %s", block.Height, requester.requestedFrom(), peerID)
 		pool.sendError(err, peerID)
-		return err
->>>>>>> f8366fc42 (feat(blocksync): sort peers by download rate & multiple requests for closer blocks (#2475)):internal/blocksync/pool.go
+		pool.Logger.Error("failed to add block", "peer", peerID, "err", err)
+		return
+	}
+
+	atomic.AddInt32(&pool.numPending, -1)
+	peer := pool.peers[peerID]
+	if peer != nil {
+		peer.decrPending(blockSize)
 	}
 }
 
@@ -528,10 +444,6 @@
 	return nil
 }
 
-<<<<<<< HEAD
-<<<<<<< HEAD:blocksync/pool.go
-func (pool *BlockPool) makeNextRequester() {
-=======
 // Sort peers by curRate, highest first.
 //
 // CONTRACT: pool.mtx must be locked.
@@ -542,10 +454,6 @@
 }
 
 func (pool *BlockPool) makeNextRequester(nextHeight int64) {
->>>>>>> f8366fc42 (feat(blocksync): sort peers by download rate & multiple requests for closer blocks (#2475)):internal/blocksync/pool.go
-=======
-func (pool *BlockPool) makeNextRequester(nextHeight int64) {
->>>>>>> fd52ab7e
 	pool.mtx.Lock()
 	defer pool.mtx.Unlock()
 
@@ -681,11 +589,6 @@
 type bpRequester struct {
 	service.BaseService
 
-<<<<<<< HEAD:blocksync/pool.go
-	mtx    cmtsync.Mutex
-	peerID p2p.ID
-	block  *types.Block
-=======
 	pool        *BlockPool
 	height      int64
 	gotBlockCh  chan struct{}
@@ -697,8 +600,6 @@
 	secondPeerID p2p.ID // alternative peer to request from (if close to pool's height)
 	gotBlockFrom p2p.ID
 	block        *types.Block
-	extCommit    *types.ExtendedCommit
->>>>>>> f8366fc42 (feat(blocksync): sort peers by download rate & multiple requests for closer blocks (#2475)):internal/blocksync/pool.go
 }
 
 func newBPRequester(pool *BlockPool, height int64) *bpRequester {
@@ -722,13 +623,8 @@
 	return nil
 }
 
-<<<<<<< HEAD:blocksync/pool.go
-// Returns true if the peer matches and block doesn't already exist.
+// Returns true if the peer(s) match and block doesn't already exist.
 func (bpr *bpRequester) setBlock(block *types.Block, peerID p2p.ID) bool {
-=======
-// Returns true if the peer(s) match and block doesn't already exist.
-func (bpr *bpRequester) setBlock(block *types.Block, extCommit *types.ExtendedCommit, peerID p2p.ID) bool {
->>>>>>> f8366fc42 (feat(blocksync): sort peers by download rate & multiple requests for closer blocks (#2475)):internal/blocksync/pool.go
 	bpr.mtx.Lock()
 	if bpr.peerID != peerID && bpr.secondPeerID != peerID {
 		bpr.mtx.Unlock()
@@ -740,11 +636,7 @@
 	}
 
 	bpr.block = block
-<<<<<<< HEAD:blocksync/pool.go
-=======
-	bpr.extCommit = extCommit
 	bpr.gotBlockFrom = peerID
->>>>>>> f8366fc42 (feat(blocksync): sort peers by download rate & multiple requests for closer blocks (#2475)):internal/blocksync/pool.go
 	bpr.mtx.Unlock()
 
 	select {
@@ -760,18 +652,8 @@
 	return bpr.block
 }
 
-<<<<<<< HEAD:blocksync/pool.go
-func (bpr *bpRequester) getPeerID() p2p.ID {
-=======
-func (bpr *bpRequester) getExtendedCommit() *types.ExtendedCommit {
-	bpr.mtx.Lock()
-	defer bpr.mtx.Unlock()
-	return bpr.extCommit
-}
-
 // Returns the IDs of peers we've requested a block from.
 func (bpr *bpRequester) requestedFrom() []p2p.ID {
->>>>>>> f8366fc42 (feat(blocksync): sort peers by download rate & multiple requests for closer blocks (#2475)):internal/blocksync/pool.go
 	bpr.mtx.Lock()
 	defer bpr.mtx.Unlock()
 	peerIDs := make([]p2p.ID, 0, 2)
@@ -803,20 +685,12 @@
 	bpr.mtx.Lock()
 	defer bpr.mtx.Unlock()
 
-<<<<<<< HEAD:blocksync/pool.go
-	if bpr.block != nil {
-		atomic.AddInt32(&bpr.pool.numPending, 1)
-	}
-
-	bpr.peerID = ""
-	bpr.block = nil
-=======
 	// Only remove the block if we got it from that peer.
 	if bpr.gotBlockFrom == peerID {
 		bpr.block = nil
-		bpr.extCommit = nil
 		bpr.gotBlockFrom = ""
 		removedBlock = true
+		atomic.AddInt32(&bpr.pool.numPending, 1)
 	}
 
 	if bpr.peerID == peerID {
@@ -826,7 +700,6 @@
 	}
 
 	return removedBlock
->>>>>>> f8366fc42 (feat(blocksync): sort peers by download rate & multiple requests for closer blocks (#2475)):internal/blocksync/pool.go
 }
 
 // Tells bpRequester to pick another peer and try again.
@@ -853,7 +726,7 @@
 		peer = bpr.pool.pickIncrAvailablePeer(bpr.height, secondPeerID)
 		if peer == nil {
 			bpr.Logger.Debug("No peers currently available; will retry shortly", "height", bpr.height)
-			time.Sleep(requestInterval)
+			time.Sleep(requestIntervalMS * time.Millisecond)
 			continue PICK_PEER_LOOP
 		}
 		break PICK_PEER_LOOP
@@ -901,33 +774,12 @@
 
 OUTER_LOOP:
 	for {
-<<<<<<< HEAD:blocksync/pool.go
-		// Pick a peer to send request to.
-		var peer *bpPeer
-	PICK_PEER_LOOP:
-		for {
-			if !bpr.IsRunning() || !bpr.pool.IsRunning() {
-				return
-			}
-			peer = bpr.pool.pickIncrAvailablePeer(bpr.height)
-			if peer == nil {
-				bpr.Logger.Debug("No peers currently available; will retry shortly", "height", bpr.height)
-				time.Sleep(requestIntervalMS * time.Millisecond)
-				continue PICK_PEER_LOOP
-			}
-			break PICK_PEER_LOOP
-		}
-		bpr.mtx.Lock()
-		bpr.peerID = peer.id
-		bpr.mtx.Unlock()
-=======
 		bpr.pickPeerAndSendRequest()
 
 		poolHeight := bpr.pool.Height()
 		if bpr.height-poolHeight < minBlocksForSingleRequest {
 			bpr.pickSecondPeerAndSendRequest()
 		}
->>>>>>> f8366fc42 (feat(blocksync): sort peers by download rate & multiple requests for closer blocks (#2475)):internal/blocksync/pool.go
 
 		for {
 			select {
@@ -944,11 +796,7 @@
 					bpr.reset(bpr.peerID)
 					bpr.reset(bpr.secondPeerID)
 					continue OUTER_LOOP
-				} else {
-					continue WAIT_LOOP
 				}
-<<<<<<< HEAD:blocksync/pool.go
-=======
 			case peerID := <-bpr.redoCh:
 				if bpr.didRequestFrom(peerID) {
 					removedBlock := bpr.reset(peerID)
@@ -966,7 +814,6 @@
 					// The operation is a noop if the second peer is already set. The cost is checking a mutex.
 					bpr.pickSecondPeerAndSendRequest()
 				}
->>>>>>> f8366fc42 (feat(blocksync): sort peers by download rate & multiple requests for closer blocks (#2475)):internal/blocksync/pool.go
 			case <-bpr.gotBlockCh:
 				gotBlock = true
 				// We got a block!
