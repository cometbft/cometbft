package blocksync

import (
	"fmt"
	"reflect"
	"time"

	"github.com/cometbft/cometbft/libs/log"
	"github.com/cometbft/cometbft/p2p"
	bcproto "github.com/cometbft/cometbft/proto/tendermint/blocksync"
	sm "github.com/cometbft/cometbft/state"
	"github.com/cometbft/cometbft/store"
	"github.com/cometbft/cometbft/types"
)

const (
	// BlocksyncChannel is a channel for blocks and status updates (`BlockStore` height)
	BlocksyncChannel = byte(0x40)

	trySyncIntervalMS = 10

	// stop syncing when last block's time is
	// within this much of the system time.
	// stopSyncingDurationMinutes = 10

	// ask for best height every 10s
	statusUpdateIntervalSeconds = 10
	// check if we should switch to consensus reactor
	switchToConsensusIntervalSeconds = 1
)

type consensusReactor interface {
	// for when we switch from blockchain reactor and block sync to
	// the consensus machine
	SwitchToConsensus(state sm.State, skipWAL bool)
}

type peerError struct {
	err    error
	peerID p2p.ID
}

func (e peerError) Error() string {
	return fmt.Sprintf("error with peer %v: %s", e.peerID, e.err.Error())
}

// Reactor handles long-term catchup syncing.
type Reactor struct {
	p2p.BaseReactor

	// immutable
	initialState sm.State

	blockExec *sm.BlockExecutor
	store     *store.BlockStore
	pool      *BlockPool
	blockSync bool

	requestsCh <-chan BlockRequest
	errorsCh   <-chan peerError
}

func NewReactorWithOfflineStateSync(state sm.State, blockExec *sm.BlockExecutor, store *store.BlockStore,
	blockSync bool, offlineStateSyncHeight int64) *Reactor {

	storeHeight := store.Height()
	if storeHeight == 0 {
		// If state sync was performed offline and the stores were bootstrapped to height H
		// the state store's lastHeight will be H while blockstore's Height and Base are still 0
		// 1. This scenario should not lead to a panic in this case, which is indicated by
		// having a OfflineStateSyncHeight > 0
		// 2. We need to instruct the blocksync reactor to start fetching blocks from H+1
		// instead of 0.
		storeHeight = offlineStateSyncHeight
	}
	if state.LastBlockHeight != storeHeight {
		panic(fmt.Sprintf("state (%v) and store (%v) height mismatch, stores were left in an inconsistent state", state.LastBlockHeight,
			storeHeight))
	}

	// It's okay to block since sendRequest is called from a separate goroutine
	// (bpRequester#requestRoutine; 1 per each peer).
	requestsCh := make(chan BlockRequest)

	const capacity = 1000                      // must be bigger than peers count
	errorsCh := make(chan peerError, capacity) // so we don't block in #Receive#pool.AddBlock

	startHeight := storeHeight + 1
	if startHeight == 1 {
		startHeight = state.InitialHeight
	}
	pool := NewBlockPool(startHeight, requestsCh, errorsCh)

	bcR := &Reactor{
		initialState: state,
		blockExec:    blockExec,
		store:        store,
		pool:         pool,
		blockSync:    blockSync,
		requestsCh:   requestsCh,
		errorsCh:     errorsCh,
	}
	bcR.BaseReactor = *p2p.NewBaseReactor("Reactor", bcR)
	return bcR
}

// NewReactor returns new reactor instance.
func NewReactor(state sm.State, blockExec *sm.BlockExecutor, store *store.BlockStore,
	blockSync bool) *Reactor {

	return NewReactorWithOfflineStateSync(state, blockExec, store, blockSync, 0)

}

// SetLogger implements service.Service by setting the logger on reactor and pool.
func (bcR *Reactor) SetLogger(l log.Logger) {
	bcR.BaseService.Logger = l
	bcR.pool.Logger = l
}

// OnStart implements service.Service.
func (bcR *Reactor) OnStart() error {
	if bcR.blockSync {
		err := bcR.pool.Start()
		if err != nil {
			return err
		}
		go bcR.poolRoutine(false)
	}
	return nil
}

// SwitchToBlockSync is called by the state sync reactor when switching to block sync.
func (bcR *Reactor) SwitchToBlockSync(state sm.State) error {
	bcR.blockSync = true
	bcR.initialState = state

	bcR.pool.height = state.LastBlockHeight + 1
	err := bcR.pool.Start()
	if err != nil {
		return err
	}
	go bcR.poolRoutine(true)
	return nil
}

// OnStop implements service.Service.
func (bcR *Reactor) OnStop() {
	if bcR.blockSync {
		if err := bcR.pool.Stop(); err != nil {
			bcR.Logger.Error("Error stopping pool", "err", err)
		}
	}
}

// GetChannels implements Reactor
func (bcR *Reactor) GetChannels() []*p2p.ChannelDescriptor {
	return []*p2p.ChannelDescriptor{
		{
			ID:                  BlocksyncChannel,
			Priority:            5,
			SendQueueCapacity:   1000,
			RecvBufferCapacity:  50 * 4096,
			RecvMessageCapacity: MaxMsgSize,
			MessageType:         &bcproto.Message{},
		},
	}
}

// AddPeer implements Reactor by sending our state to peer.
func (bcR *Reactor) AddPeer(peer p2p.Peer) {
	peer.SendEnvelope(p2p.Envelope{
		ChannelID: BlocksyncChannel,
		Message: &bcproto.StatusResponse{
			Base:   bcR.store.Base(),
			Height: bcR.store.Height(),
		},
	})
	// it's OK if send fails. will try later in poolRoutine

	// peer is added to the pool once we receive the first
	// bcStatusResponseMessage from the peer and call pool.SetPeerRange
}

// RemovePeer implements Reactor by removing peer from the pool.
func (bcR *Reactor) RemovePeer(peer p2p.Peer, reason interface{}) {
	bcR.pool.RemovePeer(peer.ID())
}

// respondToPeer loads a block and sends it to the requesting peer,
// if we have it. Otherwise, we'll respond saying we don't have it.
func (bcR *Reactor) respondToPeer(msg *bcproto.BlockRequest,
	src p2p.Peer) (queued bool) {

	block := bcR.store.LoadBlock(msg.Height)
	if block != nil {
		bl, err := block.ToProto()
		if err != nil {
			bcR.Logger.Error("could not convert msg to protobuf", "err", err)
			return false
		}

		return src.TrySendEnvelope(p2p.Envelope{
			ChannelID: BlocksyncChannel,
			Message:   &bcproto.BlockResponse{Block: bl},
		})
	}

	bcR.Logger.Info("Peer asking for a block we don't have", "src", src, "height", msg.Height)
	return src.TrySendEnvelope(p2p.Envelope{
		ChannelID: BlocksyncChannel,
		Message:   &bcproto.NoBlockResponse{Height: msg.Height},
	})
}

// Receive implements Reactor by handling 4 types of messages (look below).
func (bcR *Reactor) ReceiveEnvelope(e p2p.Envelope) {
	if err := ValidateMsg(e.Message); err != nil {
		bcR.Logger.Error("Peer sent us invalid msg", "peer", e.Src, "msg", e.Message, "err", err)
		bcR.Switch.StopPeerForError(e.Src, err)
		return
	}

	bcR.Logger.Debug("Receive", "e.Src", e.Src, "chID", e.ChannelID, "msg", e.Message)

	switch msg := e.Message.(type) {
	case *bcproto.BlockRequest:
		bcR.respondToPeer(msg, e.Src)
	case *bcproto.BlockResponse:
		bi, err := types.BlockFromProto(msg.Block)
		if err != nil {
			bcR.Logger.Error("Block content is invalid", "err", err)
			return
		}
<<<<<<< HEAD:blocksync/reactor.go
		bcR.pool.AddBlock(e.Src.ID(), bi, msg.Block.Size())
=======
		var extCommit *types.ExtendedCommit
		if msg.ExtCommit != nil {
			var err error
			extCommit, err = types.ExtendedCommitFromProto(msg.ExtCommit)
			if err != nil {
				bcR.Logger.Error("failed to convert extended commit from proto",
					"peer", e.Src,
					"err", err)
				bcR.Switch.StopPeerForError(e.Src, err)
				return
			}
		}

		if err := bcR.pool.AddBlock(e.Src.ID(), bi, extCommit, msg.Block.Size()); err != nil {
			bcR.Logger.Error("failed to add block", "peer", e.Src, "err", err)
		}
>>>>>>> f8366fc42 (feat(blocksync): sort peers by download rate & multiple requests for closer blocks (#2475)):internal/blocksync/reactor.go
	case *bcproto.StatusRequest:
		// Send peer our state.
		e.Src.TrySendEnvelope(p2p.Envelope{
			ChannelID: BlocksyncChannel,
			Message: &bcproto.StatusResponse{
				Height: bcR.store.Height(),
				Base:   bcR.store.Base(),
			},
		})
	case *bcproto.StatusResponse:
		// Got a peer status. Unverified.
		bcR.pool.SetPeerRange(e.Src.ID(), msg.Base, msg.Height)
	case *bcproto.NoBlockResponse:
		bcR.Logger.Debug("Peer does not have requested block", "peer", e.Src, "height", msg.Height)
		bcR.pool.RedoRequestFrom(msg.Height, e.Src.ID())
	default:
		bcR.Logger.Error(fmt.Sprintf("Unknown message type %v", reflect.TypeOf(msg)))
	}
}

// Handle messages from the poolReactor telling the reactor what to do.
// NOTE: Don't sleep in the FOR_LOOP or otherwise slow it down!
func (bcR *Reactor) poolRoutine(stateSynced bool) {

	trySyncTicker := time.NewTicker(trySyncIntervalMS * time.Millisecond)
	defer trySyncTicker.Stop()

	statusUpdateTicker := time.NewTicker(statusUpdateIntervalSeconds * time.Second)
	defer statusUpdateTicker.Stop()

	switchToConsensusTicker := time.NewTicker(switchToConsensusIntervalSeconds * time.Second)
	defer switchToConsensusTicker.Stop()

	blocksSynced := uint64(0)

	chainID := bcR.initialState.ChainID
	state := bcR.initialState

	lastHundred := time.Now()
	lastRate := 0.0

	didProcessCh := make(chan struct{}, 1)

	go func() {
		for {
			select {
			case <-bcR.Quit():
				return
			case <-bcR.pool.Quit():
				return
			case request := <-bcR.requestsCh:
				peer := bcR.Switch.Peers().Get(request.PeerID)
				if peer == nil {
					continue
				}
				queued := peer.TrySendEnvelope(p2p.Envelope{
					ChannelID: BlocksyncChannel,
					Message:   &bcproto.BlockRequest{Height: request.Height},
				})
				if !queued {
					bcR.Logger.Debug("Send queue is full, drop block request", "peer", peer.ID(), "height", request.Height)
				}
			case err := <-bcR.errorsCh:
				peer := bcR.Switch.Peers().Get(err.peerID)
				if peer != nil {
					bcR.Switch.StopPeerForError(peer, err)
				}

			case <-statusUpdateTicker.C:
				// ask for status updates
				go bcR.BroadcastStatusRequest()

			}
		}
	}()

FOR_LOOP:
	for {
		select {
		case <-switchToConsensusTicker.C:
			height, numPending, lenRequesters := bcR.pool.GetStatus()
			outbound, inbound, _ := bcR.Switch.NumPeers()
			bcR.Logger.Debug("Consensus ticker", "numPending", numPending, "total", lenRequesters,
				"outbound", outbound, "inbound", inbound)
			if bcR.pool.IsCaughtUp() {
				bcR.Logger.Info("Time to switch to consensus reactor!", "height", height)
				if err := bcR.pool.Stop(); err != nil {
					bcR.Logger.Error("Error stopping pool", "err", err)
				}
				conR, ok := bcR.Switch.Reactor("CONSENSUS").(consensusReactor)
				if ok {
					conR.SwitchToConsensus(state, blocksSynced > 0 || stateSynced)
				}
				// else {
				// should only happen during testing
				// }

				break FOR_LOOP
			}

		case <-trySyncTicker.C: // chan time
			select {
			case didProcessCh <- struct{}{}:
			default:
			}

		case <-didProcessCh:
			// NOTE: It is a subtle mistake to process more than a single block
			// at a time (e.g. 10) here, because we only TrySend 1 request per
			// loop.  The ratio mismatch can result in starving of blocks, a
			// sudden burst of requests and responses, and repeat.
			// Consequently, it is better to split these routines rather than
			// coupling them as it's written here.  TODO uncouple from request
			// routine.

			// See if there are any blocks to sync.
			first, second := bcR.pool.PeekTwoBlocks()
			// bcR.Logger.Info("TrySync peeked", "first", first, "second", second)
			if first == nil || second == nil {
				// We need both to sync the first block.
				continue FOR_LOOP
			} else {
				// Try again quickly next loop.
				didProcessCh <- struct{}{}
			}

			firstParts, err := first.MakePartSet(types.BlockPartSizeBytes)
			if err != nil {
				bcR.Logger.Error("failed to make ",
					"height", first.Height,
					"err", err.Error())
				break FOR_LOOP
			}
			firstPartSetHeader := firstParts.Header()
			firstID := types.BlockID{Hash: first.Hash(), PartSetHeader: firstPartSetHeader}
			// Finally, verify the first block using the second's commit
			// NOTE: we can probably make this more efficient, but note that calling
			// first.Hash() doesn't verify the tx contents, so MakePartSet() is
			// currently necessary.
			err = state.Validators.VerifyCommitLight(
				chainID, firstID, first.Height, second.LastCommit)

			if err == nil {
				// validate the block before we persist it
				err = bcR.blockExec.ValidateBlock(state, first)
			}

			if err != nil {
				bcR.Logger.Error("Error in validation", "err", err)
				peerID := bcR.pool.RemovePeerAndRedoAllPeerRequests(first.Height)
				peer := bcR.Switch.Peers().Get(peerID)
				if peer != nil {
					// NOTE: we've already removed the peer's request, but we
					// still need to clean up the rest.
					bcR.Switch.StopPeerForError(peer, fmt.Errorf("Reactor validation error: %v", err))
				}
				peerID2 := bcR.pool.RemovePeerAndRedoAllPeerRequests(second.Height)
				peer2 := bcR.Switch.Peers().Get(peerID2)
				if peer2 != nil && peer2 != peer {
					// NOTE: we've already removed the peer's request, but we
					// still need to clean up the rest.
					bcR.Switch.StopPeerForError(peer2, fmt.Errorf("Reactor validation error: %v", err))
				}
				continue FOR_LOOP
			}

			bcR.pool.PopRequest()

			// TODO: batch saves so we dont persist to disk every block
			bcR.store.SaveBlock(first, firstParts, second.LastCommit)

			// TODO: same thing for app - but we would need a way to
			// get the hash without persisting the state
			state, _, err = bcR.blockExec.ApplyBlock(state, firstID, first)
			if err != nil {
				// TODO This is bad, are we zombie?
				panic(fmt.Sprintf("Failed to process committed block (%d:%X): %v", first.Height, first.Hash(), err))
			}
			blocksSynced++

			if blocksSynced%100 == 0 {
				lastRate = 0.9*lastRate + 0.1*(100/time.Since(lastHundred).Seconds())
				bcR.Logger.Info("Block Sync Rate", "height", bcR.pool.height,
					"max_peer_height", bcR.pool.MaxPeerHeight(), "blocks/s", lastRate)
				lastHundred = time.Now()
			}

			continue FOR_LOOP

		case <-bcR.Quit():
			break FOR_LOOP
		}
	}
}

// BroadcastStatusRequest broadcasts `BlockStore` base and height.
func (bcR *Reactor) BroadcastStatusRequest() {
	bcR.Switch.BroadcastEnvelope(p2p.Envelope{
		ChannelID: BlocksyncChannel,
		Message:   &bcproto.StatusRequest{},
	})
}<|MERGE_RESOLUTION|>--- conflicted
+++ resolved
@@ -232,26 +232,7 @@
 			bcR.Logger.Error("Block content is invalid", "err", err)
 			return
 		}
-<<<<<<< HEAD:blocksync/reactor.go
 		bcR.pool.AddBlock(e.Src.ID(), bi, msg.Block.Size())
-=======
-		var extCommit *types.ExtendedCommit
-		if msg.ExtCommit != nil {
-			var err error
-			extCommit, err = types.ExtendedCommitFromProto(msg.ExtCommit)
-			if err != nil {
-				bcR.Logger.Error("failed to convert extended commit from proto",
-					"peer", e.Src,
-					"err", err)
-				bcR.Switch.StopPeerForError(e.Src, err)
-				return
-			}
-		}
-
-		if err := bcR.pool.AddBlock(e.Src.ID(), bi, extCommit, msg.Block.Size()); err != nil {
-			bcR.Logger.Error("failed to add block", "peer", e.Src, "err", err)
-		}
->>>>>>> f8366fc42 (feat(blocksync): sort peers by download rate & multiple requests for closer blocks (#2475)):internal/blocksync/reactor.go
 	case *bcproto.StatusRequest:
 		// Send peer our state.
 		e.Src.TrySendEnvelope(p2p.Envelope{
