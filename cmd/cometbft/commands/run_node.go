package commands

import (
	"fmt"

	"github.com/spf13/cobra"

	"github.com/cometbft/cometbft/crypto"
	"github.com/cometbft/cometbft/crypto/ed25519"
	kt "github.com/cometbft/cometbft/internal/keytypes"
	cmtos "github.com/cometbft/cometbft/internal/os"
	nm "github.com/cometbft/cometbft/node"
)

<<<<<<< HEAD
var (
	genesisHash []byte
	keyType     string
)

func genPrivKeyFromFlag() (crypto.PrivKey, error) {
	return kt.GenPrivKey(keyType)
}
=======
var cliParams nm.CliParams
>>>>>>> 73334216

// AddNodeFlags exposes some common configuration options on the command-line
// These are exposed for convenience of commands embedding a CometBFT node.
func AddNodeFlags(cmd *cobra.Command) {
	// bind flags
	cmd.Flags().String("moniker", config.Moniker, "node name")

	// priv val flags
	cmd.Flags().String(
		"priv_validator_laddr",
		config.PrivValidatorListenAddr,
		"socket address to listen on for connections from external priv_validator process")

	// node flags
	cmd.Flags().BytesHexVar(
		&cliParams.GenesisHash,
		"genesis_hash",
		[]byte{},
		"optional SHA-256 hash of the genesis file")
	cmd.Flags().Int64("consensus.double_sign_check_height", config.Consensus.DoubleSignCheckHeight,
		"how many blocks to look back to check existence of the node's "+
			"consensus votes before joining consensus")

	// abci flags
	cmd.Flags().String(
		"proxy_app",
		config.ProxyApp,
		"proxy app address, or one of: 'kvstore',"+
			" 'persistent_kvstore' or 'noop' for local testing.")
	cmd.Flags().String("abci", config.ABCI, "specify abci transport (socket | grpc)")

	// rpc flags
	cmd.Flags().String("rpc.laddr", config.RPC.ListenAddress, "RPC listen address. Port required")
	cmd.Flags().Bool("rpc.unsafe", config.RPC.Unsafe, "enabled unsafe rpc methods")
	cmd.Flags().String("rpc.pprof_laddr", config.RPC.PprofListenAddress, "pprof listen address (https://golang.org/pkg/net/http/pprof)")

	// p2p flags
	cmd.Flags().String(
		"p2p.laddr",
		config.P2P.ListenAddress,
		"node listen address. (0.0.0.0:0 means any interface, any port)")
	cmd.Flags().String("p2p.external_address", config.P2P.ExternalAddress, "ip:port address to advertise to peers for them to dial")
	cmd.Flags().String("p2p.seeds", config.P2P.Seeds, "comma-delimited ID@host:port seed nodes")
	cmd.Flags().String("p2p.persistent_peers", config.P2P.PersistentPeers, "comma-delimited ID@host:port persistent peers")
	cmd.Flags().String("p2p.unconditional_peer_ids",
		config.P2P.UnconditionalPeerIDs, "comma-delimited IDs of unconditional peers")
	cmd.Flags().Bool("p2p.pex", config.P2P.PexReactor, "enable/disable Peer-Exchange")
	cmd.Flags().Bool("p2p.seed_mode", config.P2P.SeedMode, "enable/disable seed mode")
	cmd.Flags().String("p2p.private_peer_ids", config.P2P.PrivatePeerIDs, "comma-delimited private peer IDs")

	// consensus flags
	cmd.Flags().Bool(
		"consensus.create_empty_blocks",
		config.Consensus.CreateEmptyBlocks,
		"set this to false to only produce blocks when there are txs or when the AppHash changes")
	cmd.Flags().String(
		"consensus.create_empty_blocks_interval",
		config.Consensus.CreateEmptyBlocksInterval.String(),
		"the possible interval between empty blocks")

	// db flags
	cmd.Flags().String(
		"db_backend",
		config.DBBackend,
		"database backend: goleveldb | rocksdb | badgerdb | pebbledb")
	cmd.Flags().String(
		"db_dir",
		config.DBPath,
		"database directory")
	cmd.Flags().StringVarP(&keyType, "key-type", "k", ed25519.KeyType, fmt.Sprintf("private key type (one of %s)", kt.SupportedKeyTypesStr()))
}

// NewRunNodeCmd returns the command that allows the CLI to start a node.
// It can be used with a custom PrivValidator and in-process ABCI application.
func NewRunNodeCmd(nodeProvider nm.Provider) *cobra.Command {
	cmd := &cobra.Command{
		Use:     "start",
		Aliases: []string{"node", "run"},
		Short:   "Run the CometBFT node",
		RunE: func(_ *cobra.Command, _ []string) error {
<<<<<<< HEAD
			if len(genesisHash) != 0 {
				config.Storage.GenesisHash = hex.EncodeToString(genesisHash)
			}

			n, err := nodeProvider(config, logger, genPrivKeyFromFlag)
=======
			n, err := nodeProvider(config, logger, cliParams)
>>>>>>> 73334216
			if err != nil {
				return fmt.Errorf("failed to create node: %w", err)
			}

			if err := n.Start(); err != nil {
				return fmt.Errorf("failed to start node: %w", err)
			}

			logger.Info("Started node", "nodeInfo", n.Switch().NodeInfo())

			// Stop upon receiving SIGTERM or CTRL-C.
			cmtos.TrapSignal(logger, func() {
				if n.IsRunning() {
					if err := n.Stop(); err != nil {
						logger.Error("unable to stop the node", "error", err)
					}
				}
			})

			// Run forever.
			select {}
		},
	}

	AddNodeFlags(cmd)
	return cmd
}<|MERGE_RESOLUTION|>--- conflicted
+++ resolved
@@ -12,18 +12,14 @@
 	nm "github.com/cometbft/cometbft/node"
 )
 
-<<<<<<< HEAD
 var (
-	genesisHash []byte
-	keyType     string
+	cliParams nm.CliParams
+	keyType   string
 )
 
 func genPrivKeyFromFlag() (crypto.PrivKey, error) {
 	return kt.GenPrivKey(keyType)
 }
-=======
-var cliParams nm.CliParams
->>>>>>> 73334216
 
 // AddNodeFlags exposes some common configuration options on the command-line
 // These are exposed for convenience of commands embedding a CometBFT node.
@@ -104,15 +100,7 @@
 		Aliases: []string{"node", "run"},
 		Short:   "Run the CometBFT node",
 		RunE: func(_ *cobra.Command, _ []string) error {
-<<<<<<< HEAD
-			if len(genesisHash) != 0 {
-				config.Storage.GenesisHash = hex.EncodeToString(genesisHash)
-			}
-
-			n, err := nodeProvider(config, logger, genPrivKeyFromFlag)
-=======
-			n, err := nodeProvider(config, logger, cliParams)
->>>>>>> 73334216
+			n, err := nodeProvider(config, logger, cliParams, genPrivKeyFromFlag)
 			if err != nil {
 				return fmt.Errorf("failed to create node: %w", err)
 			}
