--- conflicted
+++ resolved
@@ -28,11 +28,7 @@
 when CometBFT has persisted an incorrect app hash and is thus unable to make
 progress. Rollback overwrites a state at height n with the state at height n - 1.
 The application should also roll back to height n - 1. If the --hard flag is not used, 
-<<<<<<< HEAD
-no blocks will be removed so upon restarting Tendermint the transactions in block n will be 
-=======
 no blocks will be removed so upon restarting CometBFT the transactions in block n will be 
->>>>>>> fcf33b89
 re-executed against the application. Using --hard will also remove block n. This can
 be done multiple times.
 `,
