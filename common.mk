--- conflicted
+++ resolved
@@ -46,7 +46,6 @@
   BUILD_TAGS += rocksdb
 endif
 
-<<<<<<< HEAD
 # handle bls12381
 ifeq (bls12381,$(findstring bls12381,$(COMETBFT_BUILD_OPTIONS)))
   CGO_ENABLED=1
@@ -56,11 +55,12 @@
 # handle secp256k1eth
 ifeq (secp256k1eth,$(findstring secp256k1eth,$(COMETBFT_BUILD_OPTIONS)))
   BUILD_TAGS += secp256k1eth
-=======
-# handle boltdb
-ifeq (boltdb,$(findstring boltdb,$(COMETBFT_BUILD_OPTIONS)))
-  BUILD_TAGS += boltdb
->>>>>>> bc6309d6
+endif
+
+# handle nodebug
+ifeq (nodebug,$(findstring nodebug,$(COMETBFT_BUILD_OPTIONS)))
+  CGO_ENABLED=1
+  BUILD_TAGS += nodebug
 endif
 
 # handle nodebug
