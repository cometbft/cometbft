package config

import (
	"encoding/hex"
	"errors"
	"fmt"
	"net/http"
	"os"
	"path/filepath"
	"time"
)

const (
	// FuzzModeDrop is a mode in which we randomly drop reads/writes, connections or sleep
	FuzzModeDrop = iota
	// FuzzModeDelay is a mode in which we randomly sleep
	FuzzModeDelay

	// LogFormatPlain is a format for colored text
	LogFormatPlain = "plain"
	// LogFormatJSON is a format for json output
	LogFormatJSON = "json"

	// DefaultLogLevel defines a default log level as INFO.
	DefaultLogLevel = "info"

	// Mempool versions. V1 is prioritized mempool (deprecated), v0 is regular mempool.
	// Default is v0.
	MempoolV0 = "v0"
	MempoolV1 = "v1"
)

// NOTE: Most of the structs & relevant comments + the
// default configuration options were used to manually
// generate the config.toml. Please reflect any changes
// made here in the defaultConfigTemplate constant in
// config/toml.go
// NOTE: libs/cli must know to look in the config dir!
var (
	DefaultTendermintDir = ".cometbft"
	defaultConfigDir     = "config"
	defaultDataDir       = "data"

	defaultConfigFileName  = "config.toml"
	defaultGenesisJSONName = "genesis.json"

	defaultPrivValKeyName   = "priv_validator_key.json"
	defaultPrivValStateName = "priv_validator_state.json"

	defaultNodeKeyName  = "node_key.json"
	defaultAddrBookName = "addrbook.json"

	defaultConfigFilePath   = filepath.Join(defaultConfigDir, defaultConfigFileName)
	defaultGenesisJSONPath  = filepath.Join(defaultConfigDir, defaultGenesisJSONName)
	defaultPrivValKeyPath   = filepath.Join(defaultConfigDir, defaultPrivValKeyName)
	defaultPrivValStatePath = filepath.Join(defaultDataDir, defaultPrivValStateName)

	defaultNodeKeyPath  = filepath.Join(defaultConfigDir, defaultNodeKeyName)
	defaultAddrBookPath = filepath.Join(defaultConfigDir, defaultAddrBookName)

	minSubscriptionBufferSize     = 100
	defaultSubscriptionBufferSize = 200
)

// Config defines the top level configuration for a Tendermint node
type Config struct {
	// Top level options use an anonymous struct
	BaseConfig `mapstructure:",squash"`

	// Options for services
	RPC       *RPCConfig       `mapstructure:"rpc"`
	P2P       *P2PConfig       `mapstructure:"p2p"`
	Mempool   *MempoolConfig   `mapstructure:"mempool"`
	StateSync *StateSyncConfig `mapstructure:"statesync"`
	BlockSync *BlockSyncConfig `mapstructure:"blocksync"`
	//TODO(williambanfield): remove this field once v0.37 is released.
	// https://github.com/tendermint/tendermint/issues/9279
	DeprecatedFastSyncConfig map[interface{}]interface{} `mapstructure:"fastsync"`
	Consensus                *ConsensusConfig            `mapstructure:"consensus"`
	Storage                  *StorageConfig              `mapstructure:"storage"`
	TxIndex                  *TxIndexConfig              `mapstructure:"tx_index"`
	Instrumentation          *InstrumentationConfig      `mapstructure:"instrumentation"`
}

// DefaultConfig returns a default configuration for a Tendermint node
func DefaultConfig() *Config {
	return &Config{
		BaseConfig:      DefaultBaseConfig(),
		RPC:             DefaultRPCConfig(),
		P2P:             DefaultP2PConfig(),
		Mempool:         DefaultMempoolConfig(),
		StateSync:       DefaultStateSyncConfig(),
		BlockSync:       DefaultBlockSyncConfig(),
		Consensus:       DefaultConsensusConfig(),
		Storage:         DefaultStorageConfig(),
		TxIndex:         DefaultTxIndexConfig(),
		Instrumentation: DefaultInstrumentationConfig(),
	}
}

// TestConfig returns a configuration that can be used for testing
func TestConfig() *Config {
	return &Config{
		BaseConfig:      TestBaseConfig(),
		RPC:             TestRPCConfig(),
		P2P:             TestP2PConfig(),
		Mempool:         TestMempoolConfig(),
		StateSync:       TestStateSyncConfig(),
		BlockSync:       TestBlockSyncConfig(),
		Consensus:       TestConsensusConfig(),
		Storage:         TestStorageConfig(),
		TxIndex:         TestTxIndexConfig(),
		Instrumentation: TestInstrumentationConfig(),
	}
}

// SetRoot sets the RootDir for all Config structs
func (cfg *Config) SetRoot(root string) *Config {
	cfg.BaseConfig.RootDir = root
	cfg.RPC.RootDir = root
	cfg.P2P.RootDir = root
	cfg.Mempool.RootDir = root
	cfg.Consensus.RootDir = root
	return cfg
}

// ValidateBasic performs basic validation (checking param bounds, etc.) and
// returns an error if any check fails.
func (cfg *Config) ValidateBasic() error {
	if err := cfg.BaseConfig.ValidateBasic(); err != nil {
		return err
	}
	if err := cfg.RPC.ValidateBasic(); err != nil {
		return fmt.Errorf("error in [rpc] section: %w", err)
	}
	if err := cfg.P2P.ValidateBasic(); err != nil {
		return fmt.Errorf("error in [p2p] section: %w", err)
	}
	if err := cfg.Mempool.ValidateBasic(); err != nil {
		return fmt.Errorf("error in [mempool] section: %w", err)
	}
	if err := cfg.StateSync.ValidateBasic(); err != nil {
		return fmt.Errorf("error in [statesync] section: %w", err)
	}
	if err := cfg.BlockSync.ValidateBasic(); err != nil {
		return fmt.Errorf("error in [blocksync] section: %w", err)
	}
	if err := cfg.Consensus.ValidateBasic(); err != nil {
		return fmt.Errorf("error in [consensus] section: %w", err)
	}
	if err := cfg.Instrumentation.ValidateBasic(); err != nil {
		return fmt.Errorf("error in [instrumentation] section: %w", err)
	}
	return nil
}

func (cfg *Config) CheckDeprecated() []string {
	var warnings []string
	if cfg.Mempool.Version == MempoolV1 {
		warnings = append(warnings, "prioritized mempool detected. This version of the mempool will be removed in the next major release.")
	}
	if cfg.DeprecatedFastSyncConfig != nil {
		warnings = append(warnings, "[fastsync] table detected. This section has been renamed to [blocksync]. The values in this deprecated section will be disregarded.")
	}
	if cfg.BaseConfig.DeprecatedFastSyncMode != nil {
		warnings = append(warnings, "fast_sync key detected. This key has been renamed to block_sync. The value of this deprecated key will be disregarded.")
	}
	return warnings
}

//-----------------------------------------------------------------------------
// BaseConfig

// BaseConfig defines the base configuration for a Tendermint node
type BaseConfig struct { //nolint: maligned
	// chainID is unexposed and immutable but here for convenience
	chainID string

	// The root directory for all data.
	// This should be set in viper so it can unmarshal into this struct
	RootDir string `mapstructure:"home"`

	// TCP or UNIX socket address of the ABCI application,
	// or the name of an ABCI application compiled in with the Tendermint binary
	ProxyApp string `mapstructure:"proxy_app"`

	// A custom human readable name for this node
	Moniker string `mapstructure:"moniker"`

	// If this node is many blocks behind the tip of the chain, Blocksync
	// allows them to catchup quickly by downloading blocks in parallel
	// and verifying their commits
	BlockSyncMode bool `mapstructure:"block_sync"`

	//TODO(williambanfield): remove this field once v0.37 is released.
	// https://github.com/tendermint/tendermint/issues/9279
	DeprecatedFastSyncMode interface{} `mapstructure:"fast_sync"`

	// Database backend: goleveldb | cleveldb | boltdb | rocksdb
	// * goleveldb (github.com/syndtr/goleveldb - most popular implementation)
	//   - pure go
	//   - stable
	// * cleveldb (uses levigo wrapper)
	//   - fast
	//   - requires gcc
	//   - use cleveldb build tag (go build -tags cleveldb)
	// * boltdb (uses etcd's fork of bolt - github.com/etcd-io/bbolt)
	//   - EXPERIMENTAL
	//   - may be faster is some use-cases (random reads - indexer)
	//   - use boltdb build tag (go build -tags boltdb)
	// * rocksdb (uses github.com/tecbot/gorocksdb)
	//   - EXPERIMENTAL
	//   - requires gcc
	//   - use rocksdb build tag (go build -tags rocksdb)
	// * badgerdb (uses github.com/dgraph-io/badger)
	//   - EXPERIMENTAL
	//   - use badgerdb build tag (go build -tags badgerdb)
	DBBackend string `mapstructure:"db_backend"`

	// Database directory
	DBPath string `mapstructure:"db_dir"`

	// Output level for logging
	LogLevel string `mapstructure:"log_level"`

	// Output format: 'plain' (colored text) or 'json'
	LogFormat string `mapstructure:"log_format"`

	// Path to the JSON file containing the initial validator set and other meta data
	Genesis string `mapstructure:"genesis_file"`

	// Path to the JSON file containing the private key to use as a validator in the consensus protocol
	PrivValidatorKey string `mapstructure:"priv_validator_key_file"`

	// Path to the JSON file containing the last sign state of a validator
	PrivValidatorState string `mapstructure:"priv_validator_state_file"`

	// TCP or UNIX socket address for Tendermint to listen on for
	// connections from an external PrivValidator process
	PrivValidatorListenAddr string `mapstructure:"priv_validator_laddr"`

	// A JSON file containing the private key to use for p2p authenticated encryption
	NodeKey string `mapstructure:"node_key_file"`

	// Mechanism to connect to the ABCI application: socket | grpc
	ABCI string `mapstructure:"abci"`

	// If true, query the ABCI app on connecting to a new peer
	// so the app can decide if we should keep the connection or not
	FilterPeers bool `mapstructure:"filter_peers"` // false
}

// DefaultBaseConfig returns a default base configuration for a Tendermint node
func DefaultBaseConfig() BaseConfig {
	return BaseConfig{
		Genesis:            defaultGenesisJSONPath,
		PrivValidatorKey:   defaultPrivValKeyPath,
		PrivValidatorState: defaultPrivValStatePath,
		NodeKey:            defaultNodeKeyPath,
		Moniker:            defaultMoniker,
		ProxyApp:           "tcp://127.0.0.1:26658",
		ABCI:               "socket",
		LogLevel:           DefaultLogLevel,
		LogFormat:          LogFormatPlain,
		BlockSyncMode:      true,
		FilterPeers:        false,
		DBBackend:          "goleveldb",
		DBPath:             "data",
	}
}

// TestBaseConfig returns a base configuration for testing a Tendermint node
func TestBaseConfig() BaseConfig {
	cfg := DefaultBaseConfig()
	cfg.chainID = "tendermint_test"
	cfg.ProxyApp = "kvstore"
	cfg.BlockSyncMode = false
	cfg.DBBackend = "memdb"
	return cfg
}

func (cfg BaseConfig) ChainID() string {
	return cfg.chainID
}

// GenesisFile returns the full path to the genesis.json file
func (cfg BaseConfig) GenesisFile() string {
	return rootify(cfg.Genesis, cfg.RootDir)
}

// PrivValidatorKeyFile returns the full path to the priv_validator_key.json file
func (cfg BaseConfig) PrivValidatorKeyFile() string {
	return rootify(cfg.PrivValidatorKey, cfg.RootDir)
}

// PrivValidatorFile returns the full path to the priv_validator_state.json file
func (cfg BaseConfig) PrivValidatorStateFile() string {
	return rootify(cfg.PrivValidatorState, cfg.RootDir)
}

// NodeKeyFile returns the full path to the node_key.json file
func (cfg BaseConfig) NodeKeyFile() string {
	return rootify(cfg.NodeKey, cfg.RootDir)
}

// DBDir returns the full path to the database directory
func (cfg BaseConfig) DBDir() string {
	return rootify(cfg.DBPath, cfg.RootDir)
}

// ValidateBasic performs basic validation (checking param bounds, etc.) and
// returns an error if any check fails.
func (cfg BaseConfig) ValidateBasic() error {
	switch cfg.LogFormat {
	case LogFormatPlain, LogFormatJSON:
	default:
		return errors.New("unknown log_format (must be 'plain' or 'json')")
	}
	return nil
}

//-----------------------------------------------------------------------------
// RPCConfig

// RPCConfig defines the configuration options for the Tendermint RPC server
type RPCConfig struct {
	RootDir string `mapstructure:"home"`

	// TCP or UNIX socket address for the RPC server to listen on
	ListenAddress string `mapstructure:"laddr"`

	// A list of origins a cross-domain request can be executed from.
	// If the special '*' value is present in the list, all origins will be allowed.
	// An origin may contain a wildcard (*) to replace 0 or more characters (i.e.: http://*.domain.com).
	// Only one wildcard can be used per origin.
	CORSAllowedOrigins []string `mapstructure:"cors_allowed_origins"`

	// A list of methods the client is allowed to use with cross-domain requests.
	CORSAllowedMethods []string `mapstructure:"cors_allowed_methods"`

	// A list of non simple headers the client is allowed to use with cross-domain requests.
	CORSAllowedHeaders []string `mapstructure:"cors_allowed_headers"`

	// TCP or UNIX socket address for the gRPC server to listen on
	// NOTE: This server only supports /broadcast_tx_commit
	GRPCListenAddress string `mapstructure:"grpc_laddr"`

	// Maximum number of simultaneous connections.
	// Does not include RPC (HTTP&WebSocket) connections. See max_open_connections
	// If you want to accept a larger number than the default, make sure
	// you increase your OS limits.
	// 0 - unlimited.
	GRPCMaxOpenConnections int `mapstructure:"grpc_max_open_connections"`

	// Activate unsafe RPC commands like /dial_persistent_peers and /unsafe_flush_mempool
	Unsafe bool `mapstructure:"unsafe"`

	// Maximum number of simultaneous connections (including WebSocket).
	// Does not include gRPC connections. See grpc_max_open_connections
	// If you want to accept a larger number than the default, make sure
	// you increase your OS limits.
	// 0 - unlimited.
	// Should be < {ulimit -Sn} - {MaxNumInboundPeers} - {MaxNumOutboundPeers} - {N of wal, db and other open files}
	// 1024 - 40 - 10 - 50 = 924 = ~900
	MaxOpenConnections int `mapstructure:"max_open_connections"`

	// Maximum number of unique clientIDs that can /subscribe
	// If you're using /broadcast_tx_commit, set to the estimated maximum number
	// of broadcast_tx_commit calls per block.
	MaxSubscriptionClients int `mapstructure:"max_subscription_clients"`

	// Maximum number of unique queries a given client can /subscribe to
	// If you're using GRPC (or Local RPC client) and /broadcast_tx_commit, set
	// to the estimated maximum number of broadcast_tx_commit calls per block.
	MaxSubscriptionsPerClient int `mapstructure:"max_subscriptions_per_client"`

	// The number of events that can be buffered per subscription before
	// returning `ErrOutOfCapacity`.
	SubscriptionBufferSize int `mapstructure:"experimental_subscription_buffer_size"`

	// The maximum number of responses that can be buffered per WebSocket
	// client. If clients cannot read from the WebSocket endpoint fast enough,
	// they will be disconnected, so increasing this parameter may reduce the
	// chances of them being disconnected (but will cause the node to use more
	// memory).
	//
	// Must be at least the same as `SubscriptionBufferSize`, otherwise
	// connections may be dropped unnecessarily.
	WebSocketWriteBufferSize int `mapstructure:"experimental_websocket_write_buffer_size"`

	// If a WebSocket client cannot read fast enough, at present we may
	// silently drop events instead of generating an error or disconnecting the
	// client.
	//
	// Enabling this parameter will cause the WebSocket connection to be closed
	// instead if it cannot read fast enough, allowing for greater
	// predictability in subscription behavior.
	CloseOnSlowClient bool `mapstructure:"experimental_close_on_slow_client"`

	// How long to wait for a tx to be committed during /broadcast_tx_commit
	// WARNING: Using a value larger than 10s will result in increasing the
	// global HTTP write timeout, which applies to all connections and endpoints.
	// See https://github.com/tendermint/tendermint/issues/3435
	TimeoutBroadcastTxCommit time.Duration `mapstructure:"timeout_broadcast_tx_commit"`

	// Maximum size of request body, in bytes
	MaxBodyBytes int64 `mapstructure:"max_body_bytes"`

	// Maximum size of request header, in bytes
	MaxHeaderBytes int `mapstructure:"max_header_bytes"`

	// The path to a file containing certificate that is used to create the HTTPS server.
	// Might be either absolute path or path related to Tendermint's config directory.
	//
	// If the certificate is signed by a certificate authority,
	// the certFile should be the concatenation of the server's certificate, any intermediates,
	// and the CA's certificate.
	//
	// NOTE: both tls_cert_file and tls_key_file must be present for Tendermint to create HTTPS server.
	// Otherwise, HTTP server is run.
	TLSCertFile string `mapstructure:"tls_cert_file"`

	// The path to a file containing matching private key that is used to create the HTTPS server.
	// Might be either absolute path or path related to tendermint's config directory.
	//
	// NOTE: both tls_cert_file and tls_key_file must be present for Tendermint to create HTTPS server.
	// Otherwise, HTTP server is run.
	TLSKeyFile string `mapstructure:"tls_key_file"`

	// pprof listen address (https://golang.org/pkg/net/http/pprof)
	PprofListenAddress string `mapstructure:"pprof_laddr"`
}

// DefaultRPCConfig returns a default configuration for the RPC server
func DefaultRPCConfig() *RPCConfig {
	return &RPCConfig{
		ListenAddress:          "tcp://127.0.0.1:26657",
		CORSAllowedOrigins:     []string{},
		CORSAllowedMethods:     []string{http.MethodHead, http.MethodGet, http.MethodPost},
		CORSAllowedHeaders:     []string{"Origin", "Accept", "Content-Type", "X-Requested-With", "X-Server-Time"},
		GRPCListenAddress:      "",
		GRPCMaxOpenConnections: 900,

		Unsafe:             false,
		MaxOpenConnections: 900,

		MaxSubscriptionClients:    100,
		MaxSubscriptionsPerClient: 5,
		SubscriptionBufferSize:    defaultSubscriptionBufferSize,
		TimeoutBroadcastTxCommit:  10 * time.Second,
		WebSocketWriteBufferSize:  defaultSubscriptionBufferSize,

		MaxBodyBytes:   int64(1000000), // 1MB
		MaxHeaderBytes: 1 << 20,        // same as the net/http default

		TLSCertFile: "",
		TLSKeyFile:  "",
	}
}

// TestRPCConfig returns a configuration for testing the RPC server
func TestRPCConfig() *RPCConfig {
	cfg := DefaultRPCConfig()
	cfg.ListenAddress = "tcp://127.0.0.1:36657"
	cfg.GRPCListenAddress = "tcp://127.0.0.1:36658"
	cfg.Unsafe = true
	return cfg
}

// ValidateBasic performs basic validation (checking param bounds, etc.) and
// returns an error if any check fails.
func (cfg *RPCConfig) ValidateBasic() error {
	if cfg.GRPCMaxOpenConnections < 0 {
		return errors.New("grpc_max_open_connections can't be negative")
	}
	if cfg.MaxOpenConnections < 0 {
		return errors.New("max_open_connections can't be negative")
	}
	if cfg.MaxSubscriptionClients < 0 {
		return errors.New("max_subscription_clients can't be negative")
	}
	if cfg.MaxSubscriptionsPerClient < 0 {
		return errors.New("max_subscriptions_per_client can't be negative")
	}
	if cfg.SubscriptionBufferSize < minSubscriptionBufferSize {
		return fmt.Errorf(
			"experimental_subscription_buffer_size must be >= %d",
			minSubscriptionBufferSize,
		)
	}
	if cfg.WebSocketWriteBufferSize < cfg.SubscriptionBufferSize {
		return fmt.Errorf(
			"experimental_websocket_write_buffer_size must be >= experimental_subscription_buffer_size (%d)",
			cfg.SubscriptionBufferSize,
		)
	}
	if cfg.TimeoutBroadcastTxCommit < 0 {
		return errors.New("timeout_broadcast_tx_commit can't be negative")
	}
	if cfg.MaxBodyBytes < 0 {
		return errors.New("max_body_bytes can't be negative")
	}
	if cfg.MaxHeaderBytes < 0 {
		return errors.New("max_header_bytes can't be negative")
	}
	return nil
}

// IsCorsEnabled returns true if cross-origin resource sharing is enabled.
func (cfg *RPCConfig) IsCorsEnabled() bool {
	return len(cfg.CORSAllowedOrigins) != 0
}

func (cfg RPCConfig) KeyFile() string {
	path := cfg.TLSKeyFile
	if filepath.IsAbs(path) {
		return path
	}
	return rootify(filepath.Join(defaultConfigDir, path), cfg.RootDir)
}

func (cfg RPCConfig) CertFile() string {
	path := cfg.TLSCertFile
	if filepath.IsAbs(path) {
		return path
	}
	return rootify(filepath.Join(defaultConfigDir, path), cfg.RootDir)
}

func (cfg RPCConfig) IsTLSEnabled() bool {
	return cfg.TLSCertFile != "" && cfg.TLSKeyFile != ""
}

//-----------------------------------------------------------------------------
// P2PConfig

// P2PConfig defines the configuration options for the Tendermint peer-to-peer networking layer
type P2PConfig struct { //nolint: maligned
	RootDir string `mapstructure:"home"`

	// Address to listen for incoming connections
	ListenAddress string `mapstructure:"laddr"`

	// Address to advertise to peers for them to dial
	ExternalAddress string `mapstructure:"external_address"`

	// Comma separated list of seed nodes to connect to
	// We only use these if we can’t connect to peers in the addrbook
	Seeds string `mapstructure:"seeds"`

	// Comma separated list of nodes to keep persistent connections to
	PersistentPeers string `mapstructure:"persistent_peers"`

	// UPNP port forwarding
	UPNP bool `mapstructure:"upnp"`

	// Path to address book
	AddrBook string `mapstructure:"addr_book_file"`

	// Set true for strict address routability rules
	// Set false for private or local networks
	AddrBookStrict bool `mapstructure:"addr_book_strict"`

	// Maximum number of inbound peers
	MaxNumInboundPeers int `mapstructure:"max_num_inbound_peers"`

	// Maximum number of outbound peers to connect to, excluding persistent peers
	MaxNumOutboundPeers int `mapstructure:"max_num_outbound_peers"`

	// List of node IDs, to which a connection will be (re)established ignoring any existing limits
	UnconditionalPeerIDs string `mapstructure:"unconditional_peer_ids"`

	// Maximum pause when redialing a persistent peer (if zero, exponential backoff is used)
	PersistentPeersMaxDialPeriod time.Duration `mapstructure:"persistent_peers_max_dial_period"`

	// Time to wait before flushing messages out on the connection
	FlushThrottleTimeout time.Duration `mapstructure:"flush_throttle_timeout"`

	// Maximum size of a message packet payload, in bytes
	MaxPacketMsgPayloadSize int `mapstructure:"max_packet_msg_payload_size"`

	// Rate at which packets can be sent, in bytes/second
	SendRate int64 `mapstructure:"send_rate"`

	// Rate at which packets can be received, in bytes/second
	RecvRate int64 `mapstructure:"recv_rate"`

	// Set true to enable the peer-exchange reactor
	PexReactor bool `mapstructure:"pex"`

	// Seed mode, in which node constantly crawls the network and looks for
	// peers. If another node asks it for addresses, it responds and disconnects.
	//
	// Does not work if the peer-exchange reactor is disabled.
	SeedMode bool `mapstructure:"seed_mode"`

	// Comma separated list of peer IDs to keep private (will not be gossiped to
	// other peers)
	PrivatePeerIDs string `mapstructure:"private_peer_ids"`

	// Toggle to disable guard against peers connecting from the same ip.
	AllowDuplicateIP bool `mapstructure:"allow_duplicate_ip"`

	// Peer connection configuration.
	HandshakeTimeout time.Duration `mapstructure:"handshake_timeout"`
	DialTimeout      time.Duration `mapstructure:"dial_timeout"`

	// Testing params.
	// Force dial to fail
	TestDialFail bool `mapstructure:"test_dial_fail"`
	// FUzz connection
	TestFuzz       bool            `mapstructure:"test_fuzz"`
	TestFuzzConfig *FuzzConnConfig `mapstructure:"test_fuzz_config"`
}

// DefaultP2PConfig returns a default configuration for the peer-to-peer layer
func DefaultP2PConfig() *P2PConfig {
	return &P2PConfig{
		ListenAddress:                "tcp://0.0.0.0:26656",
		ExternalAddress:              "",
		UPNP:                         false,
		AddrBook:                     defaultAddrBookPath,
		AddrBookStrict:               true,
		MaxNumInboundPeers:           40,
		MaxNumOutboundPeers:          10,
		PersistentPeersMaxDialPeriod: 0 * time.Second,
		FlushThrottleTimeout:         100 * time.Millisecond,
		MaxPacketMsgPayloadSize:      1024,    // 1 kB
		SendRate:                     5120000, // 5 mB/s
		RecvRate:                     5120000, // 5 mB/s
		PexReactor:                   true,
		SeedMode:                     false,
		AllowDuplicateIP:             false,
		HandshakeTimeout:             20 * time.Second,
		DialTimeout:                  3 * time.Second,
		TestDialFail:                 false,
		TestFuzz:                     false,
		TestFuzzConfig:               DefaultFuzzConnConfig(),
	}
}

// TestP2PConfig returns a configuration for testing the peer-to-peer layer
func TestP2PConfig() *P2PConfig {
	cfg := DefaultP2PConfig()
	cfg.ListenAddress = "tcp://127.0.0.1:36656"
	cfg.FlushThrottleTimeout = 10 * time.Millisecond
	cfg.AllowDuplicateIP = true
	return cfg
}

// AddrBookFile returns the full path to the address book
func (cfg *P2PConfig) AddrBookFile() string {
	return rootify(cfg.AddrBook, cfg.RootDir)
}

// ValidateBasic performs basic validation (checking param bounds, etc.) and
// returns an error if any check fails.
func (cfg *P2PConfig) ValidateBasic() error {
	if cfg.MaxNumInboundPeers < 0 {
		return errors.New("max_num_inbound_peers can't be negative")
	}
	if cfg.MaxNumOutboundPeers < 0 {
		return errors.New("max_num_outbound_peers can't be negative")
	}
	if cfg.FlushThrottleTimeout < 0 {
		return errors.New("flush_throttle_timeout can't be negative")
	}
	if cfg.PersistentPeersMaxDialPeriod < 0 {
		return errors.New("persistent_peers_max_dial_period can't be negative")
	}
	if cfg.MaxPacketMsgPayloadSize < 0 {
		return errors.New("max_packet_msg_payload_size can't be negative")
	}
	if cfg.SendRate < 0 {
		return errors.New("send_rate can't be negative")
	}
	if cfg.RecvRate < 0 {
		return errors.New("recv_rate can't be negative")
	}
	return nil
}

// FuzzConnConfig is a FuzzedConnection configuration.
type FuzzConnConfig struct {
	Mode         int
	MaxDelay     time.Duration
	ProbDropRW   float64
	ProbDropConn float64
	ProbSleep    float64
}

// DefaultFuzzConnConfig returns the default config.
func DefaultFuzzConnConfig() *FuzzConnConfig {
	return &FuzzConnConfig{
		Mode:         FuzzModeDrop,
		MaxDelay:     3 * time.Second,
		ProbDropRW:   0.2,
		ProbDropConn: 0.00,
		ProbSleep:    0.00,
	}
}

//-----------------------------------------------------------------------------
// MempoolConfig

// MempoolConfig defines the configuration options for the Tendermint mempool
type MempoolConfig struct {
	// Mempool version to use:
	//  1) "v0" - (default) FIFO mempool.
<<<<<<< HEAD
	//  2) "v1" - prioritized mempool (deprecated; will be removed in the next release).
	// WARNING: There's a known memory leak with the prioritized mempool
	// that the team are working on. Read more here:
	// https://github.com/tendermint/tendermint/issues/8775
	Version   string `mapstructure:"version"`
	RootDir   string `mapstructure:"home"`
	Recheck   bool   `mapstructure:"recheck"`
	Broadcast bool   `mapstructure:"broadcast"`
	WalPath   string `mapstructure:"wal_dir"`
=======
	//  2) "v1" - prioritized mempool.
	Version string `mapstructure:"version"`
	// RootDir is the root directory for all data. This should be configured via
	// the $CMTHOME env variable or --home cmd flag rather than overriding this
	// struct field.
	RootDir string `mapstructure:"home"`
	// Recheck (default: true) defines whether Tendermint should recheck the
	// validity for all remaining transaction in the mempool after a block.
	// Since a block affects the application state, some transactions in the
	// mempool may become invalid. If this does not apply to your application,
	// you can disable rechecking.
	Recheck bool `mapstructure:"recheck"`
	// Broadcast (default: true) defines whether the mempool should relay
	// transactions to other peers. Setting this to false will stop the mempool
	// from relaying transactions to other peers until they are included in a
	// block. In other words, if Broadcast is disabled, only the peer you send
	// the tx to will see it until it is included in a block.
	Broadcast bool `mapstructure:"broadcast"`
	// WalPath (default: "") configures the location of the Write Ahead Log
	// (WAL) for the mempool. The WAL is disabled by default. To enable, set
	// WalPath to where you want the WAL to be written (e.g.
	// "data/mempool.wal").
	WalPath string `mapstructure:"wal_dir"`
>>>>>>> 387422ac
	// Maximum number of transactions in the mempool
	Size int `mapstructure:"size"`
	// Limit the total size of all txs in the mempool.
	// This only accounts for raw transactions (e.g. given 1MB transactions and
	// max_txs_bytes=5MB, mempool will only accept 5 transactions).
	MaxTxsBytes int64 `mapstructure:"max_txs_bytes"`
	// Size of the cache (used to filter transactions we saw earlier) in transactions
	CacheSize int `mapstructure:"cache_size"`
	// Do not remove invalid transactions from the cache (default: false)
	// Set to true if it's not possible for any invalid transaction to become
	// valid again in the future.
	KeepInvalidTxsInCache bool `mapstructure:"keep-invalid-txs-in-cache"`
	// Maximum size of a single transaction
	// NOTE: the max size of a tx transmitted over the network is {max_tx_bytes}.
	MaxTxBytes int `mapstructure:"max_tx_bytes"`
	// Maximum size of a batch of transactions to send to a peer
	// Including space needed by encoding (one varint per transaction).
	// XXX: Unused due to https://github.com/tendermint/tendermint/issues/5796
	MaxBatchBytes int `mapstructure:"max_batch_bytes"`

	// TTLDuration, if non-zero, defines the maximum amount of time a transaction
	// can exist for in the mempool.
	//
	// Note, if TTLNumBlocks is also defined, a transaction will be removed if it
	// has existed in the mempool at least TTLNumBlocks number of blocks or if it's
	// insertion time into the mempool is beyond TTLDuration.
	TTLDuration time.Duration `mapstructure:"ttl-duration"`

	// TTLNumBlocks, if non-zero, defines the maximum number of blocks a transaction
	// can exist for in the mempool.
	//
	// Note, if TTLDuration is also defined, a transaction will be removed if it
	// has existed in the mempool at least TTLNumBlocks number of blocks or if
	// it's insertion time into the mempool is beyond TTLDuration.
	TTLNumBlocks int64 `mapstructure:"ttl-num-blocks"`
}

// DefaultMempoolConfig returns a default configuration for the Tendermint mempool
func DefaultMempoolConfig() *MempoolConfig {
	return &MempoolConfig{
		Version:   MempoolV0,
		Recheck:   true,
		Broadcast: true,
		WalPath:   "",
		// Each signature verification takes .5ms, Size reduced until we implement
		// ABCI Recheck
		Size:         5000,
		MaxTxsBytes:  1024 * 1024 * 1024, // 1GB
		CacheSize:    10000,
		MaxTxBytes:   1024 * 1024, // 1MB
		TTLDuration:  0 * time.Second,
		TTLNumBlocks: 0,
	}
}

// TestMempoolConfig returns a configuration for testing the Tendermint mempool
func TestMempoolConfig() *MempoolConfig {
	cfg := DefaultMempoolConfig()
	cfg.CacheSize = 1000
	return cfg
}

// WalDir returns the full path to the mempool's write-ahead log
func (cfg *MempoolConfig) WalDir() string {
	return rootify(cfg.WalPath, cfg.RootDir)
}

// WalEnabled returns true if the WAL is enabled.
func (cfg *MempoolConfig) WalEnabled() bool {
	return cfg.WalPath != ""
}

// ValidateBasic performs basic validation (checking param bounds, etc.) and
// returns an error if any check fails.
func (cfg *MempoolConfig) ValidateBasic() error {
	if cfg.Size < 0 {
		return errors.New("size can't be negative")
	}
	if cfg.MaxTxsBytes < 0 {
		return errors.New("max_txs_bytes can't be negative")
	}
	if cfg.CacheSize < 0 {
		return errors.New("cache_size can't be negative")
	}
	if cfg.MaxTxBytes < 0 {
		return errors.New("max_tx_bytes can't be negative")
	}
	return nil
}

//-----------------------------------------------------------------------------
// StateSyncConfig

// StateSyncConfig defines the configuration for the Tendermint state sync service
type StateSyncConfig struct {
	Enable              bool          `mapstructure:"enable"`
	TempDir             string        `mapstructure:"temp_dir"`
	RPCServers          []string      `mapstructure:"rpc_servers"`
	TrustPeriod         time.Duration `mapstructure:"trust_period"`
	TrustHeight         int64         `mapstructure:"trust_height"`
	TrustHash           string        `mapstructure:"trust_hash"`
	DiscoveryTime       time.Duration `mapstructure:"discovery_time"`
	ChunkRequestTimeout time.Duration `mapstructure:"chunk_request_timeout"`
	ChunkFetchers       int32         `mapstructure:"chunk_fetchers"`
}

func (cfg *StateSyncConfig) TrustHashBytes() []byte {
	// validated in ValidateBasic, so we can safely panic here
	bytes, err := hex.DecodeString(cfg.TrustHash)
	if err != nil {
		panic(err)
	}
	return bytes
}

// DefaultStateSyncConfig returns a default configuration for the state sync service
func DefaultStateSyncConfig() *StateSyncConfig {
	return &StateSyncConfig{
		TrustPeriod:         168 * time.Hour,
		DiscoveryTime:       15 * time.Second,
		ChunkRequestTimeout: 10 * time.Second,
		ChunkFetchers:       4,
	}
}

// TestStateSyncConfig returns a default configuration for the state sync service
func TestStateSyncConfig() *StateSyncConfig {
	return DefaultStateSyncConfig()
}

// ValidateBasic performs basic validation.
func (cfg *StateSyncConfig) ValidateBasic() error {
	if cfg.Enable {
		if len(cfg.RPCServers) == 0 {
			return errors.New("rpc_servers is required")
		}

		if len(cfg.RPCServers) < 2 {
			return errors.New("at least two rpc_servers entries is required")
		}

		for _, server := range cfg.RPCServers {
			if len(server) == 0 {
				return errors.New("found empty rpc_servers entry")
			}
		}

		if cfg.DiscoveryTime != 0 && cfg.DiscoveryTime < 5*time.Second {
			return errors.New("discovery time must be 0s or greater than five seconds")
		}

		if cfg.TrustPeriod <= 0 {
			return errors.New("trusted_period is required")
		}

		if cfg.TrustHeight <= 0 {
			return errors.New("trusted_height is required")
		}

		if len(cfg.TrustHash) == 0 {
			return errors.New("trusted_hash is required")
		}

		_, err := hex.DecodeString(cfg.TrustHash)
		if err != nil {
			return fmt.Errorf("invalid trusted_hash: %w", err)
		}

		if cfg.ChunkRequestTimeout < 5*time.Second {
			return errors.New("chunk_request_timeout must be at least 5 seconds")
		}

		if cfg.ChunkFetchers <= 0 {
			return errors.New("chunk_fetchers is required")
		}
	}

	return nil
}

//-----------------------------------------------------------------------------
// BlockSyncConfig

// BlockSyncConfig (formerly known as FastSync) defines the configuration for the Tendermint block sync service
type BlockSyncConfig struct {
	Version string `mapstructure:"version"`
}

// DefaultBlockSyncConfig returns a default configuration for the block sync service
func DefaultBlockSyncConfig() *BlockSyncConfig {
	return &BlockSyncConfig{
		Version: "v0",
	}
}

// TestBlockSyncConfig returns a default configuration for the block sync.
func TestBlockSyncConfig() *BlockSyncConfig {
	return DefaultBlockSyncConfig()
}

// ValidateBasic performs basic validation.
func (cfg *BlockSyncConfig) ValidateBasic() error {
	switch cfg.Version {
	case "v0":
		return nil
	case "v1", "v2":
		return fmt.Errorf("blocksync version %s has been deprecated. Please use v0 instead", cfg.Version)
	default:
		return fmt.Errorf("unknown blocksync version %s", cfg.Version)
	}
}

//-----------------------------------------------------------------------------
// ConsensusConfig

// ConsensusConfig defines the configuration for the Tendermint consensus service,
// including timeouts and details about the WAL and the block structure.
type ConsensusConfig struct {
	RootDir string `mapstructure:"home"`
	WalPath string `mapstructure:"wal_file"`
	walFile string // overrides WalPath if set

	// How long we wait for a proposal block before prevoting nil
	TimeoutPropose time.Duration `mapstructure:"timeout_propose"`
	// How much timeout_propose increases with each round
	TimeoutProposeDelta time.Duration `mapstructure:"timeout_propose_delta"`
	// How long we wait after receiving +2/3 prevotes for “anything” (ie. not a single block or nil)
	TimeoutPrevote time.Duration `mapstructure:"timeout_prevote"`
	// How much the timeout_prevote increases with each round
	TimeoutPrevoteDelta time.Duration `mapstructure:"timeout_prevote_delta"`
	// How long we wait after receiving +2/3 precommits for “anything” (ie. not a single block or nil)
	TimeoutPrecommit time.Duration `mapstructure:"timeout_precommit"`
	// How much the timeout_precommit increases with each round
	TimeoutPrecommitDelta time.Duration `mapstructure:"timeout_precommit_delta"`
	// How long we wait after committing a block, before starting on the new
	// height (this gives us a chance to receive some more precommits, even
	// though we already have +2/3).
	// NOTE: when modifying, make sure to update time_iota_ms genesis parameter
	TimeoutCommit time.Duration `mapstructure:"timeout_commit"`

	// Make progress as soon as we have all the precommits (as if TimeoutCommit = 0)
	SkipTimeoutCommit bool `mapstructure:"skip_timeout_commit"`

	// EmptyBlocks mode and possible interval between empty blocks
	CreateEmptyBlocks         bool          `mapstructure:"create_empty_blocks"`
	CreateEmptyBlocksInterval time.Duration `mapstructure:"create_empty_blocks_interval"`

	// Reactor sleep duration parameters
	PeerGossipSleepDuration     time.Duration `mapstructure:"peer_gossip_sleep_duration"`
	PeerQueryMaj23SleepDuration time.Duration `mapstructure:"peer_query_maj23_sleep_duration"`

	DoubleSignCheckHeight int64 `mapstructure:"double_sign_check_height"`
}

// DefaultConsensusConfig returns a default configuration for the consensus service
func DefaultConsensusConfig() *ConsensusConfig {
	return &ConsensusConfig{
		WalPath:                     filepath.Join(defaultDataDir, "cs.wal", "wal"),
		TimeoutPropose:              3000 * time.Millisecond,
		TimeoutProposeDelta:         500 * time.Millisecond,
		TimeoutPrevote:              1000 * time.Millisecond,
		TimeoutPrevoteDelta:         500 * time.Millisecond,
		TimeoutPrecommit:            1000 * time.Millisecond,
		TimeoutPrecommitDelta:       500 * time.Millisecond,
		TimeoutCommit:               1000 * time.Millisecond,
		SkipTimeoutCommit:           false,
		CreateEmptyBlocks:           true,
		CreateEmptyBlocksInterval:   0 * time.Second,
		PeerGossipSleepDuration:     100 * time.Millisecond,
		PeerQueryMaj23SleepDuration: 2000 * time.Millisecond,
		DoubleSignCheckHeight:       int64(0),
	}
}

// TestConsensusConfig returns a configuration for testing the consensus service
func TestConsensusConfig() *ConsensusConfig {
	cfg := DefaultConsensusConfig()
	cfg.TimeoutPropose = 40 * time.Millisecond
	cfg.TimeoutProposeDelta = 1 * time.Millisecond
	cfg.TimeoutPrevote = 10 * time.Millisecond
	cfg.TimeoutPrevoteDelta = 1 * time.Millisecond
	cfg.TimeoutPrecommit = 10 * time.Millisecond
	cfg.TimeoutPrecommitDelta = 1 * time.Millisecond
	// NOTE: when modifying, make sure to update time_iota_ms (testGenesisFmt) in toml.go
	cfg.TimeoutCommit = 10 * time.Millisecond
	cfg.SkipTimeoutCommit = true
	cfg.PeerGossipSleepDuration = 5 * time.Millisecond
	cfg.PeerQueryMaj23SleepDuration = 250 * time.Millisecond
	cfg.DoubleSignCheckHeight = int64(0)
	return cfg
}

// WaitForTxs returns true if the consensus should wait for transactions before entering the propose step
func (cfg *ConsensusConfig) WaitForTxs() bool {
	return !cfg.CreateEmptyBlocks || cfg.CreateEmptyBlocksInterval > 0
}

// Propose returns the amount of time to wait for a proposal
func (cfg *ConsensusConfig) Propose(round int32) time.Duration {
	return time.Duration(
		cfg.TimeoutPropose.Nanoseconds()+cfg.TimeoutProposeDelta.Nanoseconds()*int64(round),
	) * time.Nanosecond
}

// Prevote returns the amount of time to wait for straggler votes after receiving any +2/3 prevotes
func (cfg *ConsensusConfig) Prevote(round int32) time.Duration {
	return time.Duration(
		cfg.TimeoutPrevote.Nanoseconds()+cfg.TimeoutPrevoteDelta.Nanoseconds()*int64(round),
	) * time.Nanosecond
}

// Precommit returns the amount of time to wait for straggler votes after receiving any +2/3 precommits
func (cfg *ConsensusConfig) Precommit(round int32) time.Duration {
	return time.Duration(
		cfg.TimeoutPrecommit.Nanoseconds()+cfg.TimeoutPrecommitDelta.Nanoseconds()*int64(round),
	) * time.Nanosecond
}

// Commit returns the amount of time to wait for straggler votes after receiving +2/3 precommits
// for a single block (ie. a commit).
func (cfg *ConsensusConfig) Commit(t time.Time) time.Time {
	return t.Add(cfg.TimeoutCommit)
}

// WalFile returns the full path to the write-ahead log file
func (cfg *ConsensusConfig) WalFile() string {
	if cfg.walFile != "" {
		return cfg.walFile
	}
	return rootify(cfg.WalPath, cfg.RootDir)
}

// SetWalFile sets the path to the write-ahead log file
func (cfg *ConsensusConfig) SetWalFile(walFile string) {
	cfg.walFile = walFile
}

// ValidateBasic performs basic validation (checking param bounds, etc.) and
// returns an error if any check fails.
func (cfg *ConsensusConfig) ValidateBasic() error {
	if cfg.TimeoutPropose < 0 {
		return errors.New("timeout_propose can't be negative")
	}
	if cfg.TimeoutProposeDelta < 0 {
		return errors.New("timeout_propose_delta can't be negative")
	}
	if cfg.TimeoutPrevote < 0 {
		return errors.New("timeout_prevote can't be negative")
	}
	if cfg.TimeoutPrevoteDelta < 0 {
		return errors.New("timeout_prevote_delta can't be negative")
	}
	if cfg.TimeoutPrecommit < 0 {
		return errors.New("timeout_precommit can't be negative")
	}
	if cfg.TimeoutPrecommitDelta < 0 {
		return errors.New("timeout_precommit_delta can't be negative")
	}
	if cfg.TimeoutCommit < 0 {
		return errors.New("timeout_commit can't be negative")
	}
	if cfg.CreateEmptyBlocksInterval < 0 {
		return errors.New("create_empty_blocks_interval can't be negative")
	}
	if cfg.PeerGossipSleepDuration < 0 {
		return errors.New("peer_gossip_sleep_duration can't be negative")
	}
	if cfg.PeerQueryMaj23SleepDuration < 0 {
		return errors.New("peer_query_maj23_sleep_duration can't be negative")
	}
	if cfg.DoubleSignCheckHeight < 0 {
		return errors.New("double_sign_check_height can't be negative")
	}
	return nil
}

//-----------------------------------------------------------------------------
// StorageConfig

// StorageConfig allows more fine-grained control over certain storage-related
// behavior.
type StorageConfig struct {
	// Set to false to ensure ABCI responses are persisted. ABCI responses are
	// required for `/block_results` RPC queries, and to reindex events in the
	// command-line tool.
	DiscardABCIResponses bool `mapstructure:"discard_abci_responses"`
}

// DefaultStorageConfig returns the default configuration options relating to
// Tendermint storage optimization.
func DefaultStorageConfig() *StorageConfig {
	return &StorageConfig{
		DiscardABCIResponses: false,
	}
}

// TestStorageConfig returns storage configuration that can be used for
// testing.
func TestStorageConfig() *StorageConfig {
	return &StorageConfig{
		DiscardABCIResponses: false,
	}
}

// -----------------------------------------------------------------------------
// TxIndexConfig
// Remember that Event has the following structure:
// type: [
//
//	key: value,
//	...
//
// ]
//
// CompositeKeys are constructed by `type.key`
// TxIndexConfig defines the configuration for the transaction indexer,
// including composite keys to index.
type TxIndexConfig struct {
	// What indexer to use for transactions
	//
	// Options:
	//   1) "null"
	//   2) "kv" (default) - the simplest possible indexer,
	//      backed by key-value storage (defaults to levelDB; see DBBackend).
	//   3) "psql" - the indexer services backed by PostgreSQL.
	Indexer string `mapstructure:"indexer"`

	// The PostgreSQL connection configuration, the connection format:
	// postgresql://<user>:<password>@<host>:<port>/<db>?<opts>
	PsqlConn string `mapstructure:"psql-conn"`
}

// DefaultTxIndexConfig returns a default configuration for the transaction indexer.
func DefaultTxIndexConfig() *TxIndexConfig {
	return &TxIndexConfig{
		Indexer: "kv",
	}
}

// TestTxIndexConfig returns a default configuration for the transaction indexer.
func TestTxIndexConfig() *TxIndexConfig {
	return DefaultTxIndexConfig()
}

//-----------------------------------------------------------------------------
// InstrumentationConfig

// InstrumentationConfig defines the configuration for metrics reporting.
type InstrumentationConfig struct {
	// When true, Prometheus metrics are served under /metrics on
	// PrometheusListenAddr.
	// Check out the documentation for the list of available metrics.
	Prometheus bool `mapstructure:"prometheus"`

	// Address to listen for Prometheus collector(s) connections.
	PrometheusListenAddr string `mapstructure:"prometheus_listen_addr"`

	// Maximum number of simultaneous connections.
	// If you want to accept a larger number than the default, make sure
	// you increase your OS limits.
	// 0 - unlimited.
	MaxOpenConnections int `mapstructure:"max_open_connections"`

	// Instrumentation namespace.
	Namespace string `mapstructure:"namespace"`
}

// DefaultInstrumentationConfig returns a default configuration for metrics
// reporting.
func DefaultInstrumentationConfig() *InstrumentationConfig {
	return &InstrumentationConfig{
		Prometheus:           false,
		PrometheusListenAddr: ":26660",
		MaxOpenConnections:   3,
		Namespace:            "tendermint",
	}
}

// TestInstrumentationConfig returns a default configuration for metrics
// reporting.
func TestInstrumentationConfig() *InstrumentationConfig {
	return DefaultInstrumentationConfig()
}

// ValidateBasic performs basic validation (checking param bounds, etc.) and
// returns an error if any check fails.
func (cfg *InstrumentationConfig) ValidateBasic() error {
	if cfg.MaxOpenConnections < 0 {
		return errors.New("max_open_connections can't be negative")
	}
	return nil
}

//-----------------------------------------------------------------------------
// Utils

// helper function to make config creation independent of root dir
func rootify(path, root string) string {
	if filepath.IsAbs(path) {
		return path
	}
	return filepath.Join(root, path)
}

//-----------------------------------------------------------------------------
// Moniker

var defaultMoniker = getDefaultMoniker()

// getDefaultMoniker returns a default moniker, which is the host name. If runtime
// fails to get the host name, "anonymous" will be returned.
func getDefaultMoniker() string {
	moniker, err := os.Hostname()
	if err != nil {
		moniker = "anonymous"
	}
	return moniker
}<|MERGE_RESOLUTION|>--- conflicted
+++ resolved
@@ -707,18 +707,7 @@
 type MempoolConfig struct {
 	// Mempool version to use:
 	//  1) "v0" - (default) FIFO mempool.
-<<<<<<< HEAD
 	//  2) "v1" - prioritized mempool (deprecated; will be removed in the next release).
-	// WARNING: There's a known memory leak with the prioritized mempool
-	// that the team are working on. Read more here:
-	// https://github.com/tendermint/tendermint/issues/8775
-	Version   string `mapstructure:"version"`
-	RootDir   string `mapstructure:"home"`
-	Recheck   bool   `mapstructure:"recheck"`
-	Broadcast bool   `mapstructure:"broadcast"`
-	WalPath   string `mapstructure:"wal_dir"`
-=======
-	//  2) "v1" - prioritized mempool.
 	Version string `mapstructure:"version"`
 	// RootDir is the root directory for all data. This should be configured via
 	// the $CMTHOME env variable or --home cmd flag rather than overriding this
@@ -741,7 +730,6 @@
 	// WalPath to where you want the WAL to be written (e.g.
 	// "data/mempool.wal").
 	WalPath string `mapstructure:"wal_dir"`
->>>>>>> 387422ac
 	// Maximum number of transactions in the mempool
 	Size int `mapstructure:"size"`
 	// Limit the total size of all txs in the mempool.
