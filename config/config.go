--- conflicted
+++ resolved
@@ -173,15 +173,8 @@
 
 // BaseConfig defines the base configuration for a CometBFT node
 type BaseConfig struct { //nolint: maligned
-<<<<<<< HEAD
 	// chainID is unexposed and immutable but here for convenience
 	chainID string
-=======
-
-	// The version of the CometBFT binary that created
-	// or last modified the config file
-	Version string `mapstructure:"version"`
->>>>>>> 1cb55d49b (Rename Tendermint to CometBFT: further actions (#224))
 
 	// The root directory for all data.
 	// This should be set in viper so it can unmarshal into this struct
@@ -714,31 +707,13 @@
 type MempoolConfig struct {
 	// Mempool version to use:
 	//  1) "v0" - (default) FIFO mempool.
-<<<<<<< HEAD
-	//  2) "v1" - prioritized mempool.
-<<<<<<< HEAD
-	// WARNING: There's a known memory leak with the prioritized mempool
-	// that the team are working on. Read more here:
-	// https://github.com/tendermint/tendermint/issues/8775
-	Version   string `mapstructure:"version"`
-	RootDir   string `mapstructure:"home"`
-	Recheck   bool   `mapstructure:"recheck"`
-	Broadcast bool   `mapstructure:"broadcast"`
-	WalPath   string `mapstructure:"wal_dir"`
-=======
-=======
 	//  2) "v1" - prioritized mempool (deprecated; will be removed in the next release).
->>>>>>> 40e68c4a
 	Version string `mapstructure:"version"`
 	// RootDir is the root directory for all data. This should be configured via
 	// the $CMTHOME env variable or --home cmd flag rather than overriding this
 	// struct field.
 	RootDir string `mapstructure:"home"`
-<<<<<<< HEAD
 	// Recheck (default: true) defines whether CometBFT should recheck the
-=======
-	// Recheck (default: true) defines whether Tendermint should recheck the
->>>>>>> 40e68c4a
 	// validity for all remaining transaction in the mempool after a block.
 	// Since a block affects the application state, some transactions in the
 	// mempool may become invalid. If this does not apply to your application,
@@ -755,10 +730,6 @@
 	// WalPath to where you want the WAL to be written (e.g.
 	// "data/mempool.wal").
 	WalPath string `mapstructure:"wal_dir"`
-<<<<<<< HEAD
->>>>>>> 1cb55d49b (Rename Tendermint to CometBFT: further actions (#224))
-=======
->>>>>>> 40e68c4a
 	// Maximum number of transactions in the mempool
 	Size int `mapstructure:"size"`
 	// Limit the total size of all txs in the mempool.
