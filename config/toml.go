--- conflicted
+++ resolved
@@ -276,13 +276,9 @@
 [grpc]
 
 # TCP or UNIX socket address for the RPC server to listen on. If not specified,
-<<<<<<< HEAD
-# the gRPC server will be disabled.
-=======
-# the gRPC server will be disabled. Note that this address MUST be different than 
+# the gRPC server will be disabled. Note that this address MUST be different than
 # the GRPC.ListenAddress within the RPC configuration. The listener at that endpoint
 # does not support the below mentioned services, and vice versa.
->>>>>>> dec82fb6
 laddr = "{{ .GRPC.ListenAddress }}"
 
 #
@@ -296,7 +292,6 @@
 [grpc.version_service]
 enabled = {{ .GRPC.VersionService.Enabled }}
 
-<<<<<<< HEAD
 # The gRPC block service returns block information
 [grpc.block_service]
 enabled = {{ .GRPC.BlockService.Enabled }}
@@ -306,8 +301,6 @@
 [grpc.block_results_service]
 enabled = {{ .GRPC.BlockResultsService.Enabled }}
 
-=======
->>>>>>> dec82fb6
 #######################################################
 ###           P2P Configuration Options             ###
 #######################################################
