--- conflicted
+++ resolved
@@ -3,36 +3,6 @@
 import (
 	"errors"
 	"fmt"
-
-	"github.com/cosmos/gogoproto/proto"
-<<<<<<< HEAD
-	cstypes "github.com/tendermint/tendermint/consensus/types"
-	"github.com/tendermint/tendermint/libs/bits"
-	tmmath "github.com/tendermint/tendermint/libs/math"
-	"github.com/tendermint/tendermint/p2p"
-	tmcons "github.com/tendermint/tendermint/proto/tendermint/consensus"
-	tmproto "github.com/tendermint/tendermint/proto/tendermint/types"
-	"github.com/tendermint/tendermint/types"
-)
-
-// MsgToProto takes a consensus message type and returns the proto defined consensus message.
-//
-// TODO: This needs to be removed, but WALToProto depends on this.
-func MsgToProto(msg Message) (proto.Message, error) {
-	if msg == nil {
-		return nil, errors.New("consensus: message is nil")
-	}
-	var pb proto.Message
-
-	switch msg := msg.(type) {
-	case *NewRoundStepMessage:
-		pb = &tmcons.NewRoundStep{
-			Height:                msg.Height,
-			Round:                 msg.Round,
-			Step:                  uint32(msg.Step),
-			SecondsSinceStartTime: msg.SecondsSinceStartTime,
-			LastCommitRound:       msg.LastCommitRound,
-=======
 
 	cstypes "github.com/cometbft/cometbft/consensus/types"
 	"github.com/cometbft/cometbft/libs/bits"
@@ -41,86 +11,51 @@
 	cmtcons "github.com/cometbft/cometbft/proto/tendermint/consensus"
 	cmtproto "github.com/cometbft/cometbft/proto/tendermint/types"
 	"github.com/cometbft/cometbft/types"
+	"github.com/cosmos/gogoproto/proto"
 )
 
-// MsgToProto takes a consensus message type and returns the proto defined consensus message
-func MsgToProto(msg Message) (*cmtcons.Message, error) {
+// MsgToProto takes a consensus message type and returns the proto defined consensus message.
+//
+// TODO: This needs to be removed, but WALToProto depends on this.
+func MsgToProto(msg Message) (proto.Message, error) {
 	if msg == nil {
 		return nil, errors.New("consensus: message is nil")
 	}
-	var pb cmtcons.Message
+	var pb proto.Message
 
 	switch msg := msg.(type) {
 	case *NewRoundStepMessage:
-		pb = cmtcons.Message{
-			Sum: &cmtcons.Message_NewRoundStep{
-				NewRoundStep: &cmtcons.NewRoundStep{
-					Height:                msg.Height,
-					Round:                 msg.Round,
-					Step:                  uint32(msg.Step),
-					SecondsSinceStartTime: msg.SecondsSinceStartTime,
-					LastCommitRound:       msg.LastCommitRound,
-				},
-			},
->>>>>>> fcf33b89
+		pb = &cmtcons.NewRoundStep{
+			Height:                msg.Height,
+			Round:                 msg.Round,
+			Step:                  uint32(msg.Step),
+			SecondsSinceStartTime: msg.SecondsSinceStartTime,
+			LastCommitRound:       msg.LastCommitRound,
 		}
 
 	case *NewValidBlockMessage:
 		pbPartSetHeader := msg.BlockPartSetHeader.ToProto()
 		pbBits := msg.BlockParts.ToProto()
-<<<<<<< HEAD
-		pb = &tmcons.NewValidBlock{
+		pb = &cmtcons.NewValidBlock{
 			Height:             msg.Height,
 			Round:              msg.Round,
 			BlockPartSetHeader: pbPartSetHeader,
 			BlockParts:         pbBits,
 			IsCommit:           msg.IsCommit,
-=======
-		pb = cmtcons.Message{
-			Sum: &cmtcons.Message_NewValidBlock{
-				NewValidBlock: &cmtcons.NewValidBlock{
-					Height:             msg.Height,
-					Round:              msg.Round,
-					BlockPartSetHeader: pbPartSetHeader,
-					BlockParts:         pbBits,
-					IsCommit:           msg.IsCommit,
-				},
-			},
->>>>>>> fcf33b89
 		}
 
 	case *ProposalMessage:
 		pbP := msg.Proposal.ToProto()
-<<<<<<< HEAD
-		pb = &tmcons.Proposal{
+		pb = &cmtcons.Proposal{
 			Proposal: *pbP,
-=======
-		pb = cmtcons.Message{
-			Sum: &cmtcons.Message_Proposal{
-				Proposal: &cmtcons.Proposal{
-					Proposal: *pbP,
-				},
-			},
->>>>>>> fcf33b89
 		}
 
 	case *ProposalPOLMessage:
 		pbBits := msg.ProposalPOL.ToProto()
-<<<<<<< HEAD
-		pb = &tmcons.ProposalPOL{
+		pb = &cmtcons.ProposalPOL{
 			Height:           msg.Height,
 			ProposalPolRound: msg.ProposalPOLRound,
 			ProposalPol:      *pbBits,
-=======
-		pb = cmtcons.Message{
-			Sum: &cmtcons.Message_ProposalPol{
-				ProposalPol: &cmtcons.ProposalPOL{
-					Height:           msg.Height,
-					ProposalPolRound: msg.ProposalPOLRound,
-					ProposalPol:      *pbBits,
-				},
-			},
->>>>>>> fcf33b89
 		}
 
 	case *BlockPartMessage:
@@ -128,111 +63,51 @@
 		if err != nil {
 			return nil, fmt.Errorf("msg to proto error: %w", err)
 		}
-<<<<<<< HEAD
-		pb = &tmcons.BlockPart{
+		pb = &cmtcons.BlockPart{
 			Height: msg.Height,
 			Round:  msg.Round,
 			Part:   *parts,
-=======
-		pb = cmtcons.Message{
-			Sum: &cmtcons.Message_BlockPart{
-				BlockPart: &cmtcons.BlockPart{
-					Height: msg.Height,
-					Round:  msg.Round,
-					Part:   *parts,
-				},
-			},
->>>>>>> fcf33b89
 		}
 
 	case *VoteMessage:
 		vote := msg.Vote.ToProto()
-<<<<<<< HEAD
-		pb = &tmcons.Vote{
+		pb = &cmtcons.Vote{
 			Vote: vote,
-=======
-		pb = cmtcons.Message{
-			Sum: &cmtcons.Message_Vote{
-				Vote: &cmtcons.Vote{
-					Vote: vote,
-				},
-			},
->>>>>>> fcf33b89
 		}
 
 	case *HasVoteMessage:
-<<<<<<< HEAD
-		pb = &tmcons.HasVote{
+		pb = &cmtcons.HasVote{
 			Height: msg.Height,
 			Round:  msg.Round,
 			Type:   msg.Type,
 			Index:  msg.Index,
-=======
-		pb = cmtcons.Message{
-			Sum: &cmtcons.Message_HasVote{
-				HasVote: &cmtcons.HasVote{
-					Height: msg.Height,
-					Round:  msg.Round,
-					Type:   msg.Type,
-					Index:  msg.Index,
-				},
-			},
->>>>>>> fcf33b89
 		}
 
 	case *VoteSetMaj23Message:
 		bi := msg.BlockID.ToProto()
-<<<<<<< HEAD
-		pb = &tmcons.VoteSetMaj23{
+		pb = &cmtcons.VoteSetMaj23{
 			Height:  msg.Height,
 			Round:   msg.Round,
 			Type:    msg.Type,
 			BlockID: bi,
-=======
-		pb = cmtcons.Message{
-			Sum: &cmtcons.Message_VoteSetMaj23{
-				VoteSetMaj23: &cmtcons.VoteSetMaj23{
-					Height:  msg.Height,
-					Round:   msg.Round,
-					Type:    msg.Type,
-					BlockID: bi,
-				},
-			},
->>>>>>> fcf33b89
 		}
 
 	case *VoteSetBitsMessage:
 		bi := msg.BlockID.ToProto()
 		bits := msg.Votes.ToProto()
 
-<<<<<<< HEAD
-		vsb := &tmcons.VoteSetBits{
+		vsb := &cmtcons.VoteSetBits{
 			Height:  msg.Height,
 			Round:   msg.Round,
 			Type:    msg.Type,
 			BlockID: bi,
-=======
-		vsb := &cmtcons.Message_VoteSetBits{
-			VoteSetBits: &cmtcons.VoteSetBits{
-				Height:  msg.Height,
-				Round:   msg.Round,
-				Type:    msg.Type,
-				BlockID: bi,
-			},
->>>>>>> fcf33b89
 		}
 
 		if bits != nil {
 			vsb.Votes = *bits
 		}
 
-<<<<<<< HEAD
 		pb = vsb
-=======
-		pb = cmtcons.Message{
-			Sum: vsb,
-		}
->>>>>>> fcf33b89
 
 	default:
 		return nil, fmt.Errorf("consensus: message not recognized: %T", msg)
@@ -242,26 +117,15 @@
 }
 
 // MsgFromProto takes a consensus proto message and returns the native go type
-<<<<<<< HEAD
 func MsgFromProto(p proto.Message) (Message, error) {
 	if p == nil {
-=======
-func MsgFromProto(msg *cmtcons.Message) (Message, error) {
-	if msg == nil {
->>>>>>> fcf33b89
 		return nil, errors.New("consensus: nil message")
 	}
 	var pb Message
 
-<<<<<<< HEAD
 	switch msg := p.(type) {
-	case *tmcons.NewRoundStep:
+	case *cmtcons.NewRoundStep:
 		rs, err := tmmath.SafeConvertUint8(int64(msg.Step))
-=======
-	switch msg := msg.Sum.(type) {
-	case *cmtcons.Message_NewRoundStep:
-		rs, err := cmtmath.SafeConvertUint8(int64(msg.NewRoundStep.Step))
->>>>>>> fcf33b89
 		// deny message based on possible overflow
 		if err != nil {
 			return nil, fmt.Errorf("denying message due to possible overflow: %w", err)
@@ -273,13 +137,8 @@
 			SecondsSinceStartTime: msg.SecondsSinceStartTime,
 			LastCommitRound:       msg.LastCommitRound,
 		}
-<<<<<<< HEAD
-	case *tmcons.NewValidBlock:
+	case *cmtcons.NewValidBlock:
 		pbPartSetHeader, err := types.PartSetHeaderFromProto(&msg.BlockPartSetHeader)
-=======
-	case *cmtcons.Message_NewValidBlock:
-		pbPartSetHeader, err := types.PartSetHeaderFromProto(&msg.NewValidBlock.BlockPartSetHeader)
->>>>>>> fcf33b89
 		if err != nil {
 			return nil, fmt.Errorf("parts to proto error: %w", err)
 		}
@@ -294,13 +153,8 @@
 			BlockParts:         pbBits,
 			IsCommit:           msg.IsCommit,
 		}
-<<<<<<< HEAD
-	case *tmcons.Proposal:
+	case *cmtcons.Proposal:
 		pbP, err := types.ProposalFromProto(&msg.Proposal)
-=======
-	case *cmtcons.Message_Proposal:
-		pbP, err := types.ProposalFromProto(&msg.Proposal.Proposal)
->>>>>>> fcf33b89
 		if err != nil {
 			return nil, fmt.Errorf("proposal msg to proto error: %w", err)
 		}
@@ -308,11 +162,7 @@
 		pb = &ProposalMessage{
 			Proposal: pbP,
 		}
-<<<<<<< HEAD
-	case *tmcons.ProposalPOL:
-=======
-	case *cmtcons.Message_ProposalPol:
->>>>>>> fcf33b89
+	case *cmtcons.ProposalPOL:
 		pbBits := new(bits.BitArray)
 		pbBits.FromProto(&msg.ProposalPol)
 		pb = &ProposalPOLMessage{
@@ -320,13 +170,8 @@
 			ProposalPOLRound: msg.ProposalPolRound,
 			ProposalPOL:      pbBits,
 		}
-<<<<<<< HEAD
-	case *tmcons.BlockPart:
+	case *cmtcons.BlockPart:
 		parts, err := types.PartFromProto(&msg.Part)
-=======
-	case *cmtcons.Message_BlockPart:
-		parts, err := types.PartFromProto(&msg.BlockPart.Part)
->>>>>>> fcf33b89
 		if err != nil {
 			return nil, fmt.Errorf("blockpart msg to proto error: %w", err)
 		}
@@ -335,13 +180,8 @@
 			Round:  msg.Round,
 			Part:   parts,
 		}
-<<<<<<< HEAD
-	case *tmcons.Vote:
+	case *cmtcons.Vote:
 		vote, err := types.VoteFromProto(msg.Vote)
-=======
-	case *cmtcons.Message_Vote:
-		vote, err := types.VoteFromProto(msg.Vote.Vote)
->>>>>>> fcf33b89
 		if err != nil {
 			return nil, fmt.Errorf("vote msg to proto error: %w", err)
 		}
@@ -349,24 +189,15 @@
 		pb = &VoteMessage{
 			Vote: vote,
 		}
-<<<<<<< HEAD
-	case *tmcons.HasVote:
-=======
-	case *cmtcons.Message_HasVote:
->>>>>>> fcf33b89
+	case *cmtcons.HasVote:
 		pb = &HasVoteMessage{
 			Height: msg.Height,
 			Round:  msg.Round,
 			Type:   msg.Type,
 			Index:  msg.Index,
 		}
-<<<<<<< HEAD
-	case *tmcons.VoteSetMaj23:
+	case *cmtcons.VoteSetMaj23:
 		bi, err := types.BlockIDFromProto(&msg.BlockID)
-=======
-	case *cmtcons.Message_VoteSetMaj23:
-		bi, err := types.BlockIDFromProto(&msg.VoteSetMaj23.BlockID)
->>>>>>> fcf33b89
 		if err != nil {
 			return nil, fmt.Errorf("voteSetMaj23 msg to proto error: %w", err)
 		}
@@ -376,13 +207,8 @@
 			Type:    msg.Type,
 			BlockID: *bi,
 		}
-<<<<<<< HEAD
-	case *tmcons.VoteSetBits:
+	case *cmtcons.VoteSetBits:
 		bi, err := types.BlockIDFromProto(&msg.BlockID)
-=======
-	case *cmtcons.Message_VoteSetBits:
-		bi, err := types.BlockIDFromProto(&msg.VoteSetBits.BlockID)
->>>>>>> fcf33b89
 		if err != nil {
 			return nil, fmt.Errorf("voteSetBits msg to proto error: %w", err)
 		}
@@ -427,21 +253,14 @@
 		if err != nil {
 			return nil, err
 		}
-<<<<<<< HEAD
 		if w, ok := consMsg.(p2p.Wrapper); ok {
 			consMsg = w.Wrap()
 		}
-		cm := consMsg.(*tmcons.Message)
-		pb = tmcons.WALMessage{
-			Sum: &tmcons.WALMessage_MsgInfo{
-				MsgInfo: &tmcons.MsgInfo{
-					Msg:    *cm,
-=======
+		cm := consMsg.(*cmtcons.Message)
 		pb = cmtcons.WALMessage{
 			Sum: &cmtcons.WALMessage_MsgInfo{
 				MsgInfo: &cmtcons.MsgInfo{
-					Msg:    *consMsg,
->>>>>>> fcf33b89
+					Msg:    *cm,
 					PeerID: string(msg.PeerID),
 				},
 			},
@@ -486,17 +305,12 @@
 			Round:  msg.EventDataRoundState.Round,
 			Step:   msg.EventDataRoundState.Step,
 		}
-<<<<<<< HEAD
-	case *tmcons.WALMessage_MsgInfo:
+	case *cmtcons.WALMessage_MsgInfo:
 		um, err := msg.MsgInfo.Msg.Unwrap()
 		if err != nil {
 			return nil, fmt.Errorf("unwrap message: %w", err)
 		}
 		walMsg, err := MsgFromProto(um)
-=======
-	case *cmtcons.WALMessage_MsgInfo:
-		walMsg, err := MsgFromProto(&msg.MsgInfo.Msg)
->>>>>>> fcf33b89
 		if err != nil {
 			return nil, fmt.Errorf("msgInfo from proto error: %w", err)
 		}
