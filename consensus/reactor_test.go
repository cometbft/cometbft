package consensus

import (
	"context"
	"fmt"
	"os"
	"path"
	"runtime"
	"runtime/pprof"
	"sync"
	"testing"
	"time"

	"github.com/stretchr/testify/assert"
	"github.com/stretchr/testify/mock"
	"github.com/stretchr/testify/require"

<<<<<<< HEAD
	dbm "github.com/tendermint/tm-db"

	abcicli "github.com/tendermint/tendermint/abci/client"
	"github.com/tendermint/tendermint/abci/example/kvstore"
	abci "github.com/tendermint/tendermint/abci/types"
	cfg "github.com/tendermint/tendermint/config"
	cstypes "github.com/tendermint/tendermint/consensus/types"
	cryptoenc "github.com/tendermint/tendermint/crypto/encoding"
	"github.com/tendermint/tendermint/crypto/tmhash"
	"github.com/tendermint/tendermint/libs/bits"
	"github.com/tendermint/tendermint/libs/bytes"
	"github.com/tendermint/tendermint/libs/log"
	tmsync "github.com/tendermint/tendermint/libs/sync"
	mempl "github.com/tendermint/tendermint/mempool"
	mempoolv0 "github.com/tendermint/tendermint/mempool/v0"
	mempoolv1 "github.com/tendermint/tendermint/mempool/v1"
	"github.com/tendermint/tendermint/p2p"
	p2pmock "github.com/tendermint/tendermint/p2p/mock"
	tmcons "github.com/tendermint/tendermint/proto/tendermint/consensus"
	tmproto "github.com/tendermint/tendermint/proto/tendermint/types"
	sm "github.com/tendermint/tendermint/state"
	statemocks "github.com/tendermint/tendermint/state/mocks"
	"github.com/tendermint/tendermint/store"
	"github.com/tendermint/tendermint/types"
=======
	dbm "github.com/cometbft/cometbft-db"

	abcicli "github.com/cometbft/cometbft/abci/client"
	"github.com/cometbft/cometbft/abci/example/kvstore"
	abci "github.com/cometbft/cometbft/abci/types"
	cfg "github.com/cometbft/cometbft/config"
	cstypes "github.com/cometbft/cometbft/consensus/types"
	cryptoenc "github.com/cometbft/cometbft/crypto/encoding"
	"github.com/cometbft/cometbft/crypto/tmhash"
	"github.com/cometbft/cometbft/libs/bits"
	"github.com/cometbft/cometbft/libs/bytes"
	"github.com/cometbft/cometbft/libs/log"
	cmtsync "github.com/cometbft/cometbft/libs/sync"
	mempl "github.com/cometbft/cometbft/mempool"
	mempoolv0 "github.com/cometbft/cometbft/mempool/v0"
	mempoolv1 "github.com/cometbft/cometbft/mempool/v1"
	"github.com/cometbft/cometbft/p2p"
	p2pmock "github.com/cometbft/cometbft/p2p/mock"
	cmtproto "github.com/cometbft/cometbft/proto/tendermint/types"
	sm "github.com/cometbft/cometbft/state"
	statemocks "github.com/cometbft/cometbft/state/mocks"
	"github.com/cometbft/cometbft/store"
	"github.com/cometbft/cometbft/types"
>>>>>>> fcf33b89
)

//----------------------------------------------
// in-process testnets

var defaultTestTime = time.Date(2019, 1, 1, 0, 0, 0, 0, time.UTC)

func startConsensusNet(t *testing.T, css []*State, n int) (
	[]*Reactor,
	[]types.Subscription,
	[]*types.EventBus,
) {
	reactors := make([]*Reactor, n)
	blocksSubs := make([]types.Subscription, 0)
	eventBuses := make([]*types.EventBus, n)
	for i := 0; i < n; i++ {
		/*logger, err := cmtflags.ParseLogLevel("consensus:info,*:error", logger, "info")
		if err != nil {	t.Fatal(err)}*/
		reactors[i] = NewReactor(css[i], true) // so we dont start the consensus states
		reactors[i].SetLogger(css[i].Logger)

		// eventBus is already started with the cs
		eventBuses[i] = css[i].eventBus
		reactors[i].SetEventBus(eventBuses[i])

		blocksSub, err := eventBuses[i].Subscribe(context.Background(), testSubscriber, types.EventQueryNewBlock)
		require.NoError(t, err)
		blocksSubs = append(blocksSubs, blocksSub)

		if css[i].state.LastBlockHeight == 0 { // simulate handle initChain in handshake
			if err := css[i].blockExec.Store().Save(css[i].state); err != nil {
				t.Error(err)
			}
		}
	}
	// make connected switches and start all reactors
	p2p.MakeConnectedSwitches(config.P2P, n, func(i int, s *p2p.Switch) *p2p.Switch {
		s.AddReactor("CONSENSUS", reactors[i])
		s.SetLogger(reactors[i].conS.Logger.With("module", "p2p"))
		return s
	}, p2p.Connect2Switches)

	// now that everyone is connected,  start the state machines
	// If we started the state machines before everyone was connected,
	// we'd block when the cs fires NewBlockEvent and the peers are trying to start their reactors
	// TODO: is this still true with new pubsub?
	for i := 0; i < n; i++ {
		s := reactors[i].conS.GetState()
		reactors[i].SwitchToConsensus(s, false)
	}
	return reactors, blocksSubs, eventBuses
}

func stopConsensusNet(logger log.Logger, reactors []*Reactor, eventBuses []*types.EventBus) {
	logger.Info("stopConsensusNet", "n", len(reactors))
	for i, r := range reactors {
		logger.Info("stopConsensusNet: Stopping Reactor", "i", i)
		if err := r.Switch.Stop(); err != nil {
			logger.Error("error trying to stop switch", "error", err)
		}
	}
	for i, b := range eventBuses {
		logger.Info("stopConsensusNet: Stopping eventBus", "i", i)
		if err := b.Stop(); err != nil {
			logger.Error("error trying to stop eventbus", "error", err)
		}
	}
	logger.Info("stopConsensusNet: DONE", "n", len(reactors))
}

// Ensure a testnet makes blocks
func TestReactorBasic(t *testing.T) {
	N := 4
	css, cleanup := randConsensusNet(N, "consensus_reactor_test", newMockTickerFunc(true), newKVStore)
	defer cleanup()
	reactors, blocksSubs, eventBuses := startConsensusNet(t, css, N)
	defer stopConsensusNet(log.TestingLogger(), reactors, eventBuses)
	// wait till everyone makes the first new block
	timeoutWaitGroup(t, N, func(j int) {
		<-blocksSubs[j].Out()
	}, css)
}

// Ensure we can process blocks with evidence
func TestReactorWithEvidence(t *testing.T) {
	nValidators := 4
	testName := "consensus_reactor_test"
	tickerFunc := newMockTickerFunc(true)
	appFunc := newKVStore

	// heed the advice from https://www.sandimetz.com/blog/2016/1/20/the-wrong-abstraction
	// to unroll unwieldy abstractions. Here we duplicate the code from:
	// css := randConsensusNet(N, "consensus_reactor_test", newMockTickerFunc(true), newKVStore)

	genDoc, privVals := randGenesisDoc(nValidators, false, 30)
	css := make([]*State, nValidators)
	logger := consensusLogger()
	for i := 0; i < nValidators; i++ {
		stateDB := dbm.NewMemDB() // each state needs its own db
		stateStore := sm.NewStore(stateDB, sm.StoreOptions{
			DiscardABCIResponses: false,
		})
		state, _ := stateStore.LoadFromDBOrGenesisDoc(genDoc)
		thisConfig := ResetConfig(fmt.Sprintf("%s_%d", testName, i))
		defer os.RemoveAll(thisConfig.RootDir)
		ensureDir(path.Dir(thisConfig.Consensus.WalFile()), 0o700) // dir for wal
		app := appFunc()
		vals := types.TM2PB.ValidatorUpdates(state.Validators)
		app.InitChain(abci.RequestInitChain{Validators: vals})

		pv := privVals[i]
		// duplicate code from:
		// css[i] = newStateWithConfig(thisConfig, state, privVals[i], app)

		blockDB := dbm.NewMemDB()
		blockStore := store.NewBlockStore(blockDB)

		mtx := new(cmtsync.Mutex)
		memplMetrics := mempl.NopMetrics()
		// one for mempool, one for consensus
		proxyAppConnCon := abcicli.NewLocalClient(mtx, app)
		proxyAppConnConMem := abcicli.NewLocalClient(mtx, app)

		// Make Mempool
		var mempool mempl.Mempool

		switch config.Mempool.Version {
		case cfg.MempoolV0:
			mempool = mempoolv0.NewCListMempool(config.Mempool,
				proxyAppConnConMem,
				state.LastBlockHeight,
				mempoolv0.WithMetrics(memplMetrics),
				mempoolv0.WithPreCheck(sm.TxPreCheck(state)),
				mempoolv0.WithPostCheck(sm.TxPostCheck(state)))
		case cfg.MempoolV1:
			mempool = mempoolv1.NewTxMempool(logger,
				config.Mempool,
				proxyAppConnConMem,
				state.LastBlockHeight,
				mempoolv1.WithMetrics(memplMetrics),
				mempoolv1.WithPreCheck(sm.TxPreCheck(state)),
				mempoolv1.WithPostCheck(sm.TxPostCheck(state)),
			)
		}
		if thisConfig.Consensus.WaitForTxs() {
			mempool.EnableTxsAvailable()
		}

		// mock the evidence pool
		// everyone includes evidence of another double signing
		vIdx := (i + 1) % nValidators
		ev, err := types.NewMockDuplicateVoteEvidenceWithValidator(1, defaultTestTime, privVals[vIdx], config.ChainID())
		require.NoError(t, err)
		evpool := &statemocks.EvidencePool{}
		evpool.On("CheckEvidence", mock.AnythingOfType("types.EvidenceList")).Return(nil)
		evpool.On("PendingEvidence", mock.AnythingOfType("int64")).Return([]types.Evidence{
			ev,
		}, int64(len(ev.Bytes())))
		evpool.On("Update", mock.AnythingOfType("state.State"), mock.AnythingOfType("types.EvidenceList")).Return()

		evpool2 := sm.EmptyEvidencePool{}

		// Make State
		blockExec := sm.NewBlockExecutor(stateStore, log.TestingLogger(), proxyAppConnCon, mempool, evpool)
		cs := NewState(thisConfig.Consensus, state, blockExec, blockStore, mempool, evpool2)
		cs.SetLogger(log.TestingLogger().With("module", "consensus"))
		cs.SetPrivValidator(pv)

		eventBus := types.NewEventBus()
		eventBus.SetLogger(log.TestingLogger().With("module", "events"))
		err = eventBus.Start()
		require.NoError(t, err)
		cs.SetEventBus(eventBus)

		cs.SetTimeoutTicker(tickerFunc())
		cs.SetLogger(logger.With("validator", i, "module", "consensus"))

		css[i] = cs
	}

	reactors, blocksSubs, eventBuses := startConsensusNet(t, css, nValidators)
	defer stopConsensusNet(log.TestingLogger(), reactors, eventBuses)

	// we expect for each validator that is the proposer to propose one piece of evidence.
	for i := 0; i < nValidators; i++ {
		timeoutWaitGroup(t, nValidators, func(j int) {
			msg := <-blocksSubs[j].Out()
			block := msg.Data().(types.EventDataNewBlock).Block
			assert.Len(t, block.Evidence.Evidence, 1)
		}, css)
	}
}

//------------------------------------

// Ensure a testnet makes blocks when there are txs
func TestReactorCreatesBlockWhenEmptyBlocksFalse(t *testing.T) {
	N := 4
	css, cleanup := randConsensusNet(N, "consensus_reactor_test", newMockTickerFunc(true), newKVStore,
		func(c *cfg.Config) {
			c.Consensus.CreateEmptyBlocks = false
		})
	defer cleanup()
	reactors, blocksSubs, eventBuses := startConsensusNet(t, css, N)
	defer stopConsensusNet(log.TestingLogger(), reactors, eventBuses)

	// send a tx
	if err := assertMempool(css[3].txNotifier).CheckTx([]byte{1, 2, 3}, nil, mempl.TxInfo{}); err != nil {
		t.Error(err)
	}

	// wait till everyone makes the first new block
	timeoutWaitGroup(t, N, func(j int) {
		<-blocksSubs[j].Out()
	}, css)
}

func TestReactorReceiveDoesNotPanicIfAddPeerHasntBeenCalledYet(t *testing.T) {
	N := 1
	css, cleanup := randConsensusNet(N, "consensus_reactor_test", newMockTickerFunc(true), newKVStore)
	defer cleanup()
	reactors, _, eventBuses := startConsensusNet(t, css, N)
	defer stopConsensusNet(log.TestingLogger(), reactors, eventBuses)

	var (
		reactor = reactors[0]
		peer    = p2pmock.NewPeer(nil)
<<<<<<< HEAD
=======
		msg     = MustEncode(&HasVoteMessage{Height: 1,
			Round: 1, Index: 1, Type: cmtproto.PrevoteType})
>>>>>>> fcf33b89
	)

	reactor.InitPeer(peer)

	// simulate switch calling Receive before AddPeer
	assert.NotPanics(t, func() {
		reactor.ReceiveEnvelope(p2p.Envelope{
			ChannelID: StateChannel,
			Src:       peer,
			Message: &tmcons.HasVote{Height: 1,
				Round: 1, Index: 1, Type: tmproto.PrevoteType},
		})
		reactor.AddPeer(peer)
	})
}

func TestReactorReceivePanicsIfInitPeerHasntBeenCalledYet(t *testing.T) {
	N := 1
	css, cleanup := randConsensusNet(N, "consensus_reactor_test", newMockTickerFunc(true), newKVStore)
	defer cleanup()
	reactors, _, eventBuses := startConsensusNet(t, css, N)
	defer stopConsensusNet(log.TestingLogger(), reactors, eventBuses)

	var (
		reactor = reactors[0]
		peer    = p2pmock.NewPeer(nil)
<<<<<<< HEAD
=======
		msg     = MustEncode(&HasVoteMessage{Height: 1,
			Round: 1, Index: 1, Type: cmtproto.PrevoteType})
>>>>>>> fcf33b89
	)

	// we should call InitPeer here

	// simulate switch calling Receive before AddPeer
	assert.Panics(t, func() {
		reactor.ReceiveEnvelope(p2p.Envelope{
			ChannelID: StateChannel,
			Src:       peer,
			Message: &tmcons.HasVote{Height: 1,
				Round: 1, Index: 1, Type: tmproto.PrevoteType},
		})
	})
}

// Test we record stats about votes and block parts from other peers.
func TestReactorRecordsVotesAndBlockParts(t *testing.T) {
	N := 4
	css, cleanup := randConsensusNet(N, "consensus_reactor_test", newMockTickerFunc(true), newKVStore)
	defer cleanup()
	reactors, blocksSubs, eventBuses := startConsensusNet(t, css, N)
	defer stopConsensusNet(log.TestingLogger(), reactors, eventBuses)

	// wait till everyone makes the first new block
	timeoutWaitGroup(t, N, func(j int) {
		<-blocksSubs[j].Out()
	}, css)

	// Get peer
	peer := reactors[1].Switch.Peers().List()[0]
	// Get peer state
	ps := peer.Get(types.PeerStateKey).(*PeerState)

	assert.Equal(t, true, ps.VotesSent() > 0, "number of votes sent should have increased")
	assert.Equal(t, true, ps.BlockPartsSent() > 0, "number of votes sent should have increased")
}

//-------------------------------------------------------------
// ensure we can make blocks despite cycling a validator set

func TestReactorVotingPowerChange(t *testing.T) {
	nVals := 4
	logger := log.TestingLogger()
	css, cleanup := randConsensusNet(
		nVals,
		"consensus_voting_power_changes_test",
		newMockTickerFunc(true),
		newPersistentKVStore)
	defer cleanup()
	reactors, blocksSubs, eventBuses := startConsensusNet(t, css, nVals)
	defer stopConsensusNet(logger, reactors, eventBuses)

	// map of active validators
	activeVals := make(map[string]struct{})
	for i := 0; i < nVals; i++ {
		pubKey, err := css[i].privValidator.GetPubKey()
		require.NoError(t, err)
		addr := pubKey.Address()
		activeVals[string(addr)] = struct{}{}
	}

	// wait till everyone makes block 1
	timeoutWaitGroup(t, nVals, func(j int) {
		<-blocksSubs[j].Out()
	}, css)

	//---------------------------------------------------------------------------
	logger.Debug("---------------------------- Testing changing the voting power of one validator a few times")

	val1PubKey, err := css[0].privValidator.GetPubKey()
	require.NoError(t, err)

	val1PubKeyABCI, err := cryptoenc.PubKeyToProto(val1PubKey)
	require.NoError(t, err)
	updateValidatorTx := kvstore.MakeValSetChangeTx(val1PubKeyABCI, 25)
	previousTotalVotingPower := css[0].GetRoundState().LastValidators.TotalVotingPower()

	waitForAndValidateBlock(t, nVals, activeVals, blocksSubs, css, updateValidatorTx)
	waitForAndValidateBlockWithTx(t, nVals, activeVals, blocksSubs, css, updateValidatorTx)
	waitForAndValidateBlock(t, nVals, activeVals, blocksSubs, css)
	waitForAndValidateBlock(t, nVals, activeVals, blocksSubs, css)

	if css[0].GetRoundState().LastValidators.TotalVotingPower() == previousTotalVotingPower {
		t.Fatalf(
			"expected voting power to change (before: %d, after: %d)",
			previousTotalVotingPower,
			css[0].GetRoundState().LastValidators.TotalVotingPower())
	}

	updateValidatorTx = kvstore.MakeValSetChangeTx(val1PubKeyABCI, 2)
	previousTotalVotingPower = css[0].GetRoundState().LastValidators.TotalVotingPower()

	waitForAndValidateBlock(t, nVals, activeVals, blocksSubs, css, updateValidatorTx)
	waitForAndValidateBlockWithTx(t, nVals, activeVals, blocksSubs, css, updateValidatorTx)
	waitForAndValidateBlock(t, nVals, activeVals, blocksSubs, css)
	waitForAndValidateBlock(t, nVals, activeVals, blocksSubs, css)

	if css[0].GetRoundState().LastValidators.TotalVotingPower() == previousTotalVotingPower {
		t.Fatalf(
			"expected voting power to change (before: %d, after: %d)",
			previousTotalVotingPower,
			css[0].GetRoundState().LastValidators.TotalVotingPower())
	}

	updateValidatorTx = kvstore.MakeValSetChangeTx(val1PubKeyABCI, 26)
	previousTotalVotingPower = css[0].GetRoundState().LastValidators.TotalVotingPower()

	waitForAndValidateBlock(t, nVals, activeVals, blocksSubs, css, updateValidatorTx)
	waitForAndValidateBlockWithTx(t, nVals, activeVals, blocksSubs, css, updateValidatorTx)
	waitForAndValidateBlock(t, nVals, activeVals, blocksSubs, css)
	waitForAndValidateBlock(t, nVals, activeVals, blocksSubs, css)

	if css[0].GetRoundState().LastValidators.TotalVotingPower() == previousTotalVotingPower {
		t.Fatalf(
			"expected voting power to change (before: %d, after: %d)",
			previousTotalVotingPower,
			css[0].GetRoundState().LastValidators.TotalVotingPower())
	}
}

func TestReactorValidatorSetChanges(t *testing.T) {
	nPeers := 7
	nVals := 4
	css, _, _, cleanup := randConsensusNetWithPeers(
		nVals,
		nPeers,
		"consensus_val_set_changes_test",
		newMockTickerFunc(true),
		newPersistentKVStoreWithPath)

	defer cleanup()
	logger := log.TestingLogger()

	reactors, blocksSubs, eventBuses := startConsensusNet(t, css, nPeers)
	defer stopConsensusNet(logger, reactors, eventBuses)

	// map of active validators
	activeVals := make(map[string]struct{})
	for i := 0; i < nVals; i++ {
		pubKey, err := css[i].privValidator.GetPubKey()
		require.NoError(t, err)
		activeVals[string(pubKey.Address())] = struct{}{}
	}

	// wait till everyone makes block 1
	timeoutWaitGroup(t, nPeers, func(j int) {
		<-blocksSubs[j].Out()
	}, css)

	//---------------------------------------------------------------------------
	logger.Info("---------------------------- Testing adding one validator")

	newValidatorPubKey1, err := css[nVals].privValidator.GetPubKey()
	assert.NoError(t, err)
	valPubKey1ABCI, err := cryptoenc.PubKeyToProto(newValidatorPubKey1)
	assert.NoError(t, err)
	newValidatorTx1 := kvstore.MakeValSetChangeTx(valPubKey1ABCI, testMinPower)

	// wait till everyone makes block 2
	// ensure the commit includes all validators
	// send newValTx to change vals in block 3
	waitForAndValidateBlock(t, nPeers, activeVals, blocksSubs, css, newValidatorTx1)

	// wait till everyone makes block 3.
	// it includes the commit for block 2, which is by the original validator set
	waitForAndValidateBlockWithTx(t, nPeers, activeVals, blocksSubs, css, newValidatorTx1)

	// wait till everyone makes block 4.
	// it includes the commit for block 3, which is by the original validator set
	waitForAndValidateBlock(t, nPeers, activeVals, blocksSubs, css)

	// the commits for block 4 should be with the updated validator set
	activeVals[string(newValidatorPubKey1.Address())] = struct{}{}

	// wait till everyone makes block 5
	// it includes the commit for block 4, which should have the updated validator set
	waitForBlockWithUpdatedValsAndValidateIt(t, nPeers, activeVals, blocksSubs, css)

	//---------------------------------------------------------------------------
	logger.Info("---------------------------- Testing changing the voting power of one validator")

	updateValidatorPubKey1, err := css[nVals].privValidator.GetPubKey()
	require.NoError(t, err)
	updatePubKey1ABCI, err := cryptoenc.PubKeyToProto(updateValidatorPubKey1)
	require.NoError(t, err)
	updateValidatorTx1 := kvstore.MakeValSetChangeTx(updatePubKey1ABCI, 25)
	previousTotalVotingPower := css[nVals].GetRoundState().LastValidators.TotalVotingPower()

	waitForAndValidateBlock(t, nPeers, activeVals, blocksSubs, css, updateValidatorTx1)
	waitForAndValidateBlockWithTx(t, nPeers, activeVals, blocksSubs, css, updateValidatorTx1)
	waitForAndValidateBlock(t, nPeers, activeVals, blocksSubs, css)
	waitForBlockWithUpdatedValsAndValidateIt(t, nPeers, activeVals, blocksSubs, css)

	if css[nVals].GetRoundState().LastValidators.TotalVotingPower() == previousTotalVotingPower {
		t.Errorf(
			"expected voting power to change (before: %d, after: %d)",
			previousTotalVotingPower,
			css[nVals].GetRoundState().LastValidators.TotalVotingPower())
	}

	//---------------------------------------------------------------------------
	logger.Info("---------------------------- Testing adding two validators at once")

	newValidatorPubKey2, err := css[nVals+1].privValidator.GetPubKey()
	require.NoError(t, err)
	newVal2ABCI, err := cryptoenc.PubKeyToProto(newValidatorPubKey2)
	require.NoError(t, err)
	newValidatorTx2 := kvstore.MakeValSetChangeTx(newVal2ABCI, testMinPower)

	newValidatorPubKey3, err := css[nVals+2].privValidator.GetPubKey()
	require.NoError(t, err)
	newVal3ABCI, err := cryptoenc.PubKeyToProto(newValidatorPubKey3)
	require.NoError(t, err)
	newValidatorTx3 := kvstore.MakeValSetChangeTx(newVal3ABCI, testMinPower)

	waitForAndValidateBlock(t, nPeers, activeVals, blocksSubs, css, newValidatorTx2, newValidatorTx3)
	waitForAndValidateBlockWithTx(t, nPeers, activeVals, blocksSubs, css, newValidatorTx2, newValidatorTx3)
	waitForAndValidateBlock(t, nPeers, activeVals, blocksSubs, css)
	activeVals[string(newValidatorPubKey2.Address())] = struct{}{}
	activeVals[string(newValidatorPubKey3.Address())] = struct{}{}
	waitForBlockWithUpdatedValsAndValidateIt(t, nPeers, activeVals, blocksSubs, css)

	//---------------------------------------------------------------------------
	logger.Info("---------------------------- Testing removing two validators at once")

	removeValidatorTx2 := kvstore.MakeValSetChangeTx(newVal2ABCI, 0)
	removeValidatorTx3 := kvstore.MakeValSetChangeTx(newVal3ABCI, 0)

	waitForAndValidateBlock(t, nPeers, activeVals, blocksSubs, css, removeValidatorTx2, removeValidatorTx3)
	waitForAndValidateBlockWithTx(t, nPeers, activeVals, blocksSubs, css, removeValidatorTx2, removeValidatorTx3)
	waitForAndValidateBlock(t, nPeers, activeVals, blocksSubs, css)
	delete(activeVals, string(newValidatorPubKey2.Address()))
	delete(activeVals, string(newValidatorPubKey3.Address()))
	waitForBlockWithUpdatedValsAndValidateIt(t, nPeers, activeVals, blocksSubs, css)
}

// Check we can make blocks with skip_timeout_commit=false
func TestReactorWithTimeoutCommit(t *testing.T) {
	N := 4
	css, cleanup := randConsensusNet(N, "consensus_reactor_with_timeout_commit_test", newMockTickerFunc(false), newKVStore)
	defer cleanup()
	// override default SkipTimeoutCommit == true for tests
	for i := 0; i < N; i++ {
		css[i].config.SkipTimeoutCommit = false
	}

	reactors, blocksSubs, eventBuses := startConsensusNet(t, css, N-1)
	defer stopConsensusNet(log.TestingLogger(), reactors, eventBuses)

	// wait till everyone makes the first new block
	timeoutWaitGroup(t, N-1, func(j int) {
		<-blocksSubs[j].Out()
	}, css)
}

func waitForAndValidateBlock(
	t *testing.T,
	n int,
	activeVals map[string]struct{},
	blocksSubs []types.Subscription,
	css []*State,
	txs ...[]byte,
) {
	timeoutWaitGroup(t, n, func(j int) {
		css[j].Logger.Debug("waitForAndValidateBlock")
		msg := <-blocksSubs[j].Out()
		newBlock := msg.Data().(types.EventDataNewBlock).Block
		css[j].Logger.Debug("waitForAndValidateBlock: Got block", "height", newBlock.Height)
		err := validateBlock(newBlock, activeVals)
		assert.Nil(t, err)
		for _, tx := range txs {
			err := assertMempool(css[j].txNotifier).CheckTx(tx, nil, mempl.TxInfo{})
			assert.Nil(t, err)
		}
	}, css)
}

func waitForAndValidateBlockWithTx(
	t *testing.T,
	n int,
	activeVals map[string]struct{},
	blocksSubs []types.Subscription,
	css []*State,
	txs ...[]byte,
) {
	timeoutWaitGroup(t, n, func(j int) {
		ntxs := 0
	BLOCK_TX_LOOP:
		for {
			css[j].Logger.Debug("waitForAndValidateBlockWithTx", "ntxs", ntxs)
			msg := <-blocksSubs[j].Out()
			newBlock := msg.Data().(types.EventDataNewBlock).Block
			css[j].Logger.Debug("waitForAndValidateBlockWithTx: Got block", "height", newBlock.Height)
			err := validateBlock(newBlock, activeVals)
			assert.Nil(t, err)

			// check that txs match the txs we're waiting for.
			// note they could be spread over multiple blocks,
			// but they should be in order.
			for _, tx := range newBlock.Data.Txs {
				assert.EqualValues(t, txs[ntxs], tx)
				ntxs++
			}

			if ntxs == len(txs) {
				break BLOCK_TX_LOOP
			}
		}
	}, css)
}

func waitForBlockWithUpdatedValsAndValidateIt(
	t *testing.T,
	n int,
	updatedVals map[string]struct{},
	blocksSubs []types.Subscription,
	css []*State,
) {
	timeoutWaitGroup(t, n, func(j int) {
		var newBlock *types.Block
	LOOP:
		for {
			css[j].Logger.Debug("waitForBlockWithUpdatedValsAndValidateIt")
			msg := <-blocksSubs[j].Out()
			newBlock = msg.Data().(types.EventDataNewBlock).Block
			if newBlock.LastCommit.Size() == len(updatedVals) {
				css[j].Logger.Debug("waitForBlockWithUpdatedValsAndValidateIt: Got block", "height", newBlock.Height)
				break LOOP
			} else {
				css[j].Logger.Debug(
					"waitForBlockWithUpdatedValsAndValidateIt: Got block with no new validators. Skipping",
					"height",
					newBlock.Height)
			}
		}

		err := validateBlock(newBlock, updatedVals)
		assert.Nil(t, err)
	}, css)
}

// expects high synchrony!
func validateBlock(block *types.Block, activeVals map[string]struct{}) error {
	if block.LastCommit.Size() != len(activeVals) {
		return fmt.Errorf(
			"commit size doesn't match number of active validators. Got %d, expected %d",
			block.LastCommit.Size(),
			len(activeVals))
	}

	for _, commitSig := range block.LastCommit.Signatures {
		if _, ok := activeVals[string(commitSig.ValidatorAddress)]; !ok {
			return fmt.Errorf("found vote for inactive validator %X", commitSig.ValidatorAddress)
		}
	}
	return nil
}

func timeoutWaitGroup(t *testing.T, n int, f func(int), css []*State) {
	wg := new(sync.WaitGroup)
	wg.Add(n)
	for i := 0; i < n; i++ {
		go func(j int) {
			f(j)
			wg.Done()
		}(i)
	}

	done := make(chan struct{})
	go func() {
		wg.Wait()
		close(done)
	}()

	// we're running many nodes in-process, possibly in in a virtual machine,
	// and spewing debug messages - making a block could take a while,
	timeout := time.Second * 120

	select {
	case <-done:
	case <-time.After(timeout):
		for i, cs := range css {
			t.Log("#################")
			t.Log("Validator", i)
			t.Log(cs.GetRoundState())
			t.Log("")
		}
		os.Stdout.Write([]byte("pprof.Lookup('goroutine'):\n"))
		err := pprof.Lookup("goroutine").WriteTo(os.Stdout, 1)
		require.NoError(t, err)
		capture()
		panic("Timed out waiting for all validators to commit a block")
	}
}

func capture() {
	trace := make([]byte, 10240000)
	count := runtime.Stack(trace, true)
	fmt.Printf("Stack of %d bytes: %s\n", count, trace)
}

//-------------------------------------------------------------
// Ensure basic validation of structs is functioning

func TestNewRoundStepMessageValidateBasic(t *testing.T) {
	testCases := []struct { //nolint: maligned
		expectErr              bool
		messageRound           int32
		messageLastCommitRound int32
		messageHeight          int64
		testName               string
		messageStep            cstypes.RoundStepType
	}{
		{false, 0, 0, 0, "Valid Message", cstypes.RoundStepNewHeight},
		{true, -1, 0, 0, "Negative round", cstypes.RoundStepNewHeight},
		{true, 0, 0, -1, "Negative height", cstypes.RoundStepNewHeight},
		{true, 0, 0, 0, "Invalid Step", cstypes.RoundStepCommit + 1},
		// The following cases will be handled by ValidateHeight
		{false, 0, 0, 1, "H == 1 but LCR != -1 ", cstypes.RoundStepNewHeight},
		{false, 0, -1, 2, "H > 1 but LCR < 0", cstypes.RoundStepNewHeight},
	}

	for _, tc := range testCases {
		tc := tc
		t.Run(tc.testName, func(t *testing.T) {
			message := NewRoundStepMessage{
				Height:          tc.messageHeight,
				Round:           tc.messageRound,
				Step:            tc.messageStep,
				LastCommitRound: tc.messageLastCommitRound,
			}

			err := message.ValidateBasic()
			if tc.expectErr {
				require.Error(t, err)
			} else {
				require.NoError(t, err)
			}
		})
	}
}

func TestNewRoundStepMessageValidateHeight(t *testing.T) {
	initialHeight := int64(10)
	testCases := []struct { //nolint: maligned
		expectErr              bool
		messageLastCommitRound int32
		messageHeight          int64
		testName               string
	}{
		{false, 0, 11, "Valid Message"},
		{true, 0, -1, "Negative height"},
		{true, 0, 0, "Zero height"},
		{true, 0, 10, "Initial height but LCR != -1 "},
		{true, -1, 11, "Normal height but LCR < 0"},
	}

	for _, tc := range testCases {
		tc := tc
		t.Run(tc.testName, func(t *testing.T) {
			message := NewRoundStepMessage{
				Height:          tc.messageHeight,
				Round:           0,
				Step:            cstypes.RoundStepNewHeight,
				LastCommitRound: tc.messageLastCommitRound,
			}

			err := message.ValidateHeight(initialHeight)
			if tc.expectErr {
				require.Error(t, err)
			} else {
				require.NoError(t, err)
			}
		})
	}
}

func TestNewValidBlockMessageValidateBasic(t *testing.T) {
	testCases := []struct {
		malleateFn func(*NewValidBlockMessage)
		expErr     string
	}{
		{func(msg *NewValidBlockMessage) {}, ""},
		{func(msg *NewValidBlockMessage) { msg.Height = -1 }, "negative Height"},
		{func(msg *NewValidBlockMessage) { msg.Round = -1 }, "negative Round"},
		{
			func(msg *NewValidBlockMessage) { msg.BlockPartSetHeader.Total = 2 },
			"blockParts bit array size 1 not equal to BlockPartSetHeader.Total 2",
		},
		{
			func(msg *NewValidBlockMessage) {
				msg.BlockPartSetHeader.Total = 0
				msg.BlockParts = bits.NewBitArray(0)
			},
			"empty blockParts",
		},
		{
			func(msg *NewValidBlockMessage) { msg.BlockParts = bits.NewBitArray(int(types.MaxBlockPartsCount) + 1) },
			"blockParts bit array size 1602 not equal to BlockPartSetHeader.Total 1",
		},
	}

	for i, tc := range testCases {
		tc := tc
		t.Run(fmt.Sprintf("#%d", i), func(t *testing.T) {
			msg := &NewValidBlockMessage{
				Height: 1,
				Round:  0,
				BlockPartSetHeader: types.PartSetHeader{
					Total: 1,
				},
				BlockParts: bits.NewBitArray(1),
			}

			tc.malleateFn(msg)
			err := msg.ValidateBasic()
			if tc.expErr != "" && assert.Error(t, err) {
				assert.Contains(t, err.Error(), tc.expErr)
			}
		})
	}
}

func TestProposalPOLMessageValidateBasic(t *testing.T) {
	testCases := []struct {
		malleateFn func(*ProposalPOLMessage)
		expErr     string
	}{
		{func(msg *ProposalPOLMessage) {}, ""},
		{func(msg *ProposalPOLMessage) { msg.Height = -1 }, "negative Height"},
		{func(msg *ProposalPOLMessage) { msg.ProposalPOLRound = -1 }, "negative ProposalPOLRound"},
		{func(msg *ProposalPOLMessage) { msg.ProposalPOL = bits.NewBitArray(0) }, "empty ProposalPOL bit array"},
		{
			func(msg *ProposalPOLMessage) { msg.ProposalPOL = bits.NewBitArray(types.MaxVotesCount + 1) },
			"proposalPOL bit array is too big: 10001, max: 10000",
		},
	}

	for i, tc := range testCases {
		tc := tc
		t.Run(fmt.Sprintf("#%d", i), func(t *testing.T) {
			msg := &ProposalPOLMessage{
				Height:           1,
				ProposalPOLRound: 1,
				ProposalPOL:      bits.NewBitArray(1),
			}

			tc.malleateFn(msg)
			err := msg.ValidateBasic()
			if tc.expErr != "" && assert.Error(t, err) {
				assert.Contains(t, err.Error(), tc.expErr)
			}
		})
	}
}

func TestBlockPartMessageValidateBasic(t *testing.T) {
	testPart := new(types.Part)
	testPart.Proof.LeafHash = tmhash.Sum([]byte("leaf"))
	testCases := []struct {
		testName      string
		messageHeight int64
		messageRound  int32
		messagePart   *types.Part
		expectErr     bool
	}{
		{"Valid Message", 0, 0, testPart, false},
		{"Invalid Message", -1, 0, testPart, true},
		{"Invalid Message", 0, -1, testPart, true},
	}

	for _, tc := range testCases {
		tc := tc
		t.Run(tc.testName, func(t *testing.T) {
			message := BlockPartMessage{
				Height: tc.messageHeight,
				Round:  tc.messageRound,
				Part:   tc.messagePart,
			}

			assert.Equal(t, tc.expectErr, message.ValidateBasic() != nil, "Validate Basic had an unexpected result")
		})
	}

	message := BlockPartMessage{Height: 0, Round: 0, Part: new(types.Part)}
	message.Part.Index = 1

	assert.Equal(t, true, message.ValidateBasic() != nil, "Validate Basic had an unexpected result")
}

func TestHasVoteMessageValidateBasic(t *testing.T) {
	const (
		validSignedMsgType   cmtproto.SignedMsgType = 0x01
		invalidSignedMsgType cmtproto.SignedMsgType = 0x03
	)

	testCases := []struct { //nolint: maligned
		expectErr     bool
		messageRound  int32
		messageIndex  int32
		messageHeight int64
		testName      string
		messageType   cmtproto.SignedMsgType
	}{
		{false, 0, 0, 0, "Valid Message", validSignedMsgType},
		{true, -1, 0, 0, "Invalid Message", validSignedMsgType},
		{true, 0, -1, 0, "Invalid Message", validSignedMsgType},
		{true, 0, 0, 0, "Invalid Message", invalidSignedMsgType},
		{true, 0, 0, -1, "Invalid Message", validSignedMsgType},
	}

	for _, tc := range testCases {
		tc := tc
		t.Run(tc.testName, func(t *testing.T) {
			message := HasVoteMessage{
				Height: tc.messageHeight,
				Round:  tc.messageRound,
				Type:   tc.messageType,
				Index:  tc.messageIndex,
			}

			assert.Equal(t, tc.expectErr, message.ValidateBasic() != nil, "Validate Basic had an unexpected result")
		})
	}
}

func TestVoteSetMaj23MessageValidateBasic(t *testing.T) {
	const (
		validSignedMsgType   cmtproto.SignedMsgType = 0x01
		invalidSignedMsgType cmtproto.SignedMsgType = 0x03
	)

	validBlockID := types.BlockID{}
	invalidBlockID := types.BlockID{
		Hash: bytes.HexBytes{},
		PartSetHeader: types.PartSetHeader{
			Total: 1,
			Hash:  []byte{0},
		},
	}

	testCases := []struct { //nolint: maligned
		expectErr      bool
		messageRound   int32
		messageHeight  int64
		testName       string
		messageType    cmtproto.SignedMsgType
		messageBlockID types.BlockID
	}{
		{false, 0, 0, "Valid Message", validSignedMsgType, validBlockID},
		{true, -1, 0, "Invalid Message", validSignedMsgType, validBlockID},
		{true, 0, -1, "Invalid Message", validSignedMsgType, validBlockID},
		{true, 0, 0, "Invalid Message", invalidSignedMsgType, validBlockID},
		{true, 0, 0, "Invalid Message", validSignedMsgType, invalidBlockID},
	}

	for _, tc := range testCases {
		tc := tc
		t.Run(tc.testName, func(t *testing.T) {
			message := VoteSetMaj23Message{
				Height:  tc.messageHeight,
				Round:   tc.messageRound,
				Type:    tc.messageType,
				BlockID: tc.messageBlockID,
			}

			assert.Equal(t, tc.expectErr, message.ValidateBasic() != nil, "Validate Basic had an unexpected result")
		})
	}
}

func TestVoteSetBitsMessageValidateBasic(t *testing.T) {
	testCases := []struct {
		malleateFn func(*VoteSetBitsMessage)
		expErr     string
	}{
		{func(msg *VoteSetBitsMessage) {}, ""},
		{func(msg *VoteSetBitsMessage) { msg.Height = -1 }, "negative Height"},
		{func(msg *VoteSetBitsMessage) { msg.Type = 0x03 }, "invalid Type"},
		{func(msg *VoteSetBitsMessage) {
			msg.BlockID = types.BlockID{
				Hash: bytes.HexBytes{},
				PartSetHeader: types.PartSetHeader{
					Total: 1,
					Hash:  []byte{0},
				},
			}
		}, "wrong BlockID: wrong PartSetHeader: wrong Hash:"},
		{
			func(msg *VoteSetBitsMessage) { msg.Votes = bits.NewBitArray(types.MaxVotesCount + 1) },
			"votes bit array is too big: 10001, max: 10000",
		},
	}

	for i, tc := range testCases {
		tc := tc
		t.Run(fmt.Sprintf("#%d", i), func(t *testing.T) {
			msg := &VoteSetBitsMessage{
				Height:  1,
				Round:   0,
				Type:    0x01,
				Votes:   bits.NewBitArray(1),
				BlockID: types.BlockID{},
			}

			tc.malleateFn(msg)
			err := msg.ValidateBasic()
			if tc.expErr != "" && assert.Error(t, err) {
				assert.Contains(t, err.Error(), tc.expErr)
			}
		})
	}
}<|MERGE_RESOLUTION|>--- conflicted
+++ resolved
@@ -15,32 +15,6 @@
 	"github.com/stretchr/testify/mock"
 	"github.com/stretchr/testify/require"
 
-<<<<<<< HEAD
-	dbm "github.com/tendermint/tm-db"
-
-	abcicli "github.com/tendermint/tendermint/abci/client"
-	"github.com/tendermint/tendermint/abci/example/kvstore"
-	abci "github.com/tendermint/tendermint/abci/types"
-	cfg "github.com/tendermint/tendermint/config"
-	cstypes "github.com/tendermint/tendermint/consensus/types"
-	cryptoenc "github.com/tendermint/tendermint/crypto/encoding"
-	"github.com/tendermint/tendermint/crypto/tmhash"
-	"github.com/tendermint/tendermint/libs/bits"
-	"github.com/tendermint/tendermint/libs/bytes"
-	"github.com/tendermint/tendermint/libs/log"
-	tmsync "github.com/tendermint/tendermint/libs/sync"
-	mempl "github.com/tendermint/tendermint/mempool"
-	mempoolv0 "github.com/tendermint/tendermint/mempool/v0"
-	mempoolv1 "github.com/tendermint/tendermint/mempool/v1"
-	"github.com/tendermint/tendermint/p2p"
-	p2pmock "github.com/tendermint/tendermint/p2p/mock"
-	tmcons "github.com/tendermint/tendermint/proto/tendermint/consensus"
-	tmproto "github.com/tendermint/tendermint/proto/tendermint/types"
-	sm "github.com/tendermint/tendermint/state"
-	statemocks "github.com/tendermint/tendermint/state/mocks"
-	"github.com/tendermint/tendermint/store"
-	"github.com/tendermint/tendermint/types"
-=======
 	dbm "github.com/cometbft/cometbft-db"
 
 	abcicli "github.com/cometbft/cometbft/abci/client"
@@ -59,12 +33,12 @@
 	mempoolv1 "github.com/cometbft/cometbft/mempool/v1"
 	"github.com/cometbft/cometbft/p2p"
 	p2pmock "github.com/cometbft/cometbft/p2p/mock"
+	cmtcons "github.com/cometbft/cometbft/proto/tendermint/consensus"
 	cmtproto "github.com/cometbft/cometbft/proto/tendermint/types"
 	sm "github.com/cometbft/cometbft/state"
 	statemocks "github.com/cometbft/cometbft/state/mocks"
 	"github.com/cometbft/cometbft/store"
 	"github.com/cometbft/cometbft/types"
->>>>>>> fcf33b89
 )
 
 //----------------------------------------------
@@ -292,11 +266,6 @@
 	var (
 		reactor = reactors[0]
 		peer    = p2pmock.NewPeer(nil)
-<<<<<<< HEAD
-=======
-		msg     = MustEncode(&HasVoteMessage{Height: 1,
-			Round: 1, Index: 1, Type: cmtproto.PrevoteType})
->>>>>>> fcf33b89
 	)
 
 	reactor.InitPeer(peer)
@@ -306,8 +275,8 @@
 		reactor.ReceiveEnvelope(p2p.Envelope{
 			ChannelID: StateChannel,
 			Src:       peer,
-			Message: &tmcons.HasVote{Height: 1,
-				Round: 1, Index: 1, Type: tmproto.PrevoteType},
+			Message: &cmtcons.HasVote{Height: 1,
+				Round: 1, Index: 1, Type: cmtproto.PrevoteType},
 		})
 		reactor.AddPeer(peer)
 	})
@@ -323,11 +292,6 @@
 	var (
 		reactor = reactors[0]
 		peer    = p2pmock.NewPeer(nil)
-<<<<<<< HEAD
-=======
-		msg     = MustEncode(&HasVoteMessage{Height: 1,
-			Round: 1, Index: 1, Type: cmtproto.PrevoteType})
->>>>>>> fcf33b89
 	)
 
 	// we should call InitPeer here
@@ -337,8 +301,8 @@
 		reactor.ReceiveEnvelope(p2p.Envelope{
 			ChannelID: StateChannel,
 			Src:       peer,
-			Message: &tmcons.HasVote{Height: 1,
-				Round: 1, Index: 1, Type: tmproto.PrevoteType},
+			Message: &cmtcons.HasVote{Height: 1,
+				Round: 1, Index: 1, Type: cmtproto.PrevoteType},
 		})
 	})
 }
