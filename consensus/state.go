--- conflicted
+++ resolved
@@ -2094,15 +2094,11 @@
 
 		added, err = cs.LastCommit.AddVote(vote)
 		if !added {
-<<<<<<< HEAD
 			// If the vote wasnt added but there's no error, its a duplicate vote
 			if err == nil {
 				cs.metrics.DuplicateVote.Add(1)
 			}
-			return
-=======
 			return added, err
->>>>>>> 9333aa85
 		}
 
 		cs.Logger.Debug("added vote to last precommits", "last_commit", cs.LastCommit.StringShort())
@@ -2176,16 +2172,12 @@
 	added, err = cs.Votes.AddVote(vote, peerID, extEnabled)
 	if !added {
 		// Either duplicate, or error upon cs.Votes.AddByIndex()
-<<<<<<< HEAD
 
 		// If the vote wasnt added but there's no error, its a duplicate vote
 		if err == nil {
 			cs.metrics.DuplicateVote.Add(1)
 		}
-		return
-=======
 		return added, err
->>>>>>> 9333aa85
 	}
 	if vote.Round == cs.Round {
 		vals := cs.state.Validators
