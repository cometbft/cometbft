//go:build bls12381

package bls12381

import (
	"crypto/rand"
	"crypto/sha256"
	"errors"

	blst "github.com/supranational/blst/bindings/go"

	"github.com/cometbft/cometbft/crypto"
	"github.com/cometbft/cometbft/crypto/tmhash"
	cmtjson "github.com/cometbft/cometbft/libs/json"
)

const (
	// Enabled indicates if this curve is enabled.
	Enabled = true
)

var (
	// ErrDeserialization is returned when deserialization fails.
	ErrDeserialization = errors.New("bls12381: deserialization error")

	dstMinSig = []byte("BLS_SIG_BLS12381G1_XMD:SHA-256_SSWU_RO_NUL_")
)

// For minimal-pubkey-size operations.
type (
	blstPublicKey          = blst.P1Affine
	blstSignature          = blst.P2Affine
	blstAggregateSignature = blst.P1Aggregate
	blstAggregatePublicKey = blst.P2Aggregate
)

// -------------------------------------.

func init() {
	cmtjson.RegisterType(PubKey{}, PubKeyName)
	cmtjson.RegisterType(PrivKey{}, PrivKeyName)
}

// ===============================================================================================
// Private Key
// ===============================================================================================

// PrivKey is a wrapper around the Ethereum BLS12-381 private key type. This
// wrapper conforms to crypto.Pubkey to allow for the use of the Ethereum
// BLS12-381 private key type.

var _ crypto.PrivKey = &PrivKey{}

type PrivKey struct {
	sk *blst.SecretKey
}

<<<<<<< HEAD
// NewPrivateKeyFromBytes generates a new random key using `secret` for the seed
func GenPrivKeyFromSecret(secret []byte) (PrivKey, error) {
	seed := sha256.Sum256(secret) // We need 32 bytes
	secretKey, err := bls12381.GenPrivKeyFromSeed(seed)
	if err != nil {
		return nil, err
	}
	return PrivKey(secretKey.Marshal()), nil
}

// NewPrivateKeyFromBytes builds a new key from the given bytes.
func NewPrivateKeyFromBytes(bz []byte) (PrivKey, error) {
	secretKey, err := bls12381.SecretKeyFromBytes(bz)
	if err != nil {
		return nil, err
=======
// NewPrivateKeyFromBytes build a new key from the given bytes.
func NewPrivateKeyFromBytes(bz []byte) (*PrivKey, error) {
	sk := new(blst.SecretKey).Deserialize(bz)
	if sk == nil {
		return nil, ErrDeserialization
>>>>>>> 0638301f
	}
	return &PrivKey{sk: sk}, nil
}

// GenPrivKey generates a new key.
<<<<<<< HEAD
func GenPrivKey() (PrivKey, error) {
	secretKey, err := bls12381.RandKey()
	if err != nil {
		return nil, err
	}
	return PrivKey(secretKey.Marshal()), nil
=======
func GenPrivKey() (*PrivKey, error) {
	var ikm [32]byte
	_, err := rand.Read(ikm[:])
	if err != nil {
		return nil, err
	}
	sk := blst.KeyGen(ikm[:])
	return &PrivKey{sk: sk}, nil
>>>>>>> 0638301f
}

// Bytes returns the byte representation of the Key.
func (privKey PrivKey) Bytes() []byte {
	return privKey.sk.Serialize()
}

// PubKey returns the private key's public key. If the privkey is not valid
// it returns a nil value.
func (privKey PrivKey) PubKey() crypto.PubKey {
	return &PubKey{pk: new(blstPublicKey).From(privKey.sk)}
}

// Type returns the type.
func (PrivKey) Type() string {
	return KeyType
}

// Sign signs the given byte array. If msg is larger than
// MaxMsgLen, SHA256 sum will be signed instead of the raw bytes.
func (privKey PrivKey) Sign(msg []byte) ([]byte, error) {
<<<<<<< HEAD
	secretKey, err := bls12381.SecretKeyFromBytes(privKey)
	if err != nil {
		return nil, err
	}

	// VerifySignature expects a fixed size message
	// https://pkg.go.dev/github.com/cosmos/crypto@v0.1.2/curves/bls12381#VerifySignature
	var fixedSizeMsg [32]byte
	if len(msg) > MaxMsgLen {
		fixedSizeMsg = sha256.Sum256(msg)
	} else {
		copy(fixedSizeMsg[:], msg)
	}

	sig := secretKey.Sign(fixedSizeMsg[:])
	return sig.Marshal(), nil
=======
	if len(msg) > MaxMsgLen {
		hash := sha256.Sum256(msg)
		signature := new(blstSignature).Sign(privKey.sk, hash[:], dstMinSig)
		return signature.Compress(), nil
	}

	signature := new(blstSignature).Sign(privKey.sk, msg, dstMinSig)
	return signature.Compress(), nil
}

// Zeroize clears the private key.
func (privKey *PrivKey) Zeroize() {
	privKey.sk.Zeroize()
>>>>>>> 0638301f
}

// ===============================================================================================
// Public Key
// ===============================================================================================

// Pubkey is a wrapper around the Ethereum BLS12-381 public key type. This
// wrapper conforms to crypto.Pubkey to allow for the use of the Ethereum
// BLS12-381 public key type.

var _ crypto.PubKey = &PubKey{}

type PubKey struct {
	pk *blstPublicKey
}

// NewPublicKeyFromBytes returns a new public key from the given bytes.
func NewPublicKeyFromBytes(bz []byte) (*PubKey, error) {
	pk := new(blstPublicKey).Deserialize(bz)
	if pk == nil {
		return nil, ErrDeserialization
	}
	return &PubKey{pk: pk}, nil
}

// Address returns the address of the key.
//
// The function will panic if the public key is invalid.
func (pubKey PubKey) Address() crypto.Address {
	return crypto.Address(tmhash.SumTruncated(pubKey.pk.Serialize()))
}

// VerifySignature verifies the given signature.
func (pubKey PubKey) VerifySignature(msg, sig []byte) bool {
	signature := new(blstSignature).Uncompress(sig)
	if signature == nil {
		return false
	}

	// Group check signature. Do not check for infinity since an aggregated signature
	// could be infinite.
	if !signature.SigValidate(false) {
		return false
	}

	// VerifySignature expects a fixed size message
	// https://pkg.go.dev/github.com/cosmos/crypto@v0.1.2/curves/bls12381#VerifySignature
	var fixedSizeMsg [32]byte
	if len(msg) > MaxMsgLen {
<<<<<<< HEAD
		fixedSizeMsg = sha256.Sum256(msg)
	} else {
		copy(fixedSizeMsg[:], msg)
	}

	ok, err := bls12381.VerifySignature(sig, fixedSizeMsg, pubK)
	if err != nil { // bad signature
		return false
=======
		hash := sha256.Sum256(msg)
		return signature.Verify(false, pubKey.pk, false, hash[:], dstMinSig)
>>>>>>> 0638301f
	}

	return signature.Verify(false, pubKey.pk, false, msg, dstMinSig)
}

// Bytes returns the byte format.
func (pubKey PubKey) Bytes() []byte {
	return pubKey.pk.Serialize()
}

// Type returns the key's type.
func (PubKey) Type() string {
	return KeyType
}<|MERGE_RESOLUTION|>--- conflicted
+++ resolved
@@ -55,42 +55,16 @@
 	sk *blst.SecretKey
 }
 
-<<<<<<< HEAD
-// NewPrivateKeyFromBytes generates a new random key using `secret` for the seed
-func GenPrivKeyFromSecret(secret []byte) (PrivKey, error) {
-	seed := sha256.Sum256(secret) // We need 32 bytes
-	secretKey, err := bls12381.GenPrivKeyFromSeed(seed)
-	if err != nil {
-		return nil, err
-	}
-	return PrivKey(secretKey.Marshal()), nil
-}
-
-// NewPrivateKeyFromBytes builds a new key from the given bytes.
-func NewPrivateKeyFromBytes(bz []byte) (PrivKey, error) {
-	secretKey, err := bls12381.SecretKeyFromBytes(bz)
-	if err != nil {
-		return nil, err
-=======
 // NewPrivateKeyFromBytes build a new key from the given bytes.
 func NewPrivateKeyFromBytes(bz []byte) (*PrivKey, error) {
 	sk := new(blst.SecretKey).Deserialize(bz)
 	if sk == nil {
 		return nil, ErrDeserialization
->>>>>>> 0638301f
 	}
 	return &PrivKey{sk: sk}, nil
 }
 
 // GenPrivKey generates a new key.
-<<<<<<< HEAD
-func GenPrivKey() (PrivKey, error) {
-	secretKey, err := bls12381.RandKey()
-	if err != nil {
-		return nil, err
-	}
-	return PrivKey(secretKey.Marshal()), nil
-=======
 func GenPrivKey() (*PrivKey, error) {
 	var ikm [32]byte
 	_, err := rand.Read(ikm[:])
@@ -99,7 +73,6 @@
 	}
 	sk := blst.KeyGen(ikm[:])
 	return &PrivKey{sk: sk}, nil
->>>>>>> 0638301f
 }
 
 // Bytes returns the byte representation of the Key.
@@ -121,24 +94,6 @@
 // Sign signs the given byte array. If msg is larger than
 // MaxMsgLen, SHA256 sum will be signed instead of the raw bytes.
 func (privKey PrivKey) Sign(msg []byte) ([]byte, error) {
-<<<<<<< HEAD
-	secretKey, err := bls12381.SecretKeyFromBytes(privKey)
-	if err != nil {
-		return nil, err
-	}
-
-	// VerifySignature expects a fixed size message
-	// https://pkg.go.dev/github.com/cosmos/crypto@v0.1.2/curves/bls12381#VerifySignature
-	var fixedSizeMsg [32]byte
-	if len(msg) > MaxMsgLen {
-		fixedSizeMsg = sha256.Sum256(msg)
-	} else {
-		copy(fixedSizeMsg[:], msg)
-	}
-
-	sig := secretKey.Sign(fixedSizeMsg[:])
-	return sig.Marshal(), nil
-=======
 	if len(msg) > MaxMsgLen {
 		hash := sha256.Sum256(msg)
 		signature := new(blstSignature).Sign(privKey.sk, hash[:], dstMinSig)
@@ -152,7 +107,6 @@
 // Zeroize clears the private key.
 func (privKey *PrivKey) Zeroize() {
 	privKey.sk.Zeroize()
->>>>>>> 0638301f
 }
 
 // ===============================================================================================
@@ -202,19 +156,8 @@
 	// https://pkg.go.dev/github.com/cosmos/crypto@v0.1.2/curves/bls12381#VerifySignature
 	var fixedSizeMsg [32]byte
 	if len(msg) > MaxMsgLen {
-<<<<<<< HEAD
-		fixedSizeMsg = sha256.Sum256(msg)
-	} else {
-		copy(fixedSizeMsg[:], msg)
-	}
-
-	ok, err := bls12381.VerifySignature(sig, fixedSizeMsg, pubK)
-	if err != nil { // bad signature
-		return false
-=======
 		hash := sha256.Sum256(msg)
 		return signature.Verify(false, pubKey.pk, false, hash[:], dstMinSig)
->>>>>>> 0638301f
 	}
 
 	return signature.Verify(false, pubKey.pk, false, msg, dstMinSig)
