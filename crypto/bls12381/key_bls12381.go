//go:build bls12381

package bls12381

import (
<<<<<<< HEAD
	"bytes"
	"crypto/rand"
=======
>>>>>>> bfa7aa85
	"crypto/sha256"
	"errors"

	blst "github.com/supranational/blst/bindings/go"

	"github.com/cometbft/cometbft/crypto"
	"github.com/cometbft/cometbft/crypto/tmhash"
	cmtjson "github.com/cometbft/cometbft/libs/json"
)

const (
	// Enabled indicates if this curve is enabled.
	Enabled = true
)

var (
	// ErrDeserialization is returned when deserialization fails.
	ErrDeserialization = errors.New("bls12381: deserialization error")

	dstMinSig = []byte("BLS_SIG_BLS12381G1_XMD:SHA-256_SSWU_RO_NUL_")
)

// For minimal-pubkey-size operations.
type (
	blstPublicKey          = blst.P1Affine
	blstSignature          = blst.P2Affine
	blstAggregateSignature = blst.P1Aggregate
	blstAggregatePublicKey = blst.P2Aggregate
)

// -------------------------------------.

func init() {
	cmtjson.RegisterType(PubKey{}, PubKeyName)
	cmtjson.RegisterType(PrivKey{}, PrivKeyName)
}

// ===============================================================================================
// Private Key
// ===============================================================================================

// PrivKey is a wrapper around the Ethereum BLS12-381 private key type. This
// wrapper conforms to crypto.Pubkey to allow for the use of the Ethereum
// BLS12-381 private key type.

var _ crypto.PrivKey = &PrivKey{}

type PrivKey struct {
	sk *blst.SecretKey
}

// NewPrivateKeyFromBytes build a new key from the given bytes.
func NewPrivateKeyFromBytes(bz []byte) (*PrivKey, error) {
	sk := new(blst.SecretKey).Deserialize(bz)
	if sk == nil {
		return nil, ErrDeserialization
	}
	return &PrivKey{sk: sk}, nil
}

// GenPrivKey generates a new key.
func GenPrivKey() (*PrivKey, error) {
	var ikm [32]byte
	_, err := rand.Read(ikm[:])
	if err != nil {
		return nil, err
	}
	sk := blst.KeyGen(ikm[:])
	return &PrivKey{sk: sk}, nil
}

// Bytes returns the byte representation of the Key.
func (privKey PrivKey) Bytes() []byte {
	return privKey.sk.Serialize()
}

// PubKey returns the private key's public key. If the privkey is not valid
// it returns a nil value.
func (privKey PrivKey) PubKey() crypto.PubKey {
	return &PubKey{pk: new(blstPublicKey).From(privKey.sk)}
}

// Type returns the type.
func (PrivKey) Type() string {
	return KeyType
}

// Sign signs the given byte array. If msg is larger than
// MaxMsgLen, SHA256 sum will be signed instead of the raw bytes.
func (privKey PrivKey) Sign(msg []byte) ([]byte, error) {
	if len(msg) > MaxMsgLen {
		hash := sha256.Sum256(msg)
		signature := new(blstSignature).Sign(privKey.sk, hash[:], dstMinSig)
		return signature.Compress(), nil
	}

	signature := new(blstSignature).Sign(privKey.sk, msg, dstMinSig)
	return signature.Compress(), nil
}

// Zeroize clears the private key.
func (privKey *PrivKey) Zeroize() {
	privKey.sk.Zeroize()
}

// ===============================================================================================
// Public Key
// ===============================================================================================

// Pubkey is a wrapper around the Ethereum BLS12-381 public key type. This
// wrapper conforms to crypto.Pubkey to allow for the use of the Ethereum
// BLS12-381 public key type.

var _ crypto.PubKey = &PubKey{}

type PubKey struct {
	pk *blstPublicKey
}

// NewPublicKeyFromBytes returns a new public key from the given bytes.
func NewPublicKeyFromBytes(bz []byte) (*PubKey, error) {
	pk := new(blstPublicKey).Deserialize(bz)
	if pk == nil {
		return nil, ErrDeserialization
	}
	return &PubKey{pk: pk}, nil
}

// Address returns the address of the key.
//
// The function will panic if the public key is invalid.
func (pubKey PubKey) Address() crypto.Address {
	return crypto.Address(tmhash.SumTruncated(pubKey.pk.Serialize()))
}

// VerifySignature verifies the given signature.
func (pubKey PubKey) VerifySignature(msg, sig []byte) bool {
	signature := new(blstSignature).Uncompress(sig)
	if signature == nil {
		return false
	}

	// Group check signature. Do not check for infinity since an aggregated signature
	// could be infinite.
	if !signature.SigValidate(false) {
		return false
	}

	if len(msg) > MaxMsgLen {
		hash := sha256.Sum256(msg)
		return signature.Verify(false, pubKey.pk, false, hash[:], dstMinSig)
	}

	return signature.Verify(false, pubKey.pk, false, msg, dstMinSig)
}

// Bytes returns the byte format.
func (pubKey PubKey) Bytes() []byte {
	return pubKey.pk.Serialize()
}

// Type returns the key's type.
func (PubKey) Type() string {
	return KeyType
}<|MERGE_RESOLUTION|>--- conflicted
+++ resolved
@@ -3,11 +3,7 @@
 package bls12381
 
 import (
-<<<<<<< HEAD
-	"bytes"
 	"crypto/rand"
-=======
->>>>>>> bfa7aa85
 	"crypto/sha256"
 	"errors"
 
