package secp256k1

import (
	"bytes"
	"math/big"
	"testing"

	secp256k1 "github.com/btcsuite/btcd/btcec/v2"
	"github.com/stretchr/testify/require"
)

func Test_genPrivKey(t *testing.T) {
	empty := make([]byte, 0, 32)
	oneB := big.NewInt(1).Bytes()
	onePadded := make([]byte, 32)
	copy(onePadded[32-len(oneB):32], oneB)
	t.Logf("one padded: %v, len=%v", onePadded, len(onePadded))

	validOne := append(empty, onePadded...)
	tests := []struct {
		name        string
		notSoRand   []byte
		shouldPanic bool
	}{
		{"empty bytes (panics because 1st 32 bytes are zero and 0 is not a valid field element)", empty, true},
		{"curve order: N", secp256k1.S256().N.Bytes(), true},
		{"valid because 0 < 1 < N", validOne, false},
	}
	for _, tt := range tests {
		tt := tt
		t.Run(tt.name, func(t *testing.T) {
			if tt.shouldPanic {
				require.Panics(t, func() {
					genPrivKey(bytes.NewReader(tt.notSoRand))
				})
				return
			}
			got := genPrivKey(bytes.NewReader(tt.notSoRand))
			fe := new(big.Int).SetBytes(got[:])
			require.Less(t, fe.Cmp(secp256k1.S256().N), 0, "expected %v to be less than %v", fe, secp256k1.S256().N)
<<<<<<< HEAD
			require.Greater(t, fe.Sign(), 0, "expected %v to be greater than 0", fe)
=======
			require.Greater(t, fe.Sign(), 0)
>>>>>>> 786cc4b8
		})
	}
}

// Ensure that signature verification works, and that
// non-canonical signatures fail.
// Note: run with CGO_ENABLED=0 or go test -tags !cgo.
func TestSignatureVerificationAndRejectUpperS(t *testing.T) {
	msg := []byte("We have lingered long enough on the shores of the cosmic ocean.")
	for i := 0; i < 500; i++ {
		priv := GenPrivKey()
		sigStr, err := priv.Sign(msg)
		require.NoError(t, err)
		var r secp256k1.ModNScalar
		r.SetByteSlice(sigStr[:32])
		var s secp256k1.ModNScalar
		s.SetByteSlice(sigStr[32:64])
		require.False(t, s.IsOverHalfOrder())

		pub := priv.PubKey()
		require.True(t, pub.VerifySignature(msg, sigStr))

		// malleate:
		var s256 secp256k1.ModNScalar
		s256.SetByteSlice(secp256k1.S256().N.Bytes())
		s.Negate().Add(&s256)
		require.True(t, s.IsOverHalfOrder())

		rBytes := r.Bytes()
		sBytes := s.Bytes()
		malSigStr := make([]byte, 64)
		copy(malSigStr[32-len(rBytes):32], rBytes[:])
		copy(malSigStr[64-len(sBytes):64], sBytes[:])

		require.False(t, pub.VerifySignature(msg, malSigStr),
			"VerifyBytes incorrect with malleated & invalid S. sig=%v, key=%v",
			malSigStr,
			priv,
		)
	}
}<|MERGE_RESOLUTION|>--- conflicted
+++ resolved
@@ -38,11 +38,7 @@
 			got := genPrivKey(bytes.NewReader(tt.notSoRand))
 			fe := new(big.Int).SetBytes(got[:])
 			require.Less(t, fe.Cmp(secp256k1.S256().N), 0, "expected %v to be less than %v", fe, secp256k1.S256().N)
-<<<<<<< HEAD
-			require.Greater(t, fe.Sign(), 0, "expected %v to be greater than 0", fe)
-=======
 			require.Greater(t, fe.Sign(), 0)
->>>>>>> 786cc4b8
 		})
 	}
 }
