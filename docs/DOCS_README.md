--- conflicted
+++ resolved
@@ -10,92 +10,4 @@
 
 ### Building locally
 
-<<<<<<< HEAD
 For information on how to build the documentation and view it locally, please visit the [cometbft-docs](https://github.com/cometbft/cometbft-docs) Github repository.
-=======
-## README
-
-The [README.md](./README.md) is also the landing page for the documentation on
-the website.
-
-## Config.js
-
-The [config.js](./.vuepress/config.js) generates the sidebar and Table of
-Contents on the website docs. Note the use of relative links and the omission of
-file extensions. Additional features are available to improve the look of the
-sidebar.
-
-## Links
-
-**NOTE:** Strongly consider the existing links - both within this directory and
-to the website docs - when moving or deleting files.
-
-Links to directories _MUST_ end in a `/`.
-
-Relative links should be used nearly everywhere, having discovered and weighed
-the following:
-
-### Relative
-
-Where is the other file, relative to the current one?
-
-- works both on GitHub and for the VuePress build
-- confusing / annoying to have things like: `../../../../myfile.md`
-- requires more updates when files are re-shuffled
-
-### Absolute
-
-Where is the other file, given the root of the repo?
-
-- works on GitHub, doesn't work for the VuePress build
-- this is much nicer: `/docs/hereitis/myfile.md`
-- if you move that file around, the links inside it are preserved (but not to it, of course)
-
-### Full
-
-The full GitHub URL to a file or directory. Used occasionally when it makes sense
-to send users to the GitHub.
-
-## Building Locally
-
-Make sure you are in the `docs` directory and run the following commands:
-
-```bash
-rm -rf node_modules
-```
-
-This command will remove old version of the visual theme and required packages.
-This step is optional.
-
-```bash
-npm install
-```
-
-Install the theme and all dependencies.
-
-```bash
-npm run serve
-```
-
-<!-- markdown-link-check-disable -->
-
-Run `pre` and `post` hooks and start a hot-reloading web-server. See output of
-this command for the URL (it is often <https://localhost:8080>).
-
-<!-- markdown-link-check-enable -->
-
-To build documentation as a static website run `npm run build`. You will find
-the website in `.vuepress/dist` directory.
-
-## Search
-
-We are using [Algolia](https://www.algolia.com) to power full-text search. This
-uses a public API search-only key in the `config.js`.
-
-## Consistency
-
-Because the build processes are identical (as is the information contained
-herein), this file should be kept in sync as much as possible with its
-[counterpart in the Cosmos SDK
-repo](https://github.com/cosmos/cosmos-sdk/blob/master/docs/DOCS_README.md).
->>>>>>> 3b783434
