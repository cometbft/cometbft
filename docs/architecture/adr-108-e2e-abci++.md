--- conflicted
+++ resolved
@@ -231,13 +231,8 @@
 - Returns true if the execution is valid and an error if that's not the case. An example of an error is below. 
 
 ```
-<<<<<<< HEAD
 FAIL: TestCheckABCIGrammar/full02 (8.76s)
-        abci_test.go:24: ABCI grammar verification failed: The error: "Invalid execution: parser was expecting one of [init_chain], got [offer_snapshot] instead." has occured at height 0.
-=======
-FAIL: TestABCIGrammar/full02 (8.76s)
-        abci_test.go:24: ABCI grammar verification failed: The error: "Invalid clean-start execution: parser was expecting one of [init_chain], got [offer_snapshot] instead." has occurred at height 0.
->>>>>>> 99fcbc4c
+        abci_test.go:24: ABCI grammar verification failed: The error: "Invalid execution: parser was expecting one of [init_chain], got [offer_snapshot] instead." has occurred at height 0.
             
             Full execution:
             0: offer_snapshot apply_snapshot_chunk finalize_block commit
