--- conflicted
+++ resolved
@@ -8,735 +8,5 @@
 
 Some of the parameters can be overridden by command-line flags.
 
-<<<<<<< HEAD
-The default configuration file created by `cometbft init` has all
-the parameters set with their default values. It will look something
-like the file below, however, double check by inspecting the
-`config.toml` created with your version of `cometbft` installed:
-
-```toml
-# This is a TOML config file.
-# For more information, see https://github.com/toml-lang/toml
-
-# NOTE: Any path below can be absolute (e.g. "/var/myawesomeapp/data") or
-# relative to the home directory (e.g. "data"). The home directory is
-# "$HOME/.cometbft" by default, but could be changed via $CMTHOME env variable
-# or --home cmd flag.
-
-# The version of the CometBFT binary that created or
-# last modified the config file. Do not modify this.
-version = "1.0.0-dev"
-
-#######################################################################
-###                   Main Base Config Options                      ###
-#######################################################################
-
-# TCP or UNIX socket address of the ABCI application,
-# or the name of an ABCI application compiled in with the CometBFT binary
-proxy_app = "tcp://127.0.0.1:26658"
-
-# A custom human readable name for this node
-moniker = "thinkpad"
-
-# Database backend: goleveldb | rocksdb | badgerdb | pebbledb
-# * goleveldb (github.com/syndtr/goleveldb)
-#   - UNMAINTAINED
-#   - stable
-#   - pure go
-# * rocksdb (uses github.com/linxGnu/grocksdb)
-#   - EXPERIMENTAL
-#   - requires gcc
-#   - use rocksdb build tag (go build -tags rocksdb)
-# * badgerdb (uses github.com/dgraph-io/badger)
-#   - EXPERIMENTAL
-#   - stable
-#   - pure go
-#   - use badgerdb build tag (go build -tags badgerdb)
-# * pebbledb (uses github.com/cockroachdb/pebble)
-#   - EXPERIMENTAL
-#   - stable
-#   - pure go
-#   - use pebbledb build tag (go build -tags pebbledb)
-db_backend = "goleveldb"
-
-# Database directory
-db_dir = "data"
-
-# Output level for logging, including package level options
-log_level = "info"
-
-# Output format: 'plain' (colored text) or 'json'
-log_format = "plain"
-
-##### additional base config options #####
-
-# Path to the JSON file containing the initial validator set and other meta data
-genesis_file = "config/genesis.json"
-
-# Path to the JSON file containing the private key to use as a validator in the consensus protocol
-priv_validator_key_file = "config/priv_validator_key.json"
-
-# Path to the JSON file containing the last sign state of a validator
-priv_validator_state_file = "data/priv_validator_state.json"
-
-# TCP or UNIX socket address for CometBFT to listen on for
-# connections from an external PrivValidator process
-priv_validator_laddr = ""
-
-# Path to the JSON file containing the private key to use for node authentication in the p2p protocol
-node_key_file = "config/node_key.json"
-
-# Mechanism to connect to the ABCI application: socket | grpc
-abci = "socket"
-
-# If true, query the ABCI app on connecting to a new peer
-# so the app can decide if we should keep the connection or not
-filter_peers = false
-
-
-#######################################################################
-###                 Advanced Configuration Options                  ###
-#######################################################################
-
-#######################################################
-###       RPC Server Configuration Options          ###
-#######################################################
-[rpc]
-
-# TCP or UNIX socket address for the RPC server to listen on
-laddr = "tcp://127.0.0.1:26657"
-
-# A list of origins a cross-domain request can be executed from
-# Default value '[]' disables cors support
-# Use '["*"]' to allow any origin
-cors_allowed_origins = []
-
-# A list of methods the client is allowed to use with cross-domain requests
-cors_allowed_methods = ["HEAD", "GET", "POST", ]
-
-# A list of non simple headers the client is allowed to use with cross-domain requests
-cors_allowed_headers = ["Origin", "Accept", "Content-Type", "X-Requested-With", "X-Server-Time", ]
-
-# Activate unsafe RPC commands like /dial_seeds and /unsafe_flush_mempool
-unsafe = false
-
-# Maximum number of simultaneous connections (including WebSocket).
-# If you want to accept a larger number than the default, make sure
-# you increase your OS limits.
-# 0 - unlimited.
-# Should be < {ulimit -Sn} - {MaxNumInboundPeers} - {MaxNumOutboundPeers} - {N of wal, db and other open files}
-# 1024 - 40 - 10 - 50 = 924 = ~900
-max_open_connections = 900
-
-# Maximum number of unique clientIDs that can /subscribe.
-# If you're using /broadcast_tx_commit, set to the estimated maximum number
-# of broadcast_tx_commit calls per block.
-max_subscription_clients = 100
-
-# Maximum number of unique queries a given client can /subscribe to.
-# If you're using /broadcast_tx_commit, set to the estimated maximum number
-# of broadcast_tx_commit calls per block.
-max_subscriptions_per_client = 5
-
-# Experimental parameter to specify the maximum number of events a node will
-# buffer, per subscription, before returning an error and closing the
-# subscription. Must be set to at least 100, but higher values will accommodate
-# higher event throughput rates (and will use more memory).
-experimental_subscription_buffer_size = 200
-
-# Experimental parameter to specify the maximum number of RPC responses that
-# can be buffered per WebSocket client. If clients cannot read from the
-# WebSocket endpoint fast enough, they will be disconnected, so increasing this
-# parameter may reduce the chances of them being disconnected (but will cause
-# the node to use more memory).
-#
-# Must be at least the same as "experimental_subscription_buffer_size",
-# otherwise connections could be dropped unnecessarily. This value should
-# ideally be somewhat higher than "experimental_subscription_buffer_size" to
-# accommodate non-subscription-related RPC responses.
-experimental_websocket_write_buffer_size = 200
-
-# If a WebSocket client cannot read fast enough, at present we may
-# silently drop events instead of generating an error or disconnecting the
-# client.
-#
-# Enabling this experimental parameter will cause the WebSocket connection to
-# be closed instead if it cannot read fast enough, allowing for greater
-# predictability in subscription behavior.
-experimental_close_on_slow_client = false
-
-# How long to wait for a tx to be committed during /broadcast_tx_commit.
-# WARNING: Using a value larger than 10s will result in increasing the
-# global HTTP write timeout, which applies to all connections and endpoints.
-# See https://github.com/tendermint/tendermint/issues/3435
-timeout_broadcast_tx_commit = "10s"
-
-# Maximum size of request body, in bytes
-max_body_bytes = 1000000
-
-# Maximum size of request header, in bytes
-max_header_bytes = 1048576
-
-# The path to a file containing certificate that is used to create the HTTPS server.
-# Might be either absolute path or path related to CometBFT's config directory.
-# If the certificate is signed by a certificate authority,
-# the certFile should be the concatenation of the server's certificate, any intermediates,
-# and the CA's certificate.
-# NOTE: both tls_cert_file and tls_key_file must be present for CometBFT to create HTTPS server.
-# Otherwise, HTTP server is run.
-tls_cert_file = ""
-
-# The path to a file containing matching private key that is used to create the HTTPS server.
-# Might be either absolute path or path related to CometBFT's config directory.
-# NOTE: both tls_cert_file and tls_key_file must be present for CometBFT to create HTTPS server.
-# Otherwise, HTTP server is run.
-tls_key_file = ""
-
-# pprof listen address (https://golang.org/pkg/net/http/pprof)
-pprof_laddr = ""
-
-#######################################################
-###       gRPC Server Configuration Options         ###
-#######################################################
-
-#
-# Note that the gRPC server is exposed unauthenticated. It is critical that
-# this server not be exposed directly to the public internet. If this service
-# must be accessed via the public internet, please ensure that appropriate
-# precautions are taken (e.g. fronting with a reverse proxy like nginx with TLS
-# termination and authentication, using DDoS protection services like
-# CloudFlare, etc.).
-#
-
-[grpc]
-
-# TCP or UNIX socket address for the RPC server to listen on. If not specified,
-# the gRPC server will be disabled.
-laddr = ""
-
-#
-# Each gRPC service can be turned on/off, and in some cases configured,
-# individually. If the gRPC server is not enabled, all individual services'
-# configurations are ignored.
-#
-
-# The gRPC version service provides version information about the node and the
-# protocols it uses.
-[grpc.version_service]
-enabled = true
-
-# The gRPC block service returns block information
-[grpc.block_service]
-enabled = true
-
-# The gRPC block results service returns block results for a given height. If no height
-# is given, it will return the block results from the latest height.
-[grpc.block_results_service]
-enabled = true
-
-#
-# Configuration for privileged gRPC endpoints, which should **never** be exposed
-# to the public internet.
-#
-[grpc.privileged]
-# The host/port on which to expose privileged gRPC endpoints.
-laddr = ""
-
-#
-# Configuration specifically for the gRPC pruning service, which is considered a
-# privileged service.
-#
-[grpc.privileged.pruning_service]
-
-# Only controls whether the pruning service is accessible via the gRPC API - not
-# whether a previously set pruning service retain height is honored by the
-# node. See the [storage.pruning] section for control over pruning.
-#
-# Disabled by default.
-enabled = false
-
-#######################################################
-###           P2P Configuration Options             ###
-#######################################################
-[p2p]
-
-# Address to listen for incoming connections
-laddr = "tcp://0.0.0.0:26656"
-
-# Address to advertise to peers for them to dial. If empty, will use the same
-# port as the laddr, and will introspect on the listener to figure out the
-# address. IP and port are required. Example: 159.89.10.97:26656
-external_address = ""
-
-# Comma separated list of seed nodes to connect to
-seeds = ""
-
-# Comma separated list of nodes to keep persistent connections to
-persistent_peers = ""
-
-# Path to address book
-addr_book_file = "config/addrbook.json"
-
-# Set true for strict address routability rules
-# Set false for private or local networks
-addr_book_strict = true
-
-# Maximum number of inbound peers
-max_num_inbound_peers = 40
-
-# Maximum number of outbound peers to connect to, excluding persistent peers
-max_num_outbound_peers = 10
-
-# List of node IDs, to which a connection will be (re)established ignoring any existing limits
-unconditional_peer_ids = ""
-
-# Maximum pause when redialing a persistent peer (if zero, exponential backoff is used)
-persistent_peers_max_dial_period = "0s"
-
-# Time to wait before flushing messages out on the connection
-flush_throttle_timeout = "100ms"
-
-# Maximum size of a message packet payload, in bytes
-max_packet_msg_payload_size = 1024
-
-# Rate at which packets can be sent, in bytes/second
-send_rate = 5120000
-
-# Rate at which packets can be received, in bytes/second
-recv_rate = 5120000
-
-# Set true to enable the peer-exchange reactor
-pex = true
-
-# Seed mode, in which node constantly crawls the network and looks for
-# peers. If another node asks it for addresses, it responds and disconnects.
-#
-# Does not work if the peer-exchange reactor is disabled.
-seed_mode = false
-
-# Comma separated list of peer IDs to keep private (will not be gossiped to other peers)
-private_peer_ids = ""
-
-# Toggle to disable guard against peers connecting from the same ip.
-allow_duplicate_ip = false
-
-# Peer connection configuration.
-handshake_timeout = "20s"
-dial_timeout = "3s"
-
-#######################################################
-###          Mempool Configuration Options          ###
-#######################################################
-[mempool]
-
-# The type of mempool for this node to use.
-#
-#  Possible types:
-#  - "flood" : concurrent linked list mempool with flooding gossip protocol
-#  (default)
-#  - "nop"   : nop-mempool (short for no operation; the ABCI app is responsible
-#  for storing, disseminating and proposing txs). "create_empty_blocks=false" is
-#  not supported.
-type = "flood"
-
-# recheck (default: true) defines whether CometBFT should recheck the
-# validity for all remaining transaction in the mempool after a block.
-# Since a block affects the application state, some transactions in the
-# mempool may become invalid. If this does not apply to your application,
-# you can disable rechecking.
-recheck = true
-
-# broadcast (default: true) defines whether the mempool should relay
-# transactions to other peers. Setting this to false will stop the mempool
-# from relaying transactions to other peers until they are included in a
-# block. In other words, if Broadcast is disabled, only the peer you send
-# the tx to will see it until it is included in a block.
-broadcast = true
-
-# wal_dir (default: "") configures the location of the Write Ahead Log
-# (WAL) for the mempool. The WAL is disabled by default. To enable, set
-# wal_dir to where you want the WAL to be written (e.g.
-# "data/mempool.wal").
-wal_dir = ""
-
-# Maximum number of transactions in the mempool
-size = 5000
-
-# Maximum size in bytes of a single transaction accepted into the mempool.
-max_tx_bytes = 1048576
-
-# The maximum size in bytes of all transactions stored in the mempool.
-# This is the raw, total transaction size. For example, given 1MB
-# transactions and a 5MB maximum mempool byte size, the mempool will
-# only accept five transactions.
-max_txs_bytes = 67108864
-
-# Size of the cache (used to filter transactions we saw earlier) in transactions
-cache_size = 10000
-
-# Do not remove invalid transactions from the cache (default: false)
-# Set to true if it's not possible for any invalid transaction to become valid
-# again in the future.
-keep-invalid-txs-in-cache = false
-
-# Experimental parameters to limit gossiping txs to up to the specified number of peers.
-# We use two independent upper values for persistent and non-persistent peers.
-# Unconditional peers are not affected by this feature.
-# If we are connected to more than the specified number of persistent peers, only send txs to
-# ExperimentalMaxGossipConnectionsToPersistentPeers of them. If one of those
-# persistent peers disconnects, activate another persistent peer.
-# Similarly for non-persistent peers, with an upper limit of
-# ExperimentalMaxGossipConnectionsToNonPersistentPeers.
-# If set to 0, the feature is disabled for the corresponding group of peers, that is, the
-# number of active connections to that group of peers is not bounded.
-# For non-persistent peers, if enabled, a value of 10 is recommended based on experimental
-# performance results using the default P2P configuration.
-experimental_max_gossip_connections_to_persistent_peers = 0
-experimental_max_gossip_connections_to_non_persistent_peers = 0
-
-#######################################################
-###         State Sync Configuration Options        ###
-#######################################################
-[statesync]
-# State sync rapidly bootstraps a new node by discovering, fetching, and restoring a state machine
-# snapshot from peers instead of fetching and replaying historical blocks. Requires some peers in
-# the network to take and serve state machine snapshots. State sync is not attempted if the node
-# has any local state (LastBlockHeight > 0). The node will have a truncated block history,
-# starting from the height of the snapshot.
-enable = false
-
-# RPC servers (comma-separated) for light client verification of the synced state machine and
-# retrieval of state data for node bootstrapping. Also needs a trusted height and corresponding
-# header hash obtained from a trusted source, and a period during which validators can be trusted.
-#
-# For Cosmos SDK-based chains, trust_period should usually be about 2/3 of the unbonding time (~2
-# weeks) during which they can be financially punished (slashed) for misbehavior.
-rpc_servers = ""
-trust_height = 0
-trust_hash = ""
-trust_period = "168h0m0s"
-
-# Time to spend discovering snapshots before initiating a restore.
-discovery_time = "15s"
-
-# Temporary directory for state sync snapshot chunks, defaults to the OS tempdir (typically /tmp).
-# Will create a new, randomly named directory within, and remove it when done.
-temp_dir = ""
-
-# The timeout duration before re-requesting a chunk, possibly from a different
-# peer (default: 1 minute).
-chunk_request_timeout = "10s"
-
-# The number of concurrent chunk fetchers to run (default: 1).
-chunk_fetchers = "4"
-
-#######################################################
-###       Block Sync Configuration Options          ###
-#######################################################
-[blocksync]
-
-# Block Sync version to use:
-#
-# In v0.37, v1 and v2 of the block sync protocols were deprecated.
-# Please use v0 instead.
-#
-#   1) "v0" - the default block sync implementation
-version = "v0"
-
-#######################################################
-###         Consensus Configuration Options         ###
-#######################################################
-[consensus]
-
-wal_file = "data/cs.wal/wal"
-
-# How long we wait for a proposal block before prevoting nil
-timeout_propose = "3s"
-# How much timeout_propose increases with each round
-timeout_propose_delta = "500ms"
-# How long we wait after receiving +2/3 prevotes/precommits for “anything” (ie. not a single block or nil)
-timeout_vote = "1s"
-# How much the timeout_vote increases with each round
-timeout_vote_delta = "500ms"
-# How long we wait after committing a block, before starting on the new
-# height (this gives us a chance to receive some more precommits, even
-# though we already have +2/3).
-# Set to 0 if you want to make progress as soon as the node has all the precommits.
-timeout_commit = "1s"
-
-# How many blocks to look back to check existence of the node's consensus votes before joining consensus
-# When non-zero, the node will panic upon restart
-# if the same consensus key was used to sign {double_sign_check_height} last blocks.
-# So, validators should stop the state machine, wait for some blocks, and then restart the state machine to avoid panic.
-double_sign_check_height = 0
-
-# EmptyBlocks mode and possible interval between empty blocks
-create_empty_blocks = true
-create_empty_blocks_interval = "0s"
-
-# Reactor sleep duration parameters
-peer_gossip_sleep_duration = "100ms"
-peer_gossip_intraloop_sleep_duration = "0s"
-peer_query_maj23_sleep_duration = "2s"
-
-#######################################################
-###         Storage Configuration Options           ###
-#######################################################
-[storage]
-
-# Set to true to discard ABCI responses from the state store, which can save a
-# considerable amount of disk space. Set to false to ensure ABCI responses are
-# persisted. ABCI responses are required for /block_results RPC queries, and to
-# reindex events in the command-line tool.
-discard_abci_responses = false
-
-# The representation of keys in the database.
-# The current representation of keys in Comet's stores is considered to be v1
-# Users can experiment with a different layout by setting this field to v2.
-# Note that this is an experimental feature and switching back from v2 to v1
-# is not supported by CometBFT.
-# If the database was initially created with v1, it is necessary to migrate the DB
-# before switching to v2. The migration is not done automatically.
-# v1 - the legacy layout existing in Comet prior to v1.
-# v2 - Order preserving representation ordering entries by height.
-# We used a command to migrate from v1 to v2 in our tests. The command is used
-# purely for experimental purposes but can be used as a starting point for experimentation
-#  https://github.com/cometbft/cometbft/blob/migrate_db/cmd/cometbft/commands/migrate_db.go
-# compiling Comet at this branch and running migrate-db --home PATH_TO_CMT_HOME will transform the
-# db.
-experimental_db_key_layout = "v1"
-
-# Set to true to discard ABCI responses from the state store, which can save a
-# considerable amount of disk space. Set to false to ensure ABCI responses are
-# persisted. ABCI responses are required for /block_results RPC queries, and to
-# reindex events in the command-line tool.
-discard_abci_responses = false
-
-# If set to true, CometBFT will force compaction to happen for databases that support this feature.
-# and save on storage space. Setting this to true is most benefits when used in combination
-# with pruning as it will physically delete the entries marked for deletion.
-# false by default (forcing compaction is disabled).
-compact = false
-
-# To avoid forcing compaction every time, this parameter instructs CometBFT to wait
-# the given amount of blocks to be pruned before triggering compaction.
-# It should be tuned depending on the number of items. If your retain height is 1 block,
-# it is too much of an overhead to try compaction every block. But it should also not be a very
-# large multiple of your retain height as it might occur bigger overheads.
-compaction_interval = "1000"
-
-# Hash of the Genesis file (as hex string), passed to CometBFT via the command line.
-# If this hash mismatches the hash that CometBFT computes on the genesis file,
-# the node is not able to boot.
-genesis_hash = ""
-
-[storage.pruning]
-
-# The time period between automated background pruning operations.
-interval = "10s"
-
-#
-# Storage pruning configuration relating only to the data companion.
-#
-[storage.pruning.data_companion]
-
-# Whether automatic pruning respects values set by the data companion. Disabled
-# by default. All other parameters in this section are ignored when this is
-# disabled.
-#
-# If disabled, only the application retain height will influence block pruning
-# (but not block results pruning). Only enabling this at a later stage will
-# potentially mean that blocks below the application-set retain height at the
-# time will not be available to the data companion.
-enabled = false
-
-# The initial value for the data companion block retain height if the data
-# companion has not yet explicitly set one. If the data companion has already
-# set a block retain height, this is ignored.
-initial_block_retain_height = 0
-
-# The initial value for the data companion block results retain height if the
-# data companion has not yet explicitly set one. If the data companion has
-# already set a block results retain height, this is ignored.
-initial_block_results_retain_height = 0
-
-#######################################################
-###   Transaction Indexer Configuration Options     ###
-#######################################################
-[tx_index]
-
-# What indexer to use for transactions
-#
-# The application will set which txs to index. In some cases a node operator will be able
-# to decide which txs to index based on configuration set in the application.
-#
-# Options:
-#   1) "null"
-#   2) "kv" (default) - the simplest possible indexer, backed by key-value storage (defaults to levelDB; see DBBackend).
-# 		- When "kv" is chosen "tx.height" and "tx.hash" will always be indexed.
-#   3) "psql" - the indexer services backed by PostgreSQL.
-# When "kv" or "psql" is chosen "tx.height" and "tx.hash" will always be indexed.
-indexer = "kv"
-
-# The PostgreSQL connection configuration, the connection format:
-#   postgresql://<user>:<password>@<host>:<port>/<db>?<opts>
-psql-conn = ""
-
-#######################################################
-###       Instrumentation Configuration Options     ###
-#######################################################
-[instrumentation]
-
-# When true, Prometheus metrics are served under /metrics on
-# PrometheusListenAddr.
-# Check out the documentation for the list of available metrics.
-prometheus = false
-
-# Address to listen for Prometheus collector(s) connections
-prometheus_listen_addr = ":26660"
-
-# Maximum number of simultaneous connections.
-# If you want to accept a larger number than the default, make sure
-# you increase your OS limits.
-# 0 - unlimited.
-max_open_connections = 3
-
-# Instrumentation namespace
-namespace = "cometbft"
-```
-
-## Empty blocks VS no empty blocks
-
-### create_empty_blocks = true
-
-If `create_empty_blocks` is set to `true` in your config, blocks will be
-created ~ every second (with default consensus parameters). You can regulate
-the delay between blocks by changing the `timeout_commit`. E.g. `timeout_commit = "10s"` should result in ~ 10 second blocks.
-
-### create_empty_blocks = false
-
-In this setting, blocks are created when transactions are received.
-
-Note after the block H, CometBFT creates something we call a "proof block"
-(only if the application hash changed) H+1. The reason for this is to support
-proofs. If you have a transaction in block H that changes the state to X, the
-new application hash will only be included in block H+1. If after your
-transaction is committed, you want to get a light-client proof for the new state
-(X), you need the new block to be committed in order to do that because the new
-block has the new application hash for the state X. That's why we make a new
-(empty) block if the application hash changes. Otherwise, you won't be able to
-make a proof for the new state.
-
-Plus, if you set `create_empty_blocks_interval` to something other than the
-default (`0`), CometBFT will be creating empty blocks even in the absence of
-transactions every `create_empty_blocks_interval`. For instance, with
-`create_empty_blocks = false` and `create_empty_blocks_interval = "30s"`,
-CometBFT will only create blocks if there are transactions, or after waiting
-30 seconds without receiving any transactions.
-
-## Consensus timeouts explained
-
-There's a variety of information about timeouts in [Running in
-production](./running-in-production.md#configuration-parameters).
-
-You can also find more detailed explanation in the paper describing
-the Tendermint consensus algorithm, adopted by CometBFT: [The latest
-gossip on BFT consensus](https://arxiv.org/abs/1807.04938).
-
-```toml
-[consensus]
-...
-
-timeout_propose = "3s"
-timeout_propose_delta = "500ms"
-timeout_vote = "1s"
-timeout_vote_delta = "500ms"
-timeout_commit = "1s"
-```
-
-Note that in a successful round, the only timeout that we absolutely wait no
-matter what is `timeout_commit`.
-
-Here's a brief summary of the timeouts:
-
-- `timeout_propose` = how long a validator should wait for a proposal block before prevoting nil
-- `timeout_propose_delta` = how much `timeout_propose` increases with each round
-- `timeout_vote` = how long a validator should wait after receiving +2/3 prevotes/precommits for
-  anything (ie. not a single block or nil)
-- `timeout_vote_delta` = how much the `timeout_vote` increases with each round
-- `timeout_commit` = how long a validator should wait after committing a block, before starting
-  on the new height (this gives us a chance to receive some more precommits,
-  even though we already have +2/3)
-
-### The adverse effect of using inconsistent `timeout_propose` in a network
-
-Here's an interesting question. What happens if a particular validator sets a
-very small `timeout_propose`, as compared to the rest of the network?
-
-Imagine there are only two validators in your network: Alice and Bob. Bob sets
-`timeout_propose` to 0s. Alice uses the default value of 3s. Let's say they
-both have an equal voting power. Given the proposer selection algorithm is a
-weighted round-robin, you may expect Alice and Bob to take turns proposing
-blocks, and the result like:
-
-```
-#1 block - Alice
-#2 block - Bob
-#3 block - Alice
-#4 block - Bob
-...
-```
-
-What happens in reality is, however, a little bit different:
-
-```
-#1 block - Bob
-#2 block - Bob
-#3 block - Bob
-#4 block - Bob
-```
-
-That's because Bob doesn't wait for a proposal from Alice (prevotes `nil`).
-This leaves Alice no chances to commit a block. Note that every block Bob
-creates needs a vote from Alice to constitute 2/3+. Bob always gets one because
-Alice has `timeout_propose` set to 3s. Alice never gets one because Bob has it
-set to 0s.
-
-Imagine now there are ten geographically distributed validators. One of them
-(Bob) sets `timeout_propose` to 0s. Others have it set to 3s. Now, Bob won't be
-able to move with his own speed because it still needs 2/3 votes of the other
-validators and it takes time to propagate those. I.e., the network moves with
-the speed of time to accumulate 2/3+ of votes (prevotes & precommits), not with
-the speed of the fastest proposer.
-
-> Isn't block production determined by voting power?
-
-If it were determined solely by voting power, it wouldn't be possible to ensure
-liveness. Timeouts exist because the network can't rely on a single proposer
-being available and must move on if such is not responding.
-
-> How can we address situations where someone arbitrarily adjusts their block
-> production time to gain an advantage?
-
-The impact shown above is negligible in a decentralized network with enough
-decentralization.
-
-### The adverse effect of using inconsistent `timeout_commit` in a network
-
-Let's look at the same scenario as before. There are ten geographically
-distributed validators. One of them (Bob) sets `timeout_commit` to 0s. Others
-have it set to 1s (the default value). Now, Bob will be the fastest producer
-because he doesn't wait for additional precommits after creating a block. If
-waiting for precommits (`timeout_commit`) is not incentivized, Bob will accrue
-more rewards compared to the other 9 validators.
-
-This is because Bob has the advantage of broadcasting its proposal early (1
-second earlier than the others). But it also makes it possible for Bob to miss
-a proposal from another validator and prevote `nil` due to him starting
-`timeout_propose` earlier. I.e., if Bob's `timeout_commit` is too low comparing
-to other validators, then he might miss some proposals and get slashed for
-inactivity.
-=======
 For more information and a detailed explanation of all the parameters in the configuration file, please refer to the
-[config.toml document in the CometBFT Configuration Manual](../../references/config/config.toml.md).
->>>>>>> cac1fd8c
+[config.toml document in the CometBFT Configuration Manual](../../references/config/config.toml.md).