--- conflicted
+++ resolved
@@ -55,21 +55,13 @@
 | p2p\_message\_send\_bytes\_total           | Counter   | message\_type    | Number of bytes sent to all peers per message type                                                                                         |
 | p2p\_message\_receive\_bytes\_total        | Counter   | message\_type    | Number of bytes received from all peers per message type                                                                                   |
 | p2p\_peers                                 | Gauge     |                  | Number of peers node's connected to                                                                                                        |
-<<<<<<< HEAD
-| p2p\_peer\_receive\_bytes\_total           | Counter   | peer\_id, chID   | Number of bytes per channel received from a given peer                                                                                     |
-<<<<<<< HEAD
-| p2p\_peer\_send\_bytes\_total              | Counter   | peer\_id, chID   | Number of bytes per channel sent to a given peer                                                                                           |
-=======
->>>>>>> a2decd8fd (feat(p2p)!: remove PeerReceiveBytesTotal (#3298))
-=======
->>>>>>> d0e3aeb3
 | p2p\_peer\_pending\_send\_bytes            | Gauge     | peer\_id         | Number of pending bytes to be sent to a given peer                                                                                         |
 | p2p\_num\_txs                              | Gauge     | peer\_id         | Number of transactions submitted by each peer\_id                                                                                          |
 | mempool\_size                              | Gauge     |                  | Number of uncommitted transactions                                                                                                         |
 | mempool\_tx\_size\_bytes                   | Histogram |                  | Transaction sizes in bytes                                                                                                                 |
 | mempool\_failed\_txs                       | Counter   |                  | Number of failed transactions                                                                                                              |
 | mempool\_recheck\_times                    | Counter   |                  | Number of transactions rechecked in the mempool                                                                                            |
-| state\_block\_processing\_time             | Histogram |                  | Time spent processing FinalizeBlock in ms                                                                                                 |
+| state\_block\_processing\_time             | Histogram |                  | Time spent processing FinalizeBlock in ms                                                                                                  |
 | state\_consensus\_param\_updates           | Counter   |                  | Number of consensus parameter updates returned by the application since process start                                                      |
 | state\_validator\_set\_updates             | Counter   |                  | Number of validator set updates returned by the application since process start                                                            |
 | statesync\_syncing                         | Gauge     |                  | Either 0 (not state syncing) or 1 (syncing)                                                                                                |
