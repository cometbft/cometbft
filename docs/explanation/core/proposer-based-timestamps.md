--- conflicted
+++ resolved
@@ -12,17 +12,10 @@
 ## Overview 
 
 The PBTS algorithm defines a way for a blockchain to create block
-<<<<<<< HEAD
-timestamps that are within a reasonable bound of the clocks of the validators on
-the network. 
-It replaces the BFT Time algorithm for timestamp assignment, that computes the
-timestamp of a block using the timestamps included in precommit messages.
-=======
 timestamps that are within a reasonable bound of the validators' clocks on
 the network. 
 It replaces the BFT Time algorithm for timestamp calculation and assignment, which computes the
 timestamp of a block using the timestamps aggregated from precommit messages.
->>>>>>> 83caa456
 
 ### Block Timestamps
 
@@ -51,24 +44,17 @@
 
 Enabling PBTS requires configuring the [consensus parameters](#consensus-parameters)
 that govern the operation of the algorithm.
-<<<<<<< HEAD
-=======
 There are two `SynchronyParams`, `Precision` and `MessageDelay`, used to
 validate block timestamps, as described in the following.
 And a `FeatureParams.PbtsEnableHeight` that defines the height from which PBTS
 is adopted.
->>>>>>> 83caa456
 
 ### Selecting a Timestamp
 
 When a validator creates a new block, it reads the time from its local clock
 and uses this reading as the timestamp for the block.
 The proposer of a block is thus free to select the block timestamp, but this
-<<<<<<< HEAD
-timestamp have to be validated by other nodes in the network.
-=======
 timestamp must be validated by other nodes in the network.
->>>>>>> 83caa456
 
 ### Validating Timestamps
 
@@ -79,21 +65,6 @@
 signaling to the rest of the network that the proposed block is not valid.
 
 The PBTS algorithm performs a validity check on the timestamp of proposed
-<<<<<<< HEAD
-blocks. When a validator receives a proposal it ensures that the timestamp in
-the proposal is within a bound of the validator's local clock.
-Specifically, the algorithm checks that the timestamp is
-no more than `Precision` greater than the node's local clock
-(i.e., not in the future)
-and no less than `MessageDelay + Precision` behind than the node's local clock
-(i.e., not too far in the past).
-`Precision` and `MessageDelay` are consensus parameters, 
-and are the same across all nodes.
-
-If the proposed block's timestamp is within the window of acceptable
-timestamps, the timestamp is considered **timely**.
-If the block timestamp is **not timely**, the validator rejects the block by
-=======
 blocks.
 This only applies to the first time at which a block is proposed.
 If the same block is re-proposed in a future round because it was deemed valid
@@ -112,18 +83,13 @@
 If the proposed block's timestamp is within the window of acceptable
 timestamps, the timestamp is considered **timely**.
 If the block timestamp is **not timely**, the validator rejects the proposed block by
->>>>>>> 83caa456
 issuing a `nil` prevote.
 
 ### Clock Synchronization
 
 The PBTS algorithm requires the clocks of the validators in the network to be
 within `Precision` of each other. In practice, this means that validators
-<<<<<<< HEAD
-should periodically synchronize their clocks to a reliable NTP server.
-=======
 should periodically synchronize their clocks, e.g. to a reliable NTP server.
->>>>>>> 83caa456
 Validators whose clocks drift too far away from the rest of the network will no
 longer propose blocks with valid timestamps. Additionally, they will not consider
 the timestamps of blocks proposed by their peers to be valid either.
@@ -137,13 +103,8 @@
 when instantiating a new network or when upgrading an existing a network that
 uses BFT Time.
 
-<<<<<<< HEAD
-Consensus parameters are configured by the ABCI application and are the same
-across all nodes in the network.
-=======
 Consensus parameters are configured through the genesis file, for new chains, or by the ABCI application, for new and existing chains, and are the same
 across all nodes in the network at any given height.
->>>>>>> 83caa456
 
 ### `SynchronyParams.Precision`
 
@@ -152,21 +113,12 @@
 Any two validators are expected to have clocks that differ by at most
 `Precision` at any given instant.
 
-<<<<<<< HEAD
-Networks should choose a `Precision` that is large enough to represent the
-worst-case for the clock drift among all participants.
-Due to the [leap second events](https://github.com/tendermint/tendermint/issues/7724),
-it is recommended to use set `Precision` to at least `500ms`.
-
-The `Precision` parameter is given in milliseconds.
-=======
 The `Precision` parameter is of [`time.Duration`](https://pkg.go.dev/time#Duration) type.
 
 Networks should choose a `Precision` that is large enough to represent the
 worst-case for the clock drift among all participants.
 Due to the [leap second events](https://github.com/tendermint/tendermint/issues/7724),
 it is recommended to set `Precision` to at least `500ms`.
->>>>>>> 83caa456
 
 ### `SynchronyParams.MessageDelay`
 
@@ -174,15 +126,6 @@
 end-to-end delay for transmitting a `Proposal` message from the proposer to
 _all_ validators in the network.
 
-<<<<<<< HEAD
-Networks should choose a `MessageDelay` that is large enough to represent the
-worst-case delay for a message to reach all participants.
-This delay does not depend, a priori, on the size of proposed blocks, since it
-applies to the `Proposal` messages.
-It does depend on the number of participants and latency of their connections.
-
-The `MessageDelay` parameter is given in milliseconds.
-=======
 The `MessageDelay` parameter is of [`time.Duration`](https://pkg.go.dev/time#Duration) type.
 
 Networks should choose a `MessageDelay` that is large enough to represent the
@@ -191,54 +134,29 @@
 on the size of proposed blocks.
 But it does depend on the number of nodes in the network, the latency of their
 connections, and the level of congestion in the network.
->>>>>>> 83caa456
 
 ### `FeatureParams.PbtsEnableHeight`
 
 The `PbtsEnableHeight` parameter configures the first height at which the PBTS
 algorithm should be adopted for generating and validating block timestamps in a network.
-<<<<<<< HEAD
-In heights up to `PbtsEnableHeight - 1`, the generation and validation of block
-timestamps in the network will be carried out using the legacy BFT Time algorithm.
-=======
 
 The `PbtsEnableHeight` parameter is an integer.
->>>>>>> 83caa456
 
 While `PbtsEnableHeight` is set to `0`, the network will adopt the legacy BFT
 Time algorithm.
 
 When `PbtsEnableHeight` is set to a height `H > 0`, the network will switch to
-<<<<<<< HEAD
-the PBTS algorithm from height `H`.
-The network will still adopt the legacy BFT Time algorithm to produce and
-validate block timestamps until height `H - 1`.
-The enable height `H` must be a future height, i.e., larger than the current
-blockchain height.
-=======
 the PBTS algorithm from height `H` on.
 The network will still adopt the legacy BFT Time algorithm to produce block
 timestamps until height `H - 1`, and to validate block timestamps produced in
 heights up to `H - 1`.
 The enable height `H` must be a future height when it is configured, namely it
 can only be set to a height that is larger than the current blockchain height.
->>>>>>> 83caa456
 
 Once `PbtsEnableHeight` is set and the PBTS algorithm is enabled (i.e., from height
 `PbtsEnableHeight`), it is not possible to return to the legacy BFT Time algorithm.
 The switch to PBTS is therefore irreversible.
 
-<<<<<<< HEAD
-Finally, if `PbtsEnableHeight` is set `1` in the genesis file or by the application
-upon the ABCI `InitChain` method, the network will adopt PBTS from the first
-height. This is the recommended setup for new chains.
-
-The `PbtsEnableHeight` parameter is an integer.
-
-## Important Notes
-
-When configuring a network to adopt the PBTS algorithm, the follow steps must be considered:
-=======
 Finally, if `PbtsEnableHeight` is set to `InitialHeight` in the genesis file or by the
 ABCI `InitChain` method, the network will adopt PBTS from the initial
 height. This is the recommended setup for new chains.
@@ -247,24 +165,11 @@
 ## Important Notes
 
 When configuring a network to adopt the PBTS algorithm, the following steps must be considered:
->>>>>>> 83caa456
 
 1. Make sure that the clocks of validators are [synchronized](#clock-synchronization) **before** enabling PBTS.
 1. Make sure that the configured value for [`SynchronyParams.Precision`](#synchronyparamsprecision) is
    reasonable.
 1. Make sure that the configured value for [`SynchronyParams.MessageDelay`](#synchronyparamsmessagedelay) is
-<<<<<<< HEAD
-   reasonable and large enough to reflect the worst-case delay for messages in the network.
-   Setting this parameter to a small value may impact the progress of the
-   network, namely blocks may take very long to be committed.
-1. Make sure that the block times **currently** produced by the network do not
-   differ too much from real time.
-
-Observation 4. is important because, with the adoption of PBTS, block times are
-expected to converge to values that bear resemblance to real time.
-At the same time, the same property of monotonic block times guaranteed by BFT
-Time is also ensured by PBTS.
-=======
    reasonable and large enough to reflect the maximum expected delay for messages in the network.
    Setting this parameter to a small value may impact the progress of the
    network, namely blocks may take very long to be committed.
@@ -282,35 +187,22 @@
 expected to converge to values that bear resemblance to real time.
 At the same time, the property of monotonicity of block times is guaranteed by both BFT
 Time and PBTS.
->>>>>>> 83caa456
 This means that proposers using PBTS will **wait** until the time they read
 from their local clocks becomes bigger than the time of the last committed
 block before proposing a new block.
 
-<<<<<<< HEAD
-As a result, if the time of the last block produced using BFT Time is far in
-=======
 As a result, if the time of the last block produced using BFT Time is too far in
->>>>>>> 83caa456
 the future, then the first block produced using PBTS will take very long to be
 committed: the time it takes for the clock of the proposer to reach the time of
 the previously committed block.
 To prevent this from happening, first, follow recommendation 1., i.e., synchronize
 the validators' clocks.
 Then wait until the block times produced by BFT Time converge to values that do
-<<<<<<< HEAD
-not differ too much from real time (observation 4.).
-This may take a long time, because in BFT Time if the value a validator reads
-from its local clock is smaller than the time of the previous block, then the
-time it sets to a new block will be the time of the previous block plus `1ms`.
-It may take a while, but blocks times eventually converge to real time.
-=======
 not differ too much from real time.
 This may take a long time, because in BFT Time if the value a validator reads
 from its local clock is smaller than the time of the previous block, then the
 time it sets to a new block will be the time of the previous block plus `1ms`.
 It may take a while, but block times will eventually converge to real time.
->>>>>>> 83caa456
 
 ## See Also
 
