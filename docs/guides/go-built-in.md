--- conflicted
+++ resolved
@@ -461,38 +461,13 @@
 In the following code, the application simply returns the unmodified group of transactions:
 
 ```go
-<<<<<<< HEAD
 func (app *KVStoreApplication) PrepareProposal(_ context.Context, proposal *abcitypes.RequestPrepareProposal) (*abcitypes.ResponsePrepareProposal, error) {
     return &abcitypes.ResponsePrepareProposal{Txs: proposal.Txs}, nil
 }
 ```
-=======
- func (app *KVStoreApplication) PrepareProposal(_ context.Context, proposal *abcitypes.RequestPrepareProposal) (*abcitypes.ResponsePrepareProposal, error) {
-   totalBytes := int64(0)
-   txs := make([]byte, 0)
-
-   for _, tx := range proposal.Txs {
-     totalBytes += int64(len(tx))
-     txs = append(txs, tx...)
-
-       if totalBytes > int64(proposal.MaxTxBytes) {
-         break
-       }
-     }
-
-     return &abcitypes.ResponsePrepareProposal{Txs: proposal.Txs}, nil
- }
-```
-
-This code snippet iterates through the proposed transactions and calculates the `total bytes`. If the `total bytes` exceeds the `MaxTxBytes` specified in the `RequestPrepareProposal` struct, the loop breaks and the transactions processed so far are returned.
-
-Note: It is the responsibility of the application to ensure that the `total bytes` of transactions returned does not exceed the `RequestPrepareProposal.max_tx_bytes` limit.
->>>>>>> 6f06de56
 
 Once a proposed block is received by a node, the proposal is passed to the application to give
 its blessing before voting to accept the proposal.
-
-This mechanism may be used for different reasons, for example to deal with blocks manipulated
 by malicious nodes, in which case the block should not be considered valid.
 
 The following code simply accepts all proposals:
