---
order: 1
parent:
  title: CometBFT Quality Assurance
  description: This is a report on the process followed and results obtained when running v0.34.x on testnets
  order: 2
---

# CometBFT Quality Assurance

This directory keeps track of the process followed by the CometBFT team
for Quality Assurance before cutting a release.
This directory is to live in multiple branches. On each release branch,
the contents of this directory reflect the status of the process
at the time the Quality Assurance process was applied for that release.

File [method](./method.md) keeps track of the process followed to obtain the results
used to decide if a release is passing the Quality Assurance process.
The results obtained in each release are stored in their own directory.
The following releases have undergone the Quality Assurance process, and the corresponding reports include detailed information on tests and comparison with the baseline.

* [TM v0.34.x](./v034/TMCore.md) - Tested prior to releasing Tendermint Core v0.34.22.
<<<<<<< HEAD
* [v0.34.x](./v034/README.md) - Tested prior to releasing v0.34.27, using TM v0.34.x results as baseline.
* [v0.37.x](./v037/) - with TM v.34.x acting as a baseline
>>>>>>> 2ccf6842b (QA: v0.34 - 1/3 TM 2/3 CMT (#297))
=======
* [v0.34.x](./v034/CometBFT.md) - Tested prior to releasing v0.34.27, using TM v0.34.x results as baseline.
>>>>>>> eb05c162
<|MERGE_RESOLUTION|>--- conflicted
+++ resolved
@@ -20,10 +20,4 @@
 The following releases have undergone the Quality Assurance process, and the corresponding reports include detailed information on tests and comparison with the baseline.
 
 * [TM v0.34.x](./v034/TMCore.md) - Tested prior to releasing Tendermint Core v0.34.22.
-<<<<<<< HEAD
-* [v0.34.x](./v034/README.md) - Tested prior to releasing v0.34.27, using TM v0.34.x results as baseline.
-* [v0.37.x](./v037/) - with TM v.34.x acting as a baseline
->>>>>>> 2ccf6842b (QA: v0.34 - 1/3 TM 2/3 CMT (#297))
-=======
-* [v0.34.x](./v034/CometBFT.md) - Tested prior to releasing v0.34.27, using TM v0.34.x results as baseline.
->>>>>>> eb05c162
+* [v0.34.x](./v034/README.md) - Tested prior to releasing v0.34.27, using TM v0.34.x results as baseline.