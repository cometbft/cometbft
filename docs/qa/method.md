---
order: 1
parent:
  title: Method
  order: 1
---

# Method

This document provides a detailed description of the QA process.
It is intended to be used by engineers reproducing the experimental setup for future tests of CometBFT.

The (first iteration of the) QA process as described [in the RELEASES.md document][releases]
was applied to version v0.34.x in order to have a set of results acting as benchmarking baseline.
This baseline is then compared with results obtained in later versions.

Out of the testnet-based test cases described in [the releases document][releases] we focused on two of them:
_200 Node Test_, and _Rotating Nodes Test_.

[releases]: https://github.com/cometbft/cometbft/blob/main/RELEASES.md#large-scale-testnets

## Software Dependencies

### Infrastructure Requirements to Run the Tests

* An account at Digital Ocean (DO), with a high droplet limit (>202)
* The machine to orchestrate the tests should have the following installed:
    * A clone of the [testnet repository][testnet-repo]
        * This repository contains all the scripts mentioned in the remainder of this section
    * [Digital Ocean CLI][doctl]
    * [Terraform CLI][Terraform]
    * [Ansible CLI][Ansible]

[testnet-repo]: https://github.com/cometbft/qa-infra
[Ansible]: https://docs.ansible.com/ansible/latest/index.html
[Terraform]: https://www.terraform.io/docs
[doctl]: https://docs.digitalocean.com/reference/doctl/how-to/install/

### Requirements for Result Extraction

* [Prometheus DB][prometheus] to collect metrics from nodes
* Prometheus DB to process queries (may be different node from the previous)
* blockstore DB of one of the full nodes in the testnet


[prometheus]: https://prometheus.io/

## 200 Node Testnet

### Running the test

This section explains how the tests were carried out for reproducibility purposes.

1. [If you haven't done it before]
   Follow steps 1-4 of the `README.md` at the top of the testnet repository to configure Terraform, and `doctl`.
2. Copy file `testnets/testnet200.toml` onto `testnet.toml` (do NOT commit this change)
3. Set the variable `VERSION_TAG` in the `Makefile` to the git hash that is to be tested.
   * If you are running the base test, which implies an homogeneous network (all nodes are running the same version),
     then make sure makefile variable `VERSION2_WEIGHT` is set to 0
   * If you are running a mixed network, set the variable `VERSION2_TAG` to the other version you want deployed
     in the network.
     Then adjust the weight variables `VERSION_WEIGHT` and `VERSION2_WEIGHT` to configure the
     desired proportion of nodes running each of the two configured versions.
4. Follow steps 5-10 of the `README.md` to configure and start the 200 node testnet
    * WARNING: Do NOT forget to run `make terraform-destroy` as soon as you are done with the tests (see step 9)
5. As a sanity check, connect to the Prometheus node's web interface (port 9090)
    and check the graph for the `cometbft_consensus_height` metric. All nodes
    should be increasing their heights.

    * You can find the Prometheus node's IP address in `ansible/hosts` under section `[prometheus]`. 
    * The following URL will display the metrics `cometbft_consensus_height` and `cometbft_mempool_size`:

      ```
      http://<PROMETHEUS-NODE-IP>:9090/classic/graph?g0.range_input=1h&g0.expr=cometbft_consensus_height&g0.tab=0&g1.range_input=1h&g1.expr=cometbft_mempool_size&g1.tab=0
      ```

6. You now need to start the load runner that will produce transaction load.
    * If you don't know the saturation load of the version you are testing, you need to discover it.
        * Run `make loadrunners-init`. This will copy the loader scripts to the
          `testnet-load-runner` node and install the load tool.
        * Find the IP address of the `testnet-load-runner` node in
          `ansible/hosts` under section `[loadrunners]`. 
        * `ssh` into `testnet-load-runner`.
          * Edit the script `/root/200-node-loadscript.sh` in the load runner
            node to provide the IP address of a full node (for example,
            `validator000`). This node will receive all transactions from the
            load runner node.
          * Run `/root/200-node-loadscript.sh` from the load runner node.
            * This script will take about 40 mins to run, so it is suggested to
              first run `tmux` in case the ssh session breaks.
            * It is running 90-seconds-long experiments in a loop with different
              loads.
    * If you already know the saturation load, you can simply run the test (several times) for 90 seconds with a load somewhat
      below saturation:
        * set makefile variables `LOAD_CONNECTIONS`, `LOAD_TX_RATE`, to values that will produce the desired transaction load.
        * set `LOAD_TOTAL_TIME` to 90 (seconds).
        * run "make runload" and wait for it to complete. You may want to run this several times so the data from different runs can be compared.
7. Run `make retrieve-data` to gather all relevant data from the testnet into the orchestrating machine
    * Alternatively, you may want to run `make retrieve-prometheus-data` and `make retrieve-blockstore` separately.
      The end result will be the same.
    * `make retrieve-blockstore` accepts the following values in makefile variable `RETRIEVE_TARGET_HOST`
        * `any`: (which is the default) picks up a full node and retrieves the blockstore from that node only.
        * `all`: retrieves the blockstore from all full nodes; this is extremely slow, and consumes plenty of bandwidth,
           so use it with care.
        * the name of a particular full node (e.g., `validator01`): retrieves the blockstore from that node only.
8. Verify that the data was collected without errors
    * at least one blockstore DB for a CometBFT validator
    * the Prometheus database from the Prometheus node
    * for extra care, you can run `zip -T` on the `prometheus.zip` file and (one of) the `blockstore.db.zip` file(s)
9. **Run `make terraform-destroy`**
    * Don't forget to type `yes`! Otherwise you're in trouble.

### Result Extraction

The method for extracting the results described here is highly manual (and exploratory) at this stage.
The CometBFT team should improve it at every iteration to increase the amount of automation.

#### Steps

1. Unzip the blockstore into a directory
2. Extract the latency report and the raw latencies for all the experiments. Run these commands from the directory containing the blockstore.
  It is advisable to adjust the hash in the `go run` command to the latest possible.
    * ```bash
       mkdir results
       go run github.com/cometbft/cometbft/test/loadtime/cmd/report@1f524d129 --database-type goleveldb --data-dir ./ > results/report.txt
       go run github.com/cometbft/cometbft/test/loadtime/cmd/report@1f524d129 --database-type goleveldb --data-dir ./ --csv results/raw.csv
       ```
3. File `report.txt` contains an unordered list of experiments with varying concurrent connections and transaction rate
    * If you are looking for the saturation point
        * Create files `report01.txt`, `report02.txt`, `report04.txt` and, for each experiment in file `report.txt`,
          copy its related lines to the filename that matches the number of connections, for example
          ```bash
          for cnum in 1 2 4; do echo "$cnum"; grep "Connections: $cnum" results/report.txt -B 2 -A 10 > results/report$cnum.txt;  done
          ```

        * Sort the experiments in `report01.txt` in ascending tx rate order. Likewise for `report02.txt` and `report04.txt`.
    * Otherwise just keep `report.txt`, and skip step 4.
4. Generate file `report_tabbed.txt` by showing the contents `report01.txt`, `report02.txt`, `report04.txt` side by side
    * This effectively creates a table where rows are a particular tx rate and columns are a particular number of websocket connections.
    * Combine the column files into a single table file:
      * Replace tabs by spaces in all column files. For example, 
        `sed -i.bak 's/\t/    /g' results/report1.txt`.
      * Merge the new column files into one: 
        `paste results/report1.txt results/report2.txt results/report4.txt | column -s $'\t' -t > report_tabbed.txt`
5. Extract the raw latencies from file `raw.csv` using the following bash loop. This creates a `.csv` file and a `.dat` file per experiment.
   The format of the `.dat` files is amenable to loading them as matrices in Octave.
     * Adapt the values of the for loop variables according to the experiments that you ran (check `report.txt`).
     * Adapt `report*.txt` to the files you produced in step 3.

    ```bash
    uuids=($(cat report01.txt report02.txt report04.txt | grep '^Experiment ID: ' | awk '{ print $3 }'))
    c=1
    rm -f *.dat
    for i in 01 02 04; do
      for j in 0025 0050 0100 0200; do
        echo $i $j $c "${uuids[$c]}"
        filename=c${i}_r${j}
        grep ${uuids[$c]} raw.csv > ${filename}.csv
        cat ${filename}.csv | tr , ' ' | awk '{ print $2, $3 }' >> ${filename}.dat
        c=$(expr $c + 1)
      done
    done
    ```

6. Enter Octave
7. Load all `.dat` files generated in step 5 into matrices using this Octave code snippet

    ```octave
    conns =  { "01"; "02"; "04" };
    rates =  { "0025"; "0050"; "0100"; "0200" };
    for i = 1:length(conns)
      for j = 1:length(rates)
        filename = strcat("c", conns{i}, "_r", rates{j}, ".dat");
        load("-ascii", filename);
      endfor
    endfor
    ```

8. Set variable release to the current release undergoing QA

    ```octave
    release = "v0.34.x";
    ```

9. Generate a plot with all (or some) experiments, where the X axis is the experiment time,
   and the y axis is the latency of transactions.
   The following snippet plots all experiments.

    ```octave
    legends = {};
    hold off;
    for i = 1:length(conns)
      for j = 1:length(rates)
        data_name = strcat("c", conns{i}, "_r", rates{j});
        l = strcat("c=", conns{i}, " r=", rates{j});
        m = eval(data_name); plot((m(:,1) - min(m(:,1))) / 1e+9, m(:,2) / 1e+9, ".");
        hold on;
        legends(1, end+1) = l;
      endfor
    endfor
    legend(legends, "location", "northeastoutside");
    xlabel("experiment time (s)");
    ylabel("latency (s)");
    t = sprintf("200-node testnet - %s", release);
    title(t);
    ```

10. Consider adjusting the axis, in case you want to compare your results to the baseline, for instance

    ```octave
    axis([0, 100, 0, 30], "tic");
    ```

11. Use Octave's GUI menu to save the plot (e.g. as `.png`)

12. Repeat steps 9 and 10 to obtain as many plots as deemed necessary.

13. To generate a latency vs throughput plot, using the raw CSV file generated
    in step 2, follow the instructions for the [`latency_throughput.py`] script.
    This plot is useful to visualize the saturation point.

[`latency_throughput.py`]: ../../scripts/qa/reporting/README.md#Latency-vs-Throughput-Plotting

14. Alternatively,  follow the instructions for the [`latency_plotter.py`] script.
    This script generates a series of plots per experiment and configuration that may
    help with visualizing Latency vs Throughput variation.

[`latency_plotter.py`]: ../../scripts/qa/reporting/README.md#Latency-vs-Throughput-Plotting-version-2

#### Extracting Prometheus Metrics

1. Stop the prometheus server if it is running as a service (e.g. a `systemd` unit).
2. Unzip the prometheus database retrieved from the testnet, and move it to replace the
   local prometheus database.
3. Start the prometheus server and make sure no error logs appear at start up.
4. Identify the time window you want to plot in your graphs.
5. Execute the [`prometheus_plotter.py`] script for the time window.

[`prometheus_plotter.py`]: ../../scripts/qa/reporting/README.md#prometheus-metrics

## Rotating Node Testnet

### Running the test

This section explains how the tests were carried out for reproducibility purposes.

1. [If you haven't done it before]
   Follow steps 1-4 of the `README.md` at the top of the testnet repository to configure Terraform, and `doctl`.
2. Copy file `testnet_rotating.toml` onto `testnet.toml` (do NOT commit this change)
3. Set variable `VERSION_TAG` to the git hash that is to be tested.
4. Run `make terraform-apply EPHEMERAL_SIZE=25`
    * WARNING: Do NOT forget to run `make terraform-destroy` as soon as you are done with the tests
5. Follow steps 6-10 of the `README.md` to configure and start the "stable" part of the rotating node testnet
6. As a sanity check, connect to the Prometheus node's web interface and check the graph for the `tendermint_consensus_height` metric.
   All nodes should be increasing their heights.
7. On a different shell,
    * run `make runload LOAD_CONNECTIONS=X LOAD_TX_RATE=Y LOAD_TOTAL_TIME=Z`
    * `X` and `Y` should reflect a load below the saturation point (see, e.g.,
      [this paragraph](CometBFT-QA-34.md#finding-the-saturation-point) for further info)
    * `Z` (in seconds) should be big enough to keep running throughout the test, until we manually stop it in step 9.
      In principle, a good value for `Z` is `7200` (2 hours)
8. Run `make rotate` to start the script that creates the ephemeral nodes, and kills them when they are caught up.
    * WARNING: If you run this command from your laptop, the laptop needs to be up and connected for the full length
      of the experiment.
    * [This](http://<PROMETHEUS-NODE-IP>:9090/classic/graph?g0.range_input=100m&g0.expr=cometbft_consensus_height%7Bjob%3D~%22ephemeral.*%22%7D%20or%20cometbft_blocksync_latest_block_height%7Bjob%3D~%22ephemeral.*%22%7D&g0.tab=0&g1.range_input=100m&g1.expr=cometbft_mempool_size%7Bjob!~%22ephemeral.*%22%7D&g1.tab=0&g2.range_input=100m&g2.expr=cometbft_consensus_num_txs%7Bjob!~%22ephemeral.*%22%7D&g2.tab=0)
      is an example Prometheus URL you can use to monitor the test case's progress
9. When the height of the chain reaches 3000, stop the `make runload` script.
10. When the rotate script has made two iterations (i.e., all ephemeral nodes have caught up twice)
    after height 3000 was reached, stop `make rotate`
11. Run `make stop-network`
12. Run `make retrieve-data` to gather all relevant data from the testnet into the orchestrating machine
13. Verify that the data was collected without errors
    * at least one blockstore DB for a CometBFT validator
    * the Prometheus database from the Prometheus node
    * for extra care, you can run `zip -T` on the `prometheus.zip` file and (one of) the `blockstore.db.zip` file(s)
14. **Run `make terraform-destroy`**

Steps 8 to 10 are highly manual at the moment and will be improved in next iterations.

### Result Extraction

In order to obtain a latency plot, follow the instructions above for the 200 node experiment,
but the `results.txt` file contains only one experiment.

As for prometheus, the same method as for the 200 node experiment can be applied.

## Vote Extensions Testnet

### Running the test

This section explains how the tests were carried out for reproducibility purposes.

1. [If you haven't done it before]
   Follow steps 1-4 of the `README.md` at the top of the testnet repository to configure Terraform, and `doctl`.
2. Copy file `varyVESize.toml` onto `testnet.toml` (do NOT commit this change).
3. Set variable `VERSION_TAG` in the `Makefile` to the git hash that is to be tested.
<<<<<<< HEAD
4. Follow steps 5-10 of the `README.md` to configure and start the testnet
    * WARNING: Do NOT forget to run `make terraform-destroy` as soon as you are done with the tests
5. Configure the load runner to produce the desired transaction load.
    * set makefile variables `ROTATE_CONNECTIONS`, `ROTATE_TX_RATE`, to values that will produce the desired transaction load.
    * set `ROTATE_TOTAL_TIME` to 150 (seconds).
    * set `ITERATIONS` to the number of iterations that each configuration should run for.

7. Repeat the following steps for each desired `vote_extension_size`
    1. Update the configuration
        * Update the `vote_extensions_size` in the `testnet.toml` to the desired value.
        * `make configgen`
        * `ANSIBLE_SSH_RETRIES=10 ansible-playbook ./ansible/re-init-testapp.yaml -u root -i ./ansible/hosts --limit=validators -e "testnet_dir=testnet" -f 20`
        * `make restart`
    2. Run the test
        * `make runload`
          This will repeat the tests `ITERATIONS` times every time it is invoked. 
    3. Collect your data 
        * `make retrieve-data` 
          Gathers all relevant data from the testnet into the orchestrating machine, inside folder `experiments`.
          Two subfolders are created, one blockstore DB for a CometBFT validator and one for the Prometheus DB data.
        * Verify that the data was collected without errors with `zip -T` on the `prometheus.zip` file and (one of) the `blockstore.db.zip` file(s).
8. Clean up your setup.
    * `make terraform-destroy`; don't forget that you need to type **yes** for it to complete.
=======
4. Follow steps 5-10 of the `README.md` to configure and start the "stable" part of the rotating node testnet
    * WARNING: Do NOT forget to run `make terraform-destroy` as soon as you are done with the tests

5. Configure the load runner to produce the desired transaction load.
    * set makefile variables `ROTATE_CONNECTIONS`, `ROTATE_TX_RATE`, to values that will produce the desired transaction load.
    * set `ROTATE_TOTAL_TIME` to 150 (seconds).
    * set `ITERATIONS` to the number of iterations that each configuration should run for. Default is 1 time.
6. Disable the generation of empty blocks, so the system quiesces in between runs. 
    * edit `scripts/configgen.sh` to uncomment the following lines
      ```bash
      #sed $INPLACE_SED_FLAG "s/=create_empty_blocks .*/create_empty_blocks = false/g" $file
      #sed $INPLACE_SED_FLAG "s/create_empty_blocks_interval .*/create_empty_blocks_interval = \"600s\"/g" $file
      ```

7. Repeat the following steps for each desired `vote_extension_size`
    * Update the `vote_extensions_size` in the `testnet.toml` to the desired value.
    * `make configgen`
    * `ANSIBLE_SSH_RETRIES=10 ansible-playbook ./ansible/re-init-testapp.yaml -u root -i ./ansible/hosts --limit=validators -e "testnet_dir=testnet" -f 20`
    * `make restart`
    * Run "make runload" and wait for it to complete.
      You may want to run this several times and combine data from different runs.

8. Run `make retrieve-data` to gather all relevant data from the testnet into the orchestrating machine
9. Verify that the data was collected without errors
    * at least one blockstore DB for a CometBFT validator
    * the Prometheus database from the Prometheus node
    * for extra care, you can run `zip -T` on the `prometheus.zip` file and (one of) the `blockstore.db.zip` file(s)
10. **Run `make terraform-destroy`**
>>>>>>> 2e9ae469


### Result Extraction

In order to obtain a latency plot, follow the instructions above for the 200 node experiment, but:

* The `results.txt` file contains only one experiment
* Therefore, no need for any `for` loops

As for prometheus, the same method as for the 200 node experiment can be applied.
<<<<<<< HEAD
=======


8. Run `make rotate` to start the script that creates the ephemeral nodes, and kills them when they are caught up.
    * WARNING: If you run this command from your laptop, the laptop needs to be up and connected for full length
      of the experiment.
>>>>>>> 2e9ae469
<|MERGE_RESOLUTION|>--- conflicted
+++ resolved
@@ -294,7 +294,6 @@
    Follow steps 1-4 of the `README.md` at the top of the testnet repository to configure Terraform, and `doctl`.
 2. Copy file `varyVESize.toml` onto `testnet.toml` (do NOT commit this change).
 3. Set variable `VERSION_TAG` in the `Makefile` to the git hash that is to be tested.
-<<<<<<< HEAD
 4. Follow steps 5-10 of the `README.md` to configure and start the testnet
     * WARNING: Do NOT forget to run `make terraform-destroy` as soon as you are done with the tests
 5. Configure the load runner to produce the desired transaction load.
@@ -318,36 +317,6 @@
         * Verify that the data was collected without errors with `zip -T` on the `prometheus.zip` file and (one of) the `blockstore.db.zip` file(s).
 8. Clean up your setup.
     * `make terraform-destroy`; don't forget that you need to type **yes** for it to complete.
-=======
-4. Follow steps 5-10 of the `README.md` to configure and start the "stable" part of the rotating node testnet
-    * WARNING: Do NOT forget to run `make terraform-destroy` as soon as you are done with the tests
-
-5. Configure the load runner to produce the desired transaction load.
-    * set makefile variables `ROTATE_CONNECTIONS`, `ROTATE_TX_RATE`, to values that will produce the desired transaction load.
-    * set `ROTATE_TOTAL_TIME` to 150 (seconds).
-    * set `ITERATIONS` to the number of iterations that each configuration should run for. Default is 1 time.
-6. Disable the generation of empty blocks, so the system quiesces in between runs. 
-    * edit `scripts/configgen.sh` to uncomment the following lines
-      ```bash
-      #sed $INPLACE_SED_FLAG "s/=create_empty_blocks .*/create_empty_blocks = false/g" $file
-      #sed $INPLACE_SED_FLAG "s/create_empty_blocks_interval .*/create_empty_blocks_interval = \"600s\"/g" $file
-      ```
-
-7. Repeat the following steps for each desired `vote_extension_size`
-    * Update the `vote_extensions_size` in the `testnet.toml` to the desired value.
-    * `make configgen`
-    * `ANSIBLE_SSH_RETRIES=10 ansible-playbook ./ansible/re-init-testapp.yaml -u root -i ./ansible/hosts --limit=validators -e "testnet_dir=testnet" -f 20`
-    * `make restart`
-    * Run "make runload" and wait for it to complete.
-      You may want to run this several times and combine data from different runs.
-
-8. Run `make retrieve-data` to gather all relevant data from the testnet into the orchestrating machine
-9. Verify that the data was collected without errors
-    * at least one blockstore DB for a CometBFT validator
-    * the Prometheus database from the Prometheus node
-    * for extra care, you can run `zip -T` on the `prometheus.zip` file and (one of) the `blockstore.db.zip` file(s)
-10. **Run `make terraform-destroy`**
->>>>>>> 2e9ae469
 
 
 ### Result Extraction
@@ -357,12 +326,4 @@
 * The `results.txt` file contains only one experiment
 * Therefore, no need for any `for` loops
 
-As for prometheus, the same method as for the 200 node experiment can be applied.
-<<<<<<< HEAD
-=======
-
-
-8. Run `make rotate` to start the script that creates the ephemeral nodes, and kills them when they are caught up.
-    * WARNING: If you run this command from your laptop, the laptop needs to be up and connected for full length
-      of the experiment.
->>>>>>> 2e9ae469
+As for prometheus, the same method as for the 200 node experiment can be applied.