---
order: 1
parent:
  title: CometBFT Quality Assurance Results for v0.34.x
  description: This is a report on the results obtained when running v0.34.x on testnets
  order: 2
---

# v0.34.x

## 200 Node Testnet

### Finding the Saturation Point

The first goal when examining the results of the tests is identifying the saturation point.
The saturation point is a setup with a transaction load big enough to prevent the testnet
from being stable: the load runner tries to produce slightly more transactions than can
be processed by the testnet.

The following table summarizes the results for v0.34.x, for the different experiments
(extracted from file [`v034_report_tabbed.txt`](./img/v034_report_tabbed.txt)).

The X axis of this table is `c`, the number of connections created by the load runner process to the target node.
The Y axis of this table is `r`, the rate or number of transactions issued per second.

|        |  c=1  |  c=2  |  c=4  |
| :---   | ----: | ----: | ----: |
| r=25   |  2225 | 4450  | 8900  |
| r=50   |  4450 | 8900  | 17800 |
| r=100  |  8900 | 17800 | 35600 |
| r=200  | 17800 | 35600 | 38660 |

The table shows the number of 1024-byte-long transactions that were produced by the load runner,
and processed by CometBFT, during the 90 seconds of the experiment's duration.
Each cell in the table refers to an experiment with a particular number of websocket connections (`c`)
to a chosen validator, and the number of transactions per second that the load runner
tries to produce (`r`). Note that the overall load that the tool attempts to generate is $c \cdot r$.

We can see that the saturation point is beyond the diagonal that spans cells

* `r=200,c=2`
* `r=100,c=4`

given that the total transactions should be close to the product of the rate, the number of connections,
and the experiment time (89 seconds, since the last batch never gets sent).

All experiments below the saturation diagonal (`r=200,c=4`) have in common that the total
number of transactions processed is noticeably less than the product $c \cdot r \cdot 89$,
which is the expected number of transactions when the system is able to deal well with the
load.
With `r=200,c=4`, we obtained 38660 whereas the theoretical number of transactions should
have been $200 \cdot 4 \cdot 89 = 71200$.

At this point, we chose an experiment at the limit of the saturation diagonal,
in order to further study the performance of this release.
**The chosen experiment is `r=200,c=2`**.

This is a plot of the CPU load (average over 1 minute, as output by `top`) of the load runner for `r=200,c=2`,
where we can see that the load stays close to 0 most of the time.

![load-load-runner](./img/v034_r200c2_load-runner.png)

### Examining latencies

The method described [here](../method.md) allows us to plot the latencies of transactions
for all experiments.

![all-latencies](./img/v034_200node_latencies.png)

As we can see, even the experiments beyond the saturation diagonal managed to keep
transaction latency stable (i.e. not constantly increasing).
Our interpretation for this is that contention within CometBFT was propagated,
via the websockets, to the load runner,
hence the load runner could not produce the target load, but a fraction of it.

Further examination of the Prometheus data (see below), showed that the mempool contained many transactions
at steady state, but did not grow much without quickly returning to this steady state. This demonstrates
that the transactions were able to be processed by the CometBFT network at least as quickly as they
were submitted to the mempool. Finally, the test script made sure that, at the end of an experiment, the
mempool was empty so that all transactions submitted to the chain were processed.

Finally, the number of points present in the plot appears to be much less than expected given the
number of transactions in each experiment, particularly close to or above the saturation diagonal.
This is a visual effect of the plot; what appear to be points in the plot are actually potentially huge
clusters of points. To corroborate this, we have zoomed in the plot above by setting (carefully chosen)
tiny axis intervals. The cluster shown below looks like a single point in the plot above.

![all-latencies-zoomed](./img/v034_200node_latencies_zoomed.png)

The plot of latencies can we used as a baseline to compare with other releases.

The following plot summarizes average latencies versus overall throughputs
across different numbers of WebSocket connections to the node into which
transactions are being loaded.

![latency-vs-throughput](./img/v034_latency_throughput.png)

### Prometheus Metrics on the Chosen Experiment

As mentioned [above](#finding-the-saturation-point), the chosen experiment is `r=200,c=2`.
This section further examines key metrics for this experiment extracted from Prometheus data.

#### Mempool Size

The mempool size, a count of the number of transactions in the mempool, was shown to be stable and homogeneous
at all full nodes. It did not exhibit any unconstrained growth.
The plot below shows the evolution over time of the cumulative number of transactions inside all full nodes' mempools
at a given time.
The two spikes that can be observed correspond to a period where consensus instances proceeded beyond the initial round
at some nodes.

![mempool-cumulative](./img/v034_r200c2_mempool_size.png)

The plot below shows evolution of the average over all full nodes, which oscillates between 1500 and 2000
outstanding transactions.

![mempool-avg](./img/v034_r200c2_mempool_size_avg.png)

The peaks observed coincide with the moments when some nodes proceeded beyond the initial round of consensus (see below).

#### Peers

The number of peers was stable at all nodes.
It was higher for the seed nodes (around 140) than for the rest (between 21 and 74).
The fact that non-seed nodes reach more than 50 peers is due to #9548.

![peers](./img/v034_r200c2_peers.png)

#### Consensus Rounds per Height

Most heights took just one round, but some nodes needed to advance to round 1 at some point.

![rounds](./img/v034_r200c2_rounds.png)

#### Blocks Produced per Minute, Transactions Processed per Minute

The blocks produced per minute are the slope of this plot.

![heights](./img/v034_r200c2_heights.png)

Over a period of 2 minutes, the height goes from 530 to 569.
This results in an average of 19.5 blocks produced per minute.

The transactions processed per minute are the slope of this plot.

![total-txs](./img/v034_r200c2_total-txs.png)

Over a period of 2 minutes, the total goes from 64525 to 100125 transactions,
resulting in 17800 transactions per minute. However, we can see in the plot that
all transactions in the load are processed long before the two minutes.
If we adjust the time window when transactions are processed (approx. 105 seconds),
we obtain 20343 transactions per minute.

#### Memory Resident Set Size

Resident Set Size of all monitored processes is plotted below.

![rss](./img/v034_r200c2_rss.png)

The average over all processes oscillates around 1.2 GiB and does not demonstrate unconstrained growth.

![rss-avg](./img/v034_r200c2_rss_avg.png)

#### CPU utilization

The best metric from Prometheus to gauge CPU utilization in a Unix machine is `load1`,
as it usually appears in the
[output of `top`](https://www.digitalocean.com/community/tutorials/load-average-in-linux).

![load1](./img/v034_r200c2_load1.png)

It is contained in most cases below 5, which is generally considered acceptable load.

### Test Result

**Result: N/A** (v0.34.x is the baseline)

Date: 2022-10-14

Version: 3ec6e424d6ae4c96867c2dcf8310572156068bb6

## Rotating Node Testnet

For this testnet, we will use a load that can safely be considered below the saturation
point for the size of this testnet (between 13 and 38 full nodes): `c=4,r=800`.

N.B.: The version of CometBFT used for these tests is affected by #9539.
However, the reduced load that reaches the mempools is orthogonal to functionality
we are focusing on here.

### Latencies

The plot of all latencies can be seen in the following plot.

![rotating-all-latencies](./img/v034_rotating_latencies.png)

We can observe there are some very high latencies, towards the end of the test.
Upon suspicion that they are duplicate transactions, we examined the latencies
raw file and discovered there are more than 100K duplicate transactions.

The following plot shows the latencies file where all duplicate transactions have
been removed, i.e., only the first occurrence of a duplicate transaction is kept.

![rotating-all-latencies-uniq](./img/v034_rotating_latencies_uniq.png)

This problem, existing in `v0.34.x`, will need to be addressed, perhaps in the same way
we addressed it when running the 200 node test with high loads: increasing the `cache_size`
configuration parameter.

### Prometheus Metrics

The set of metrics shown here are less than for the 200 node experiment.
We are only interested in those for which the catch-up process (blocksync) may have an impact.

#### Blocks and Transactions per minute

Just as shown for the 200 node test, the blocks produced per minute are the gradient of this plot.

![rotating-heights](./img/v034_rotating_heights.png)

Over a period of 5229 seconds, the height goes from 2 to 3638.
This results in an average of 41 blocks produced per minute.

The following plot shows only the heights reported by ephemeral nodes
(which are also included in the plot above). Note that the _height_ metric
is only showed _once the node has switched to consensus_, hence the gaps
when nodes are killed, wiped out, started from scratch, and catching up.

![rotating-heights-ephe](./img/v034_rotating_heights_ephe.png)

The transactions processed per minute are the gradient of this plot.

![rotating-total-txs](./img/v034_rotating_total-txs.png)

The small lines we see periodically close to `y=0` are the transactions that
ephemeral nodes start processing when they are caught up.

Over a period of 5229 minutes, the total goes from 0 to 387697 transactions,
resulting in 4449 transactions per minute. We can see some abrupt changes in
the plot's gradient. This will need to be investigated.

#### Peers

The plot below shows the evolution in peers throughout the experiment.
The periodic changes observed are due to the ephemeral nodes being stopped,
wiped out, and recreated.

![rotating-peers](./img/v034_rotating_peers.png)

The validators' plots are concentrated at the higher part of the graph, whereas the ephemeral nodes
are mostly at the lower part.

#### Memory Resident Set Size

The average Resident Set Size (RSS) over all processes seems stable, and slightly growing toward the end.
This might be related to the increased in transaction load observed above.

![rotating-rss-avg](./img/v034_rotating_rss_avg.png)

The memory taken by the validators and the ephemeral nodes (when they are up) is comparable.

#### CPU utilization

The plot shows metric `load1` for all nodes.

![rotating-load1](./img/v034_rotating_load1.png)

It is contained under 5 most of the time, which is considered normal load.
The purple line, which follows a different pattern is the validator receiving all
transactions, via RPC, from the load runner process.

### Test Result

**Result: N/A**

Date: 2022-10-10

Version: a28c987f5a604ff66b515dd415270063e6fb069d

# v0.34.x - From Tendermint Core to CometBFT

<<<<<<< HEAD
## 200 Node Testnet

TODO: Explain: test focus on 200 node, not rotating node, explain why

TODO: Explain the three networks tested: homogeneous, 1/3-2/3, 2/3-1/3. Mention the goal of testing heterogeneous network

### Finding the Saturation Point

TODO: Explain: No need. System is the same as was QA'd in October. Reusing results from there: load is `r=200,c=2`

### Examining latencies

TODO: In the next sections we give results for the three networks tested

TODO: Mention that experiment was repeated 4-5 times and data consistent. Show it in the plot
=======
This section reports on the QA process we followed before releasing the first `v0.34.x` version
from our CometBFT repository.

The changes with respect to the last version of `v0.34.x`
(namely `v0.34.26`, released from the Informal Systems' Tendermint Core fork)
are minimal, and focus on rebranding Tendermint Core to CometBFT at places
where there is no substantial risk of breaking compatibility
with earlier Tendermint Core versions of `v0.34.x`.

Indeed, CometBFT versions of `v0.34.x` (`v0.34.27` and subsequent) should fulfill
the following compatibility-related requirements.

* Operators can easily upgrade a `v0.34.x` version of Tendermint Core to CometBFT.
* Upgrades from Tendermint Core to CometBFT can be uncoordinated for versions of the `v0.34.x` branch.
* Nodes running CometBFT must be interoperable with those running Tendermint Core in the same chain,
  as long as all are running a `v0.34.x` version.

These QA tests focus on the third bullet, whereas the first two bullets are tested using our _e2e tests_.

It would be prohibitively time consuming to test mixed networks of all combinations of existing `v0.34.x`
versions, combined with the CometBFT release candidate under test.
Therefore our testing focuses on the last Tendermint Core version (`v0.34.26`) and the CometBFT release
candidate under test.

We only run the _200 node test_, and not the _rotating node test_.
Since the changes to the system's logic are minimal, we are interested in these performance requirements:

* The CometBFT release candidate under test performs similarly to Tendermint Core
    * when used at scale (i.e., in a large network of CometBFT nodes)
    * when used at scale in a mixed network (i.e., some nodes are running CometBFT
      and others are running an older Tendermint Core version)

Therefore we carry out a complete run of the _200-node test_ on the following networks:

* A homogeneous 200-node testnet, where all nodes are running the CometBFT release candidate under test.
* A mixed network where 1/3 of the nodes are running the CometBFT release candidate under test,
  and the rest are running Tendermint Core `v0.34.26`.
* A mixed network where 2/3 of the nodes are running the CometBFT release candidate under test,
  and the rest are running Tendermint Core `v0.34.26`.

## 200 Node Testnet

TODO: Get rid of this level of subsection (as there is no rotating node test).
      Not doing it now to save merge conflicts to Lásaro and Jasmina

### Saturation Point

As the CometBFT release candidate under test has minimal changes
with respect to Tendermint Core `v0.34.26`, other than the rebranding changes,
we can confidently reuse the results from the `v0.34.x` baseline test regarding
the [saturation point](#finding-the-saturation-point).

Therefore, we will simply use a load of `r=200,c=2`
(see the explanation [here](#finding-the-saturation-point)).

### Examining latencies

In this section and the remaining, we provide the results of the _200 node test_.
Each section is divided into three parts,
reporting on the homogeneous network (all CometBFT nodes),
mixed network with 1/3 of Tendermint Core nodes,
and mixed network with 2/3 of Tendermint Core nodes.

On each of the three networks, the experiment consists of 4 or 5 runs, with the goal
to make sure the data obtained is consistent.
On each of the networks, we pick only one representative run,
and present the results for that run.
>>>>>>> f1ce1c53

#### CometBFT Homogeneous network

![latencies](./img/v034_200node_homog_latencies.png)

TODO: Explain


#### 1/3 Tendermint Core - 2/3 CometBFT

TODO

#### 2/3 Tendermint Core - 1/3 CometBFT

<<<<<<< HEAD
Latencies across all 4 runs:

![latencies_all_tm3_cmt1](./img/v034_200node_tm2cmt1/latency_all.png)

Latencies for run 1:

![latencies_run1_tm3_cmt1](./img/v034_200node_tm2cmt1/latency_run1.png)

#### Prometheus Metrics

TODO Say which experiment is chosen from those appearing in the latencies plots
=======
TODO

#### Prometheus Metrics

This section reports on the key prometheus metrics extracted from the experiments.

* For the CometBFT homogeneous network, we choose to present the third run
  (see the latencies section above), as its latency date is representative, and
  it contains the maximum latency of all runs (worst case scenario).
* For the mixed network with 1/3 of nodes running Tendermint Core `v0.34.26`
  and 2/3 running CometBFT.
  TODO
* For the mixed network with 2/3 of nodes running Tendermint Core `v0.34.26`
  and 213 running CometBFT.
  TODO
>>>>>>> f1ce1c53

##### Mempool Size

For reference, the plots below correspond to the baseline results.
<<<<<<< HEAD
The first one shows the evolution over time of the cumulative number of transactions
=======
The first shows the evolution over time of the cumulative number of transactions
>>>>>>> f1ce1c53
inside all full nodes' mempools at a given time.

![mempool-cumulative](./img/v034_r200c2_mempool_size.png)

The second one shows evolution of the average over all full nodes, which oscillates between 1500 and 2000
outstanding transactions.

![mempool-avg](./img/v034_r200c2_mempool_size_avg.png)

###### CometBFT Homogeneous network

<<<<<<< HEAD
The mempool size was as stable and homogeneous at all full nodes as in the baseline.
=======
The mempool size was as stable at all full nodes as in the baseline.
>>>>>>> f1ce1c53
These are the corresponding plots for the homogeneous network test.

![mempool-cumulative-homogeneous](./img/v034_homog_mempool_size.png)

![mempool-avg-homogeneous](./img/v034_homog_mempool_size_avg.png)

###### 1/3 Tendermint Core - 2/3 CometBFT

TODO

###### 2/3 Tendermint Core - 1/3 CometBFT

<<<<<<< HEAD
As with the baseline, the spikes correspond to the moments when certain
nodes required more than one round to reach consensus.
![mempool_run1_tm2_cmt1](./img/v034_200node_tm2cmt1/mempool_size.png)

![mempool-avg-tm2_cmt1](./img/v034_200node_tm2cmt1/mempool_avg.png)
=======
TODO
>>>>>>> f1ce1c53

##### Peers

The plot below corresponds to the baseline results, for reference.
It shows the stability of peers throughout the experiment.
Seed nodes typically have a higher number of peers.
<<<<<<< HEAD
The fact that non-seed nodes reach more than 50 peers is due to #9548.
=======
The fact that non-seed nodes reach more than 50 peers is due to
[#9548](https://github.com/tendermint/tendermint/issues/9548).
>>>>>>> f1ce1c53

![peers](./img/v034_r200c2_peers.png)

###### CometBFT Homogeneous network

The plot below shows the result for the homogeneous network.
It is very similar to the baseline. The only difference being that
the seed nodes seem to loose peers in the middle of the experiment.
However this cannot be attributed to the differences in the code,
<<<<<<< HEAD
which are mainly renaming.
=======
which are mainly rebranding.
>>>>>>> f1ce1c53

![peers-homogeneous](./img/v034_homog_peers.png)

###### 1/3 Tendermint Core - 2/3 CometBFT

TODO

###### 2/3 Tendermint Core - 1/3 CometBFT

<<<<<<< HEAD
![peers_run1_tm2_cmt1](./img/v034_200node_tm2cmt1/peers.png)

##### Consensus Rounds per Height

TODO Move this section below the mempool. 

=======
TODO

##### Consensus Rounds per Height

>>>>>>> f1ce1c53
For reference, this is the baseline plot.

![rounds](./img/v034_r200c2_rounds.png)


###### CometBFT Homogeneous network

Most heights took just one round, some nodes needed to advance to round 1 at various moments,
<<<<<<< HEAD
and a few nodes needed to advance to the third round at one point.
This coincides the time at which we observed the biggest peak in mempool size
on the corresponding plot.
=======
and a few nodes even needed to advance to the third round at one point.
This coincides with the time at which we observed the biggest peak in mempool size
on the corresponding plot, shown above.
>>>>>>> f1ce1c53

![rounds-homogeneous](./img/v034_homog_rounds.png)

###### 1/3 Tendermint Core - 2/3 CometBFT

TODO

###### 2/3 Tendermint Core - 1/3 CometBFT

<<<<<<< HEAD
![rounds_run1_tm2_cmt1](./img/v034_200node_tm2cmt1/consensus_rounds.png)
=======
TODO
>>>>>>> f1ce1c53

##### Blocks Produced per Minute, Transactions Processed per Minute

The blocks produced per minute are the slope of this plot, which corresponds to the baseline results.

![heights](./img/v034_r200c2_heights.png)

The transactions processed per minute are the slope of this plot,
which, again, corresponds to the baseline results.

![total-txs](./img/v034_r200c2_total-txs.png)

###### CometBFT Homogeneous network

![heights-homogeneous](./img/v034_homog_heights.png)

Over a period of 2 minutes and 4 seconds, the height goes from 251 to 295.
This results in an average of 21.3 blocks produced per minute.

![total-txs-homogeneous](./img/v034_homog_total-txs.png)

Over a period of 1 minute and 45 seconds (adjusted time window),
the total goes from 70201 to 104537 transactions,
resulting in 19620 transactions per minute.
This is similar to the baseline.

###### 1/3 Tendermint Core - 2/3 CometBFT

TODO

###### 2/3 Tendermint Core - 1/3 CometBFT

<<<<<<< HEAD
![blocks_min_run1_tm2_cmt1](./img/v034_200node_tm2cmt1/height.png)

In two minutes the height goes from 32 to 90 which gives an average of 29 blocks per minutes.

![tx_min_run1_tm2_cmt1](./img/v034_200node_tm2cmt1/num_tx.png)

In 1 minutes and 30 seconds the system processes 35600 transactions which amounts to 23000 transactions per minute.
=======
TODO

>>>>>>> f1ce1c53
##### Memory Resident Set Size

Reference plot for Resident Set Size (RSS) of all monitored processes.

![rss](./img/v034_r200c2_rss.png)

<<<<<<< HEAD
And the baseline average plot is below.
=======
And this is the baseline average plot.
>>>>>>> f1ce1c53

![rss-avg](./img/v034_r200c2_rss_avg.png)

###### CometBFT Homogeneous network

This is the plot for the homogeneous network, which slightly more stable than the baseline over
the time of the experiment.

![rss-homogeneous](./img/v034_homog_rss.png)

<<<<<<< HEAD
And the average plot is below. It oscillates around 560 MiB, which is noticeably lower than the baseline.
=======
And this is the average plot. It oscillates around 560 MiB, which is noticeably lower than the baseline.
>>>>>>> f1ce1c53

![rss-avg-homogeneous](./img/v034_homog_rss_avg.png)

###### 1/3 Tendermint Core - 2/3 CometBFT

TODO

###### 2/3 Tendermint Core - 1/3 CometBFT

<<<<<<< HEAD
![rss_run1_tm2_cmt1](./img/v034_200node_tm2cmt1/resident_memory_bytes.png)

![rss_avg_run1_tm2_cmt1](./img/v034_200node_tm2cmt1/resident_memory_bytes_avg.png)

##### CPU utilization


=======
TODO

##### CPU utilization

>>>>>>> f1ce1c53
This is the baseline `load1` plot, for reference.

![load1](./img/v034_r200c2_load1.png)

###### CometBFT Homogeneous network

![load1-homogeneous](./img/v034_homog_load1.png)

Similarly to the baseline, it is contained in most cases below 5.

###### 1/3 Tendermint Core - 2/3 CometBFT

TODO

###### 2/3 Tendermint Core - 1/3 CometBFT

<<<<<<< HEAD
![cpuload_run1_tm2_cmt1](./img/v034_200node_tm2cmt1/cpu_load.png)
=======
TODO
>>>>>>> f1ce1c53

### Test Results

#### CometBFT Homogeneous network

**Result: PASS**

Date: 2023-02-08

Version: 3b783434f26b0e87994e6a77c5411927aad9ce3f

#### 1/3 Tendermint Core - 2/3 CometBFT

**Result: ????**

Date: 2023-02-08

Version: xxxxxxxxxxxxxxxxx

#### 2/3 Tendermint Core - 1/3 CometBFT

**Result: ????**

Date: 2023-02-08

Version: xxxxxxxxxxxxxxxxx<|MERGE_RESOLUTION|>--- conflicted
+++ resolved
@@ -279,23 +279,6 @@
 
 # v0.34.x - From Tendermint Core to CometBFT
 
-<<<<<<< HEAD
-## 200 Node Testnet
-
-TODO: Explain: test focus on 200 node, not rotating node, explain why
-
-TODO: Explain the three networks tested: homogeneous, 1/3-2/3, 2/3-1/3. Mention the goal of testing heterogeneous network
-
-### Finding the Saturation Point
-
-TODO: Explain: No need. System is the same as was QA'd in October. Reusing results from there: load is `r=200,c=2`
-
-### Examining latencies
-
-TODO: In the next sections we give results for the three networks tested
-
-TODO: Mention that experiment was repeated 4-5 times and data consistent. Show it in the plot
-=======
 This section reports on the QA process we followed before releasing the first `v0.34.x` version
 from our CometBFT repository.
 
@@ -363,7 +346,6 @@
 to make sure the data obtained is consistent.
 On each of the networks, we pick only one representative run,
 and present the results for that run.
->>>>>>> f1ce1c53
 
 #### CometBFT Homogeneous network
 
@@ -378,20 +360,9 @@
 
 #### 2/3 Tendermint Core - 1/3 CometBFT
 
-<<<<<<< HEAD
-Latencies across all 4 runs:
-
-![latencies_all_tm3_cmt1](./img/v034_200node_tm2cmt1/latency_all.png)
-
-Latencies for run 1:
-
-![latencies_run1_tm3_cmt1](./img/v034_200node_tm2cmt1/latency_run1.png)
-
-#### Prometheus Metrics
-
-TODO Say which experiment is chosen from those appearing in the latencies plots
-=======
-TODO
+![latencies_all_tm2_3_cmt1_3](img/v034_200node_tm2cmt1/latency_all.png)
+
+![latencies_run1_tm2_3_cmt1_3](img/v034_200node_tm2cmt1/latency_run1.png)
 
 #### Prometheus Metrics
 
@@ -406,16 +377,11 @@
 * For the mixed network with 2/3 of nodes running Tendermint Core `v0.34.26`
   and 213 running CometBFT.
   TODO
->>>>>>> f1ce1c53
 
 ##### Mempool Size
 
 For reference, the plots below correspond to the baseline results.
-<<<<<<< HEAD
-The first one shows the evolution over time of the cumulative number of transactions
-=======
 The first shows the evolution over time of the cumulative number of transactions
->>>>>>> f1ce1c53
 inside all full nodes' mempools at a given time.
 
 ![mempool-cumulative](./img/v034_r200c2_mempool_size.png)
@@ -427,11 +393,7 @@
 
 ###### CometBFT Homogeneous network
 
-<<<<<<< HEAD
-The mempool size was as stable and homogeneous at all full nodes as in the baseline.
-=======
 The mempool size was as stable at all full nodes as in the baseline.
->>>>>>> f1ce1c53
 These are the corresponding plots for the homogeneous network test.
 
 ![mempool-cumulative-homogeneous](./img/v034_homog_mempool_size.png)
@@ -444,27 +406,17 @@
 
 ###### 2/3 Tendermint Core - 1/3 CometBFT
 
-<<<<<<< HEAD
-As with the baseline, the spikes correspond to the moments when certain
-nodes required more than one round to reach consensus.
-![mempool_run1_tm2_cmt1](./img/v034_200node_tm2cmt1/mempool_size.png)
-
-![mempool-avg-tm2_cmt1](./img/v034_200node_tm2cmt1/mempool_avg.png)
-=======
-TODO
->>>>>>> f1ce1c53
+![mempool_tm2_3_cmt_1_3](./img/v034_200node_tm2cmt1/mempool_size.png)
+
+![mempool-avg_tm2_3_cmt_1_3](./img/v034_200node_tm2cmt1/mempool_avg.png)
 
 ##### Peers
 
 The plot below corresponds to the baseline results, for reference.
 It shows the stability of peers throughout the experiment.
 Seed nodes typically have a higher number of peers.
-<<<<<<< HEAD
-The fact that non-seed nodes reach more than 50 peers is due to #9548.
-=======
 The fact that non-seed nodes reach more than 50 peers is due to
 [#9548](https://github.com/tendermint/tendermint/issues/9548).
->>>>>>> f1ce1c53
 
 ![peers](./img/v034_r200c2_peers.png)
 
@@ -474,11 +426,7 @@
 It is very similar to the baseline. The only difference being that
 the seed nodes seem to loose peers in the middle of the experiment.
 However this cannot be attributed to the differences in the code,
-<<<<<<< HEAD
-which are mainly renaming.
-=======
 which are mainly rebranding.
->>>>>>> f1ce1c53
 
 ![peers-homogeneous](./img/v034_homog_peers.png)
 
@@ -488,19 +436,13 @@
 
 ###### 2/3 Tendermint Core - 1/3 CometBFT
 
-<<<<<<< HEAD
-![peers_run1_tm2_cmt1](./img/v034_200node_tm2cmt1/peers.png)
+![peers-tm2_3_cmt1_3](./img/v034_200node_tm2cmt1/peers.png)
 
 ##### Consensus Rounds per Height
 
-TODO Move this section below the mempool. 
-
-=======
-TODO
-
-##### Consensus Rounds per Height
-
->>>>>>> f1ce1c53
+TODO Move this under mempool as we refer to it
+
+
 For reference, this is the baseline plot.
 
 ![rounds](./img/v034_r200c2_rounds.png)
@@ -509,15 +451,9 @@
 ###### CometBFT Homogeneous network
 
 Most heights took just one round, some nodes needed to advance to round 1 at various moments,
-<<<<<<< HEAD
-and a few nodes needed to advance to the third round at one point.
-This coincides the time at which we observed the biggest peak in mempool size
-on the corresponding plot.
-=======
 and a few nodes even needed to advance to the third round at one point.
 This coincides with the time at which we observed the biggest peak in mempool size
 on the corresponding plot, shown above.
->>>>>>> f1ce1c53
 
 ![rounds-homogeneous](./img/v034_homog_rounds.png)
 
@@ -527,11 +463,7 @@
 
 ###### 2/3 Tendermint Core - 1/3 CometBFT
 
-<<<<<<< HEAD
-![rounds_run1_tm2_cmt1](./img/v034_200node_tm2cmt1/consensus_rounds.png)
-=======
-TODO
->>>>>>> f1ce1c53
+![rounds-tm2_3_cmt1_3](./img/v034_200node_tm2cmt1/consensus_rounds.png)
 
 ##### Blocks Produced per Minute, Transactions Processed per Minute
 
@@ -564,29 +496,21 @@
 
 ###### 2/3 Tendermint Core - 1/3 CometBFT
 
-<<<<<<< HEAD
-![blocks_min_run1_tm2_cmt1](./img/v034_200node_tm2cmt1/height.png)
+![blocks_min_run1_tm2_3_cmt1_4](./img/v034_200node_tm2cmt1/height.png)
 
 In two minutes the height goes from 32 to 90 which gives an average of 29 blocks per minutes.
 
-![tx_min_run1_tm2_cmt1](./img/v034_200node_tm2cmt1/num_tx.png)
+![tx_min_run1_tm2_3_cmt1_3](./img/v034_200node_tm2cmt1/num_tx.png)
 
 In 1 minutes and 30 seconds the system processes 35600 transactions which amounts to 23000 transactions per minute.
-=======
-TODO
-
->>>>>>> f1ce1c53
+
 ##### Memory Resident Set Size
 
 Reference plot for Resident Set Size (RSS) of all monitored processes.
 
 ![rss](./img/v034_r200c2_rss.png)
 
-<<<<<<< HEAD
-And the baseline average plot is below.
-=======
 And this is the baseline average plot.
->>>>>>> f1ce1c53
 
 ![rss-avg](./img/v034_r200c2_rss_avg.png)
 
@@ -597,11 +521,7 @@
 
 ![rss-homogeneous](./img/v034_homog_rss.png)
 
-<<<<<<< HEAD
-And the average plot is below. It oscillates around 560 MiB, which is noticeably lower than the baseline.
-=======
 And this is the average plot. It oscillates around 560 MiB, which is noticeably lower than the baseline.
->>>>>>> f1ce1c53
 
 ![rss-avg-homogeneous](./img/v034_homog_rss_avg.png)
 
@@ -611,20 +531,12 @@
 
 ###### 2/3 Tendermint Core - 1/3 CometBFT
 
-<<<<<<< HEAD
-![rss_run1_tm2_cmt1](./img/v034_200node_tm2cmt1/resident_memory_bytes.png)
-
-![rss_avg_run1_tm2_cmt1](./img/v034_200node_tm2cmt1/resident_memory_bytes_avg.png)
+![rss_run1_tm2_3_cmt1_3](./img/v034_200node_tm2cmt1/resident_memory_bytes.png)
+
+![rss_avg_run1_tm2_3_cmt1_3](./img/v034_200node_tm2cmt1/resident_memory_bytes_avg.png)
 
 ##### CPU utilization
 
-
-=======
-TODO
-
-##### CPU utilization
-
->>>>>>> f1ce1c53
 This is the baseline `load1` plot, for reference.
 
 ![load1](./img/v034_r200c2_load1.png)
@@ -641,11 +553,7 @@
 
 ###### 2/3 Tendermint Core - 1/3 CometBFT
 
-<<<<<<< HEAD
-![cpuload_run1_tm2_cmt1](./img/v034_200node_tm2cmt1/cpu_load.png)
-=======
-TODO
->>>>>>> f1ce1c53
+![cpuload_run1_tm2_3_cmt1_3](./img/v034_200node_tm2cmt1/cpu_load.png)
 
 ### Test Results
 
@@ -667,7 +575,7 @@
 
 #### 2/3 Tendermint Core - 1/3 CometBFT
 
-**Result: ????**
+**Result: PASS**
 
 Date: 2023-02-08
 
