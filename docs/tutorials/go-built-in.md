--- conflicted
+++ resolved
@@ -48,10 +48,8 @@
 
 ```bash
 $ go version
-<<<<<<< HEAD
 go version go1.22.1 darwin/amd64
-=======
-go version go1.21.8 darwin/amd64
+
 ```
 
 ## 1.1 Installing CometBFT
@@ -67,7 +65,6 @@
 ```bash
 $ cometbft version
 v1.0.0
->>>>>>> 0349b990
 ```
 
 ## 1.2 Creating a new Go project
@@ -124,11 +121,8 @@
 	go mod tidy
 ```
 
-<<<<<<< HEAD
 go 1.22.1
-=======
 Now, lets add `cometbft` as a dependency to our project. Run the `go get` command below:
->>>>>>> 0349b990
 
 ```bash
 go get github.com/cometbft/cometbft@v1.0
