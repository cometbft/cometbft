---
order: 1
---

# Creating an application in Go

## Guide Assumptions

This guide is designed for beginners who want to get started with a CometBFT
application from scratch. It does not assume that you have any prior
experience with CometBFT.

CometBFT is a service that provides a Byzantine Fault Tolerant consensus engine
for state-machine replication. The replicated state-machine, or "application", can be written
in any language that can send and receive protocol buffer messages in a client-server model.
Applications written in Go can also use CometBFT as a library and run the service in the same
process as the application.

By following along this tutorial you will create a CometBFT application called kvstore,
a (very) simple distributed BFT key-value store.
The application will be written in Go and
some understanding of the Go programming language is expected.
If you have never written Go, you may want to go through [Learn X in Y minutes
Where X=Go](https://learnxinyminutes.com/docs/go/) first, to familiarize
yourself with the syntax.

Note: Please use the latest released version of this guide and of CometBFT.
We strongly advise against using unreleased commits for your development.

### Built-in app vs external app

On the one hand, to get maximum performance you can run your application in
the same process as the CometBFT, as long as your application is written in Go.
[Cosmos SDK](https://github.com/cosmos/cosmos-sdk) is written
this way.
If that is the way you wish to proceed, use the [Creating a built-in application in Go](go-built-in.md) guide instead of this one.

On the other hand, having a separate application might give you better security
guarantees as two processes would be communicating via established binary protocol.
CometBFT will not have access to application's state.
This is the approach followed in this tutorial.

## 1.0 Installing Go

Verify that you have the latest version of Go installed (refer to the [official guide for installing Go](https://golang.org/doc/install)), you should see an output similar to this one (the `go version` might be a slight different depending on the Go you have installed and the computer platform):

```bash
$ go version
<<<<<<< HEAD
go version go1.22.1 darwin/amd64
=======
go version go1.21.8 darwin/amd64
```

## 1.1 Installing CometBFT

Let's install `CometBFT` locally by running the following command:

```bash
go install github.com/cometbft/cometbft/cmd/cometbft@v1.0
```

Test the installation:

```bash
$ cometbft version
v1.0.0
>>>>>>> 0349b990
```

## 1.2 Creating a new Go project

We'll start by creating a new Go project and moving into the new directory:

```bash
mkdir kvstore
cd kvstore
```

Inside the `kvstore` directory, create a `main.go` file with the following content:

```go
package main

import (
    "fmt"
)

func main() {
    fmt.Println("Hello, CometBFT")
}
```

Run the following command:

```bash
go run main.go
```

This should print "Hello, CometBFT" to the standard output.

```bash
Hello, CometBFT
```

We are going to use [Go modules](https://github.com/golang/go/wiki/Modules) for
dependency management, so let's start by including a dependency on the latest version of
CometBFT, `v1.0` in this example.

Run the commands below to create the go module file (`go.mod`)

```bash
go mod init kvstore
````

This should an output similar to this.

**NOTE**: No need to run `go mod tidy` at this time, just ignore it for now.
```bash
go: creating new go.mod: module kvstore
go: to add module requirements and sums:
	go mod tidy
```

Now, lets add `cometbft` as a dependency to our project. Run the `go get` command below:

```bash
go get github.com/cometbft/cometbft@v1.0
```

**NOTE**: This will add the latest release in the `v1.0` line, so you might a different patch release e.g. `v1.0.0`
or `v1.0.1`

```bash
go: added github.com/cometbft/cometbft v1.0.0
```

After running the above commands you will see two generated files, `go.mod` and `go.sum`.
The go.mod file should look similar to:

```go
module kvstore

<<<<<<< HEAD
go 1.22.1
=======
go 1.21.8
>>>>>>> 0349b990

require github.com/cometbft/cometbft v1.0.0 // indirect
```

As you write the kvstore application, you can rebuild the binary by
pulling any new dependencies and recompiling it.

```bash
go get
go build
```

At this point, if you ran the `go build` command above, you should see four files in the directory:

```bash
$ ls
go.mod	go.sum	kvstore	main.go
```

The `kvstore` file is the executable generated. You can run it again to ensure everything still works:

```bash
$ ./kvstore
Hello, CometBFT
```

## 1.3 Writing a CometBFT application

Now, let's start adding some logic to our application.

CometBFT communicates with the application through the Application
BlockChain Interface (`ABCI`). The messages exchanged through the interface are
defined in the ABCI [protobuf
file](https://github.com/cometbft/cometbft/blob/main/proto/cometbft/abci/v1/types.proto).

We begin by creating the basic scaffolding for an ABCI application by
creating a new type, `KVStoreApplication`, which implements the
methods defined by the [abcitypes.Application](https://github.com/cometbft/cometbft/blob/main/abci/types/application.go) interface.

Create a file called `app.go` with the following contents:

```go
package main

import (
    abcitypes "github.com/cometbft/cometbft/abci/types"
    "context"
)

type KVStoreApplication struct{}

var _ abcitypes.Application = (*KVStoreApplication)(nil)

func NewKVStoreApplication() *KVStoreApplication {
    return &KVStoreApplication{}
}

func (app *KVStoreApplication) Info(_ context.Context, info *abcitypes.InfoRequest) (*abcitypes.InfoResponse, error) {
    return &abcitypes.InfoResponse{}, nil
}

func (app *KVStoreApplication) Query(_ context.Context, req *abcitypes.QueryRequest) (*abcitypes.QueryResponse, error) {
    return &abcitypes.QueryResponse{}, nil
}

func (app *KVStoreApplication) CheckTx(_ context.Context, check *abcitypes.CheckTxRequest) (*abcitypes.CheckTxResponse, error) {
    return &abcitypes.CheckTxResponse{Code: 0}, nil
}

func (app *KVStoreApplication) InitChain(_ context.Context, chain *abcitypes.InitChainRequest) (*abcitypes.InitChainResponse, error) {
    return &abcitypes.InitChainResponse{}, nil
}

func (app *KVStoreApplication) PrepareProposal(_ context.Context, proposal *abcitypes.PrepareProposalRequest) (*abcitypes.PrepareProposalResponse, error) {
    return &abcitypes.PrepareProposalResponse{}, nil
}

func (app *KVStoreApplication) ProcessProposal(_ context.Context, proposal *abcitypes.ProcessProposalRequest) (*abcitypes.ProcessProposalResponse, error) {
    return &abcitypes.ProcessProposalResponse{}, nil
}

func (app *KVStoreApplication) FinalizeBlock(_ context.Context, req *abcitypes.FinalizeBlockRequest) (*abcitypes.FinalizeBlockResponse, error) {
    return &abcitypes.FinalizeBlockResponse{}, nil
}

func (app KVStoreApplication) Commit(_ context.Context, commit *abcitypes.CommitRequest) (*abcitypes.CommitResponse, error) {
    return &abcitypes.CommitResponse{}, nil
}

func (app *KVStoreApplication) ListSnapshots(_ context.Context, snapshots *abcitypes.ListSnapshotsRequest) (*abcitypes.ListSnapshotsResponse, error) {
    return &abcitypes.ListSnapshotsResponse{}, nil
}

func (app *KVStoreApplication) OfferSnapshot(_ context.Context, snapshot *abcitypes.OfferSnapshotRequest) (*abcitypes.OfferSnapshotResponse, error) {
    return &abcitypes.OfferSnapshotResponse{}, nil
}

func (app *KVStoreApplication) LoadSnapshotChunk(_ context.Context, chunk *abcitypes.LoadSnapshotChunkRequest) (*abcitypes.LoadSnapshotChunkResponse, error) {
    return &abcitypes.LoadSnapshotChunkResponse{}, nil
}

func (app *KVStoreApplication) ApplySnapshotChunk(_ context.Context, chunk *abcitypes.ApplySnapshotChunkRequest) (*abcitypes.ApplySnapshotChunkResponse, error) {
	return &abcitypes.ApplySnapshotChunkResponse{Result: abcitypes.APPLY_SNAPSHOT_CHUNK_RESULT_ACCEPT}, nil
}

func (app KVStoreApplication) ExtendVote(_ context.Context, extend *abcitypes.ExtendVoteRequest) (*abcitypes.ExtendVoteResponse, error) {
    return &abcitypes.ExtendVoteResponse{}, nil
}

func (app *KVStoreApplication) VerifyVoteExtension(_ context.Context, verify *abcitypes.VerifyVoteExtensionRequest) (*abcitypes.VerifyVoteExtensionResponse, error) {
    return &abcitypes.VerifyVoteExtensionResponse{}, nil
}
```

The types used here are defined in the CometBFT library and were added as a dependency
to the project when you ran `go get`. If your IDE is not recognizing the types, go ahead and run the command again.

```bash
go get github.com/cometbft/cometbft@v1.0
```

Now go back to the `main.go` and modify the `main` function so it matches the following,
where an instance of the `KVStoreApplication` type is created.

```go
func main() {
    fmt.Println("Hello, CometBFT")

    _ = NewKVStoreApplication()
}
```

You can recompile and run the application now by running `go get` and `go build`, but it does
not do anything.
So let's revisit the code adding the logic needed to implement our minimal key/value store
and to start it along with the CometBFT Service.

### 1.3.1 Add a persistent data store

Our application will need to write its state out to persistent storage so that it
can stop and start without losing all of its data.

For this tutorial, we will use [BadgerDB](https://github.com/dgraph-io/badger), a
a fast embedded key-value store.

First, add Badger as a dependency of your go module using the `go get` command:

`go get github.com/dgraph-io/badger/v4`

Next, let's update the application and its constructor to receive a handle to the database, as follows:

```go
type KVStoreApplication struct {
    db           *badger.DB
    onGoingBlock *badger.Txn
}

var _ abcitypes.Application = (*KVStoreApplication)(nil)

func NewKVStoreApplication(db *badger.DB) *KVStoreApplication {
    return &KVStoreApplication{db: db}
}
```

The `onGoingBlock` keeps track of the Badger transaction that will update the application's state when a block
is completed. Don't worry about it for now, we'll get to that later.

Next, update the `import` stanza at the top to include the Badger library:

```go
import (
    "context"
    abcitypes "github.com/cometbft/cometbft/abci/types"
    "github.com/dgraph-io/badger/v4"
)
```

Finally, update the `main.go` file to invoke the updated constructor:

```go
_ = NewKVStoreApplication(nil)
```

### 1.3.2 CheckTx

When CometBFT receives a new transaction from a client, or from another full node,
CometBFT asks the application if the transaction is acceptable, using the `CheckTx` method.
Invalid transactions will not be shared with other nodes and will not become part of any blocks and, therefore, will not be executed by the application.

In our application, a transaction is a string with the form `key=value`, indicating a key and value to write to the store.

The most basic validation check we can perform is to check if the transaction conforms to the `key=value` pattern.
For that, let's add the following helper method to app.go:

```go
func (app *KVStoreApplication) isValid(tx []byte) uint32 {
    // check format
    parts := bytes.Split(tx, []byte("="))
    if len(parts) != 2 {
        return 1
    }
    return 0
}
```

Now you can rewrite the `CheckTx` method to use the helper function:

```go
func (app *KVStoreApplication) CheckTx(_ context.Context, check *abcitypes.CheckTxRequest) (*abcitypes.CheckTxResponse, error) {
    code := app.isValid(check.Tx)
    return &abcitypes.CheckTxResponse{Code: code}, nil
}
```

While this `CheckTx` is simple and only validates that the transaction is well-formed,
it is very common for `CheckTx` to make more complex use of the state of an application.
For example, you may refuse to overwrite an existing value, or you can associate
versions to the key/value pairs and allow the caller to specify a version to
perform a conditional update.

Depending on the checks and on the conditions violated, the function may return
different values, but any response with a non-zero code will be considered invalid
by CometBFT. Our `CheckTx` logic returns 0 to CometBFT when a transaction passes
its validation checks. The specific value of the code is meaningless to CometBFT.
Non-zero codes are logged by CometBFT so applications can provide more specific
information on why the transaction was rejected.

Note that `CheckTx` does not execute the transaction, it only verifies that the transaction could be executed. We do
not know yet if the rest of the network has agreed to accept this transaction into a block.

Finally, make sure to add the bytes package to the `import` stanza at the top of `app.go`:

```go
import (
    "bytes"
    "context"
    abcitypes "github.com/cometbft/cometbft/abci/types"
    "github.com/dgraph-io/badger/v4"
)
```

### 1.3.3 FinalizeBlock

When the CometBFT consensus engine has decided on the block, the block is transferred to the
application via the `FinalizeBlock` method.
`FinalizeBlock` is an ABCI method introduced in CometBFT `v0.38.0`. This replaces the functionality provided previously (pre-`v0.38.0`) by the combination of ABCI methods `BeginBlock`, `DeliverTx`, and `EndBlock`.
`FinalizeBlock`'s parameters are an aggregation of those in `BeginBlock`, `DeliverTx`, and `EndBlock`.

This method is responsible for executing the block and returning a response to the consensus engine.
Providing a single `FinalizeBlock` method to signal the finalization of a block simplifies the ABCI interface and increases flexibility in the execution pipeline.

The `FinalizeBlock` method executes the block, including any necessary transaction processing and state updates, and returns a `FinalizeBlockResponse` object which contains any necessary information about the executed block.

**Note:** `FinalizeBlock` only prepares the update to be made and does not change the state of the application. The state change is actually committed in a later stage, in the `Commit` phase.

Note that, to implement these calls in our application we're going to make use of Badger's transaction mechanism. We will always refer to these as Badger transactions, not to confuse them with the transactions included in the blocks delivered by CometBFT, the _application transactions_.

First, let's create a new Badger transaction during `FinalizeBlock`. All application transactions in the current block will be executed within this Badger transaction.
Next, let's modify `FinalizeBlock` to add the `key` and `value` to the database transaction every time our application processes a new application transaction from the list received through `FinalizeBlockRequest`.

Note that we check the validity of the transaction _again_ during `FinalizeBlock`.

```go
func (app *KVStoreApplication) FinalizeBlock(_ context.Context, req *abcitypes.FinalizeBlockRequest) (*abcitypes.FinalizeBlockResponse, error) {
    var txs = make([]*abcitypes.ExecTxResult, len(req.Txs))

    app.onGoingBlock = app.db.NewTransaction(true)
    for i, tx := range req.Txs {
        if code := app.isValid(tx); code != 0 {
            log.Printf("Error in tx in if")
            txs[i] = &abcitypes.ExecTxResult{Code: code}
        } else {
            parts := bytes.SplitN(tx, []byte("="), 2)
            key, value := parts[0], parts[1]
            log.Printf("Adding key %s with value %s", key, value)

            if err := app.onGoingBlock.Set(key, value); err != nil {
                log.Panicf("Error writing to database, unable to execute tx: %v", err)
            }
            log.Printf("Successfully added key %s with value %s", key, value)

            // Add an event for the transaction execution.
			// Multiple events can be emitted for a transaction, but we are adding only one event
            txs[i] = &abcitypes.ExecTxResult{
                Code: 0,
                Events: []abcitypes.Event{
                    {
                        Type: "app",
                        Attributes: []abcitypes.EventAttribute{
                            {Key: "key", Value: string(key), Index: true},
                            {Key: "value", Value: string(value), Index: true},
                        },
					},
				},
            }
        }
    }

    return &abcitypes.FinalizeBlockResponse{
        TxResults:        txs,
    }, nil
}
```

Transactions are not guaranteed to be valid when they are delivered to an application, even if they were valid when they were proposed.

This can happen if the application state is used to determine transaction validity. The application state may have changed between the initial execution of `CheckTx` and the transaction delivery in `FinalizeBlock` in a way that rendered the transaction no longer valid.

**Note** that `FinalizeBlock` cannot yet commit the Badger transaction we were building during the block execution.

Other methods, such as `Query`, rely on a consistent view of the application's state, the application should only update its state by committing the Badger transactions when the full block has been delivered and the `Commit` method is invoked.

The `Commit` method tells the application to make permanent the effects of the application transactions.
Let's update the method to terminate the pending Badger transaction and persist the resulting state:

```go
func (app KVStoreApplication) Commit(_ context.Context, commit *abcitypes.CommitRequest) (*abcitypes.CommitResponse, error) {
    return &abcitypes.CommitResponse{}, app.onGoingBlock.Commit()
}
```

Finally, make sure to add the `log` and `errors` libraries to the `import` stanza as well:

```go
import (
    "bytes"
    "context"
	"errors"
    abcitypes "github.com/cometbft/cometbft/abci/types"
    "github.com/dgraph-io/badger/v4"
    "log"
)
```

You may have noticed that the application we are writing will crash if it receives
an unexpected error from the Badger database during the `FinalizeBlock` or `Commit` methods.
This is not an accident. If the application received an error from the database, there
is no deterministic way for it to make progress so the only safe option is to terminate.

### 1.3.4 Query

When a client tries to read some information from the `kvstore`, the request will be
handled in the `Query` method. To do this, let's rewrite the `Query` method in `app.go`:

```go
func (app *KVStoreApplication) Query(_ context.Context, req *abcitypes.QueryRequest) (*abcitypes.QueryResponse, error) {
    resp := abcitypes.QueryResponse{Key: req.Data}

    dbErr := app.db.View(func(txn *badger.Txn) error {
        item, err := txn.Get(req.Data)
        if err != nil {
            if !errors.Is(err, badger.ErrKeyNotFound) {
                return err
            }
            resp.Log = "key does not exist"
            return nil
        }

        return item.Value(func(val []byte) error {
            resp.Log = "exists"
            resp.Value = val
            return nil
        })
    })
    if dbErr != nil {
        log.Panicf("Error reading database, unable to execute query: %v", dbErr)
    }
    return &resp, nil
}
```

Since it reads only committed data from the store, transactions that are part of a block
that is being processed are not reflected in the query result.

### 1.3.5 PrepareProposal and ProcessProposal

`PrepareProposal` and `ProcessProposal` are methods introduced in CometBFT v0.37.0
to give the application more control over the construction and processing of transaction blocks.

When CometBFT sees that valid transactions (validated through `CheckTx`) are available to be
included in blocks, it groups some of these transactions and then gives the application a chance
to modify the group by invoking `PrepareProposal`.

The application is free to modify the group before returning from the call, as long as the resulting set
does not use more bytes than `PrepareProposalRequest.max_tx_bytes'.
For example, the application may reorder, add, or even remove transactions from the group to improve the
execution of the block once accepted.

In the following code, the application simply returns the unmodified group of transactions:

```go
func (app *KVStoreApplication) PrepareProposal(_ context.Context, proposal *abcitypes.PrepareProposalRequest) (*abcitypes.PrepareProposalResponse, error) {
    return &abcitypes.PrepareProposalResponse{Txs: proposal.Txs}, nil
}
```

Once a proposed block is received by a node, the proposal is passed to the
application to determine its validity before voting to accept the proposal.

This mechanism may be used for different reasons, for example to deal with blocks manipulated
by malicious nodes, in which case the block should not be considered valid.

The following code simply accepts all proposals:

```go
func (app *KVStoreApplication) ProcessProposal(_ context.Context, proposal *abcitypes.ProcessProposalRequest) (*abcitypes.ProcessProposalResponse, error) {
    return &abcitypes.ProcessProposalResponse{Status: abcitypes.PROCESS_PROPOSAL_STATUS_ACCEPT}, nil
}
```

## 1.4 Starting an application and a CometBFT instance

Now that we have the basic functionality of our application in place, let's put
it all together inside of our `main.go` file.

Change the contents of your `main.go` file to the following.

```go
package main

import (
    "flag"
    "fmt"
    abciserver "github.com/cometbft/cometbft/abci/server"
    "log"
    "os"
    "os/signal"
    "path/filepath"
    "syscall"

    "github.com/dgraph-io/badger/v4"
    cmtlog "github.com/cometbft/cometbft/libs/log"
)

var homeDir string
var socketAddr string

func init() {
    flag.StringVar(&homeDir, "kv-home", "", "Path to the kvstore directory (if empty, uses $HOME/.kvstore)")
    flag.StringVar(&socketAddr, "socket-addr", "unix://example.sock", "Unix domain socket address (if empty, uses \"unix://example.sock\"")
}

func main() {
    flag.Parse()
    if homeDir == "" {
        homeDir = os.ExpandEnv("$HOME/.kvstore")
    }

    dbPath := filepath.Join(homeDir, "badger")
    db, err := badger.Open(badger.DefaultOptions(dbPath))
    if err != nil {
        log.Fatalf("Opening database: %v", err)
    }

    defer func() {
        if err := db.Close(); err != nil {
            log.Fatalf("Closing database: %v", err)
        }
    }()

    app := NewKVStoreApplication(db)
    logger := cmtlog.NewTMLogger(cmtlog.NewSyncWriter(os.Stdout))

    server := abciserver.NewSocketServer(socketAddr, app)
    server.SetLogger(logger)

    if err := server.Start(); err != nil {
        fmt.Fprintf(os.Stderr, "error starting socket server: %v", err)

        os.Exit(1)
    }
    defer server.Stop()

    c := make(chan os.Signal, 1)
    signal.Notify(c, os.Interrupt, syscall.SIGTERM)
    <-c
}
```

This is a huge blob of code, so let's break it down into pieces.

First, we initialize the Badger database and create an app instance:

```go
dbPath := filepath.Join(homeDir, "badger")
db, err := badger.Open(badger.DefaultOptions(dbPath))
if err != nil {
    log.Fatalf("Opening database: %v", err)
}
defer func() {
    if err := db.Close(); err != nil {
        log.Fatalf("Closing database: %v", err)
    }
}()

app := NewKVStoreApplication(db)
```

Then we start the ABCI server and add some signal handling to gracefully stop
it upon receiving SIGTERM or Ctrl-C. CometBFT will act as a client,
which connects to our server and send us transactions and other messages.

```go
server := abciserver.NewSocketServer(socketAddr, app)
server.SetLogger(logger)

if err := server.Start(); err != nil {
    fmt.Fprintf(os.Stderr, "error starting socket server: %v", err)
    os.Exit(1)
}
defer server.Stop()

c := make(chan os.Signal, 1)
signal.Notify(c, os.Interrupt, syscall.SIGTERM)
<-c
```

Try again to build the code to ensure it is all good so far:

```bash
go build
```

If there are no errors, everything worked well so far. But if you get some errors about `missing go.sum entry for module ...`,
you can try to fix them by running the commands below:

```bash
go mod tidy
go build
```

## 1.5 Initializing and Running

Our application is almost ready to run, but first we'll need to populate the CometBFT configuration files.
The following command will create a `cometbft-home` directory in your project and add a basic set of configuration files in `cometbft-home/config/`.
For more information on what these files contain see [the configuration documentation](https://docs.cometbft.com/v1.0/explanation/core/configuration).

From the root of your project, run:

```bash
cometbft init --home /tmp/cometbft-home
```

You should see an output similar to the following:

```bash
I[2023-04-25|09:06:34.444] Generated private validator                  module=main keyFile=/tmp/cometbft-home/config/priv_validator_key.json stateFile=/tmp/cometbft-home/data/priv_validator_state.json
I[2023-04-25|09:06:34.444] Generated node key                           module=main path=/tmp/cometbft-home/config/node_key.json
I[2023-04-25|09:06:34.444] Generated genesis file                       module=main path=/tmp/cometbft-home/config/genesis.json
```

Now rebuild the app:

```bash
go build -mod=mod # use -mod=mod to automatically refresh the dependencies
```

Everything is now in place to run your application. Run:

```bash
./kvstore -kv-home /tmp/badger-home
```

The application will start and you should see an output similar to the following:

```bash
badger 2023-04-25 17:01:28 INFO: All 0 tables opened in 0s
badger 2023-04-25 17:01:28 INFO: Discard stats nextEmptySlot: 0
badger 2023-04-25 17:01:28 INFO: Set nextTxnTs to 0
I[2023-04-25|17:01:28.726] service start                                msg="Starting ABCIServer service" impl=ABCIServer
I[2023-04-25|17:01:28.726] Waiting for new connection...
```

Then we need to start CometBFT service and point it to our application.

Open a new terminal window and cd into the the same folder where the app is running (this is important because when you run the `kvstore` command above
a file will be created `example.sock` and you need to run `cometbft` in the same folder so that they can communicate via sockets)

Then execute the following command:

```bash
cometbft node --home /tmp/cometbft-home --proxy_app=unix://example.sock
```

This should start the full node and connect to our ABCI application, which will be
reflected in the application output.

```sh
I[2023-04-25|17:07:08.124] service start                                msg="Starting ABCIServer service" impl=ABCIServer
I[2023-04-25|17:07:08.124] Waiting for new connection...
I[2023-04-25|17:08:12.702] Accepted a new connection
I[2023-04-25|17:08:12.703] Waiting for new connection...
I[2023-04-25|17:08:12.703] Accepted a new connection
I[2023-04-25|17:08:12.703] Waiting for new connection...
```

Also, the application using CometBFT Core is producing blocks  🎉🎉 and you can see this reflected in the log output of the service in lines like this:

```bash
I[2023-04-25|09:08:52.147] received proposal                            module=consensus proposal="Proposal{2/0 (F518444C0E348270436A73FD0F0B9DFEA758286BEB29482F1E3BEA75330E825C:1:C73D3D1273F2, -1) AD19AE292A45 @ 2023-04-25T12:08:52.143393Z}"
I[2023-04-25|09:08:52.147] received proposal                            module=consensus proposal="Proposal{2/0 (F518444C0E348270436A73FD0F0B9DFEA758286BEB29482F1E3BEA75330E825C:1:C73D3D1273F2, -1) AD19AE292A45 @ 2023-04-25T12:08:52.143393Z}"
I[2023-04-25|09:08:52.152] received complete proposal block             module=consensus height=2 hash=F518444C0E348270436A73FD0F0B9DFEA758286BEB29482F1E3BEA75330E825C
I[2023-04-25|09:08:52.160] finalizing commit of block                   module=consensus height=2 hash=F518444C0E348270436A73FD0F0B9DFEA758286BEB29482F1E3BEA75330E825C root= num_txs=0
I[2023-04-25|09:08:52.167] executed block                               module=state height=2 num_valid_txs=0 num_invalid_txs=0
I[2023-04-25|09:08:52.171] committed state                              module=state height=2 num_txs=0 app_hash=
```

The blocks, as you can see from the `num_valid_txs=0` part, are empty, but let's remedy that next.

## 1.6 Using the application

Let's try submitting a transaction to our new application.
Open another terminal window and run the following curl command:

```bash
curl -s 'localhost:26657/broadcast_tx_commit?tx="cometbft=rocks"'
```

If everything went well, you should see a response indicating which height the
transaction was included in the blockchain.

```bash
{"jsonrpc":"2.0","id":-1,"result":{"check_tx":{"code":0,"data":null,"log":"","info":"","gas_wanted":"0","gas_used":"0","events":[],"codespace":""},"tx_result":{"code":0,"data":null,"log":"","info":"","gas_wanted":"0","gas_used":"0","events":[{"type":"app","attributes":[{"key":"key","value":"cometbft","index":true},{"key":"value","value":"rocks","index":true}]}],"codespace":""},"hash":"71276C4844CE72F6C6C868541D10923259F5F8DA5716B230555B36AD309D6FD1","height":"64"}}
```

Finally, let's make sure that transaction really was persisted by the application.
Run the following command:

```bash
curl -s 'localhost:26657/abci_query?data="cometbft"'
```

Let's examine the response object that this request returns.
The request returns a `json` object with a `key` and `value` field set.

```json
...
    "key": "Y29tZXRiZnQ=",
    "value": "cm9ja3M=",
...
```

Those values don't look like the `key` and `value` we sent to CometBFT.
What's going on here?

The response contains a `base64` encoded representation of the data we submitted.
To get the original value out of this data, we can use the `base64` command line utility:

```bash
$ echo "Y29tZXRiZnQ=" | base64 -d
cometbft
$ echo "cm9ja3M=" | base64 -d
rocks
```

If you want to search for txs, you can leverage `CometBFT` kv indexer by using the `/tx_search` RPC endpoint:

```bash
curl "localhost:26657/tx_search?query=\"app.key='cometbft'\""
```

The events (`abcitypes.Event`) added in `FinalizeBlock` are indexed by CometBFT (assuming the `kv` indexer is enabled in the CometBFT's configuration).

## Outro

Hope you could run everything smoothly. If you have any difficulties running through this tutorial, reach out to us via [discord](https://discord.com/invite/cosmosnetwork) or open a new [issue](https://github.com/cometbft/cometbft/issues/new/choose) on Github.<|MERGE_RESOLUTION|>--- conflicted
+++ resolved
@@ -46,10 +46,7 @@
 
 ```bash
 $ go version
-<<<<<<< HEAD
 go version go1.22.1 darwin/amd64
-=======
-go version go1.21.8 darwin/amd64
 ```
 
 ## 1.1 Installing CometBFT
@@ -65,7 +62,6 @@
 ```bash
 $ cometbft version
 v1.0.0
->>>>>>> 0349b990
 ```
 
 ## 1.2 Creating a new Go project
@@ -141,11 +137,8 @@
 ```go
 module kvstore
 
-<<<<<<< HEAD
 go 1.22.1
-=======
-go 1.21.8
->>>>>>> 0349b990
+
 
 require github.com/cometbft/cometbft v1.0.0 // indirect
 ```
