--- conflicted
+++ resolved
@@ -4,20 +4,12 @@
 	"fmt"
 	"time"
 
-<<<<<<< HEAD
-	"github.com/cosmos/gogoproto/proto"
-	clist "github.com/tendermint/tendermint/libs/clist"
-	"github.com/tendermint/tendermint/libs/log"
-	"github.com/tendermint/tendermint/p2p"
-	tmproto "github.com/tendermint/tendermint/proto/tendermint/types"
-	"github.com/tendermint/tendermint/types"
-=======
 	clist "github.com/cometbft/cometbft/libs/clist"
 	"github.com/cometbft/cometbft/libs/log"
 	"github.com/cometbft/cometbft/p2p"
 	cmtproto "github.com/cometbft/cometbft/proto/tendermint/types"
 	"github.com/cometbft/cometbft/types"
->>>>>>> fcf33b89
+	"github.com/cosmos/gogoproto/proto"
 )
 
 const (
@@ -64,7 +56,7 @@
 			ID:                  EvidenceChannel,
 			Priority:            6,
 			RecvMessageCapacity: maxMsgSize,
-			MessageType:         &tmproto.EvidenceList{},
+			MessageType:         &cmtproto.EvidenceList{},
 		},
 	}
 }
@@ -224,13 +216,8 @@
 
 // encodemsg takes a array of evidence
 // returns the byte encoding of the List Message
-<<<<<<< HEAD
-func evidenceListToProto(evis []types.Evidence) (*tmproto.EvidenceList, error) {
-	evi := make([]tmproto.Evidence, len(evis))
-=======
-func encodeMsg(evis []types.Evidence) ([]byte, error) {
+func evidenceListToProto(evis []types.Evidence) (*cmtproto.EvidenceList, error) {
 	evi := make([]cmtproto.Evidence, len(evis))
->>>>>>> fcf33b89
 	for i := 0; i < len(evis); i++ {
 		ev, err := types.EvidenceToProto(evis[i])
 		if err != nil {
@@ -244,18 +231,8 @@
 	return &epl, nil
 }
 
-<<<<<<< HEAD
 func evidenceListFromProto(m proto.Message) ([]types.Evidence, error) {
-	lm := m.(*tmproto.EvidenceList)
-=======
-// decodemsg takes an array of bytes
-// returns an array of evidence
-func decodeMsg(bz []byte) (evis []types.Evidence, err error) {
-	lm := cmtproto.EvidenceList{}
-	if err := lm.Unmarshal(bz); err != nil {
-		return nil, err
-	}
->>>>>>> fcf33b89
+	lm := m.(*cmtproto.EvidenceList)
 
 	evis := make([]types.Evidence, len(lm.Evidence))
 	for i := 0; i < len(lm.Evidence); i++ {
