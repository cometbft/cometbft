--- conflicted
+++ resolved
@@ -29,11 +29,7 @@
 	github.com/spf13/viper v1.18.2
 	github.com/stretchr/testify v1.9.0
 	golang.org/x/crypto v0.21.0
-<<<<<<< HEAD
-	golang.org/x/net v0.21.0
-=======
 	golang.org/x/net v0.22.0
->>>>>>> 2e3ed603
 	google.golang.org/grpc v1.62.0
 )
 
