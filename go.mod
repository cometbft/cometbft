--- conflicted
+++ resolved
@@ -54,13 +54,8 @@
 )
 
 require (
-<<<<<<< HEAD
-	github.com/go-git/go-git/v5 v5.13.0
+	github.com/go-git/go-git/v5 v5.13.1
 	google.golang.org/protobuf v1.36.3
-=======
-	github.com/go-git/go-git/v5 v5.13.1
-	google.golang.org/protobuf v1.36.2
->>>>>>> c2edb186
 )
 
 require (
