--- conflicted
+++ resolved
@@ -182,29 +182,21 @@
 	github.com/xanzy/ssh-agent v0.3.3 // indirect
 	go.etcd.io/bbolt v1.4.0-alpha.0.0.20240404170359-43604f3112c5 // indirect
 	go.opencensus.io v0.24.0 // indirect
-<<<<<<< HEAD
 	go.uber.org/dig v1.19.0 // indirect
 	go.uber.org/fx v1.24.0 // indirect
 	go.uber.org/mock v0.5.2 // indirect
 	go.uber.org/multierr v1.11.0 // indirect
 	go.uber.org/zap v1.27.0 // indirect
-	go.yaml.in/yaml/v2 v2.4.2 // indirect
+	go.yaml.in/yaml/v2 v2.4.3 // indirect
 	go.yaml.in/yaml/v3 v3.0.4 // indirect
 	golang.org/x/exp v0.0.0-20250606033433-dcc06ee1d476 // indirect
-	golang.org/x/mod v0.27.0 // indirect
-	golang.org/x/sys v0.36.0 // indirect
-	golang.org/x/text v0.29.0 // indirect
+	golang.org/x/mod v0.28.0 // indirect
+	golang.org/x/sys v0.37.0 // indirect
+	golang.org/x/telemetry v0.0.0-20250908211612-aef8a434d053 // indirect
+	golang.org/x/text v0.30.0 // indirect
 	golang.org/x/time v0.12.0 // indirect
-	golang.org/x/tools v0.36.0 // indirect
-	google.golang.org/genproto/googleapis/rpc v0.0.0-20250707201910-8d1bb00bc6a7 // indirect
-=======
-	go.yaml.in/yaml/v2 v2.4.3 // indirect
-	go.yaml.in/yaml/v3 v3.0.4 // indirect
-	golang.org/x/exp v0.0.0-20240719175910-8a7402abbf56 // indirect
-	golang.org/x/sys v0.37.0 // indirect
-	golang.org/x/text v0.30.0 // indirect
+	golang.org/x/tools v0.37.0 // indirect
 	google.golang.org/genproto/googleapis/rpc v0.0.0-20250804133106-a7a43d27e69b // indirect
->>>>>>> c543b87d
 	gopkg.in/warnings.v0 v0.1.2 // indirect
 	gopkg.in/yaml.v3 v3.0.1 // indirect
 	gotest.tools v2.2.0+incompatible // indirect
