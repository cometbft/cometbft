module github.com/cometbft/cometbft

go 1.22.7

require (
	github.com/BurntSushi/toml v1.4.0
	github.com/adlio/schema v1.3.6
	github.com/btcsuite/btcd/btcutil v1.1.6
	github.com/cenkalti/backoff v2.2.1+incompatible // indirect
	github.com/decred/dcrd/dcrec/secp256k1/v4 v4.3.0
	github.com/fortytw2/leaktest v1.3.0
	github.com/go-kit/kit v0.12.0
	github.com/go-kit/log v0.2.1
	github.com/go-logfmt/logfmt v0.6.0
	github.com/golang/protobuf v1.5.4
	github.com/google/orderedcode v0.0.1
	github.com/gorilla/websocket v1.5.3
	github.com/informalsystems/tm-load-test v1.3.0
	github.com/lib/pq v1.10.9
	github.com/minio/highwayhash v1.0.3
	github.com/ory/dockertest v3.3.5+incompatible
	github.com/pkg/errors v0.9.1
	github.com/prometheus/client_golang v1.20.5
	github.com/prometheus/client_model v0.6.1
	github.com/prometheus/common v0.60.1
	github.com/rcrowley/go-metrics v0.0.0-20201227073835-cf1acfcdf475
	github.com/rs/cors v1.11.1
	github.com/sasha-s/go-deadlock v0.3.5
	github.com/snikch/goodman v0.0.0-20171125024755-10e37e294daa
	github.com/spf13/cobra v1.8.1
	github.com/spf13/viper v1.19.0
	github.com/stretchr/testify v1.9.0
	golang.org/x/crypto v0.28.0
<<<<<<< HEAD
	golang.org/x/net v0.30.0
=======
	golang.org/x/net v0.29.0
>>>>>>> 7213ee8e
	google.golang.org/grpc v1.67.1
)

require github.com/syndtr/goleveldb v1.0.1-0.20210819022825-2ae1ddf74ef7

require (
	github.com/Masterminds/semver/v3 v3.3.0
	github.com/cometbft/cometbft-db v0.14.1
	github.com/cosmos/gogoproto v1.7.0
	github.com/go-git/go-git/v5 v5.12.0
	github.com/gofrs/uuid v4.4.0+incompatible
	github.com/google/uuid v1.6.0
	github.com/hashicorp/golang-lru/v2 v2.0.7
	github.com/oasisprotocol/curve25519-voi v0.0.0-20220708102147-0a8a51822cae
	golang.org/x/exp v0.0.0-20231110203233-9a3e6036ecaa
	golang.org/x/sync v0.8.0
	gonum.org/v1/gonum v0.15.1
	google.golang.org/protobuf v1.35.1
)

require (
	dario.cat/mergo v1.0.0 // indirect
	github.com/Azure/go-ansiterm v0.0.0-20230124172434-306776ec8161 // indirect
	github.com/DataDog/zstd v1.4.5 // indirect
	github.com/Microsoft/go-winio v0.6.1 // indirect
	github.com/Nvveen/Gotty v0.0.0-20120604004816-cd527374f1e5 // indirect
	github.com/ProtonMail/go-crypto v1.0.0 // indirect
	github.com/beorn7/perks v1.0.1 // indirect
	github.com/cespare/xxhash/v2 v2.3.0 // indirect
	github.com/cloudflare/circl v1.3.7 // indirect
	github.com/cockroachdb/errors v1.11.3 // indirect
	github.com/cockroachdb/fifo v0.0.0-20240606204812-0bbfbd93a7ce // indirect
	github.com/cockroachdb/logtags v0.0.0-20230118201751-21c54148d20b // indirect
	github.com/cockroachdb/pebble v1.1.1 // indirect
	github.com/cockroachdb/redact v1.1.5 // indirect
	github.com/cockroachdb/tokenbucket v0.0.0-20230807174530-cc333fc44b06 // indirect
	github.com/containerd/continuity v0.3.0 // indirect
	github.com/cyphar/filepath-securejoin v0.2.4 // indirect
	github.com/davecgh/go-spew v1.1.2-0.20180830191138-d8f796af33cc // indirect
	github.com/dgraph-io/badger/v4 v4.2.0 // indirect
	github.com/dgraph-io/ristretto v0.1.1 // indirect
	github.com/docker/cli v24.0.7+incompatible // indirect
	github.com/docker/go-connections v0.4.0 // indirect
	github.com/docker/go-units v0.5.0 // indirect
	github.com/dustin/go-humanize v1.0.1 // indirect
	github.com/emirpasic/gods v1.18.1 // indirect
	github.com/fsnotify/fsnotify v1.7.0 // indirect
	github.com/getsentry/sentry-go v0.27.0 // indirect
	github.com/go-git/gcfg v1.5.1-0.20230307220236-3a3c6141e376 // indirect
	github.com/go-git/go-billy/v5 v5.5.0 // indirect
	github.com/gogo/protobuf v1.3.2 // indirect
	github.com/golang/glog v1.2.2 // indirect
	github.com/golang/groupcache v0.0.0-20210331224755-41bb18bfe9da // indirect
	github.com/golang/snappy v0.0.4 // indirect
	github.com/google/btree v1.1.3 // indirect
	github.com/google/flatbuffers v1.12.1 // indirect
	github.com/google/go-cmp v0.6.0 // indirect
	github.com/gotestyourself/gotestyourself v2.2.0+incompatible // indirect
	github.com/hashicorp/hcl v1.0.0 // indirect
	github.com/inconshreveable/mousetrap v1.1.0 // indirect
	github.com/jbenet/go-context v0.0.0-20150711004518-d14ea06fba99 // indirect
	github.com/jmhodges/levigo v1.0.0 // indirect
	github.com/kevinburke/ssh_config v1.2.0 // indirect
	github.com/klauspost/compress v1.17.9 // indirect
	github.com/kr/pretty v0.3.1 // indirect
	github.com/kr/text v0.2.0 // indirect
	github.com/linxGnu/grocksdb v1.8.14 // indirect
	github.com/magiconair/properties v1.8.7 // indirect
	github.com/mitchellh/mapstructure v1.5.0 // indirect
	github.com/moby/term v0.0.0-20221205130635-1aeaba878587 // indirect
	github.com/munnerz/goautoneg v0.0.0-20191010083416-a7dc8b61c822 // indirect
	github.com/opencontainers/go-digest v1.0.0 // indirect
	github.com/opencontainers/image-spec v1.1.0-rc2 // indirect
	github.com/opencontainers/runc v1.1.12 // indirect
	github.com/pelletier/go-toml/v2 v2.2.2 // indirect
	github.com/petermattis/goid v0.0.0-20240813172612-4fcff4a6cae7 // indirect
	github.com/pjbgf/sha1cd v0.3.0 // indirect
	github.com/pmezard/go-difflib v1.0.1-0.20181226105442-5d4384ee4fb2 // indirect
	github.com/prometheus/procfs v0.15.1 // indirect
	github.com/rogpeppe/go-internal v1.11.0 // indirect
	github.com/sagikazarmark/locafero v0.4.0 // indirect
	github.com/sagikazarmark/slog-shim v0.1.0 // indirect
	github.com/satori/go.uuid v1.2.0 // indirect
	github.com/sergi/go-diff v1.3.2-0.20230802210424-5b0b94c5c0d3 // indirect
	github.com/sirupsen/logrus v1.9.3 // indirect
	github.com/skeema/knownhosts v1.2.2 // indirect
	github.com/sourcegraph/conc v0.3.0 // indirect
	github.com/spf13/afero v1.11.0 // indirect
	github.com/spf13/cast v1.6.0 // indirect
	github.com/spf13/pflag v1.0.5 // indirect
	github.com/stretchr/objx v0.5.2 // indirect
	github.com/subosito/gotenv v1.6.0 // indirect
	github.com/xanzy/ssh-agent v0.3.3 // indirect
	go.etcd.io/bbolt v1.4.0-alpha.0.0.20240404170359-43604f3112c5 // indirect
	go.opencensus.io v0.24.0 // indirect
	go.uber.org/multierr v1.10.0 // indirect
	golang.org/x/mod v0.17.0 // indirect
	golang.org/x/sys v0.26.0 // indirect
	golang.org/x/text v0.19.0 // indirect
	golang.org/x/tools v0.21.1-0.20240508182429-e35e4ccd0d2d // indirect
	google.golang.org/genproto/googleapis/rpc v0.0.0-20240814211410-ddb44dafa142 // indirect
	gopkg.in/ini.v1 v1.67.0 // indirect
	gopkg.in/warnings.v0 v0.1.2 // indirect
	gopkg.in/yaml.v3 v3.0.1 // indirect
	gotest.tools v2.2.0+incompatible // indirect
)

retract (
	// a regression was introduced
	v0.38.4
	// a breaking change was introduced
	v0.38.3
	// superseeded by v0.38.3 because of ASA-2024-001
	[v0.38.0, v0.38.2]
)<|MERGE_RESOLUTION|>--- conflicted
+++ resolved
@@ -31,11 +31,7 @@
 	github.com/spf13/viper v1.19.0
 	github.com/stretchr/testify v1.9.0
 	golang.org/x/crypto v0.28.0
-<<<<<<< HEAD
 	golang.org/x/net v0.30.0
-=======
-	golang.org/x/net v0.29.0
->>>>>>> 7213ee8e
 	google.golang.org/grpc v1.67.1
 )
 
