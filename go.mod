module github.com/cometbft/cometbft

<<<<<<< HEAD
go 1.22

=======
go 1.22.2
>>>>>>> c18c1306
require (
	github.com/BurntSushi/toml v1.4.0
	github.com/adlio/schema v1.3.6
	github.com/cenkalti/backoff v2.2.1+incompatible // indirect
	github.com/fortytw2/leaktest v1.3.0
	github.com/go-kit/kit v0.13.0
	github.com/go-kit/log v0.2.1
	github.com/go-logfmt/logfmt v0.6.0
	github.com/golang/protobuf v1.5.4 // indirect
	github.com/google/orderedcode v0.0.1
	github.com/gorilla/websocket v1.5.3
	github.com/lib/pq v1.10.9
	github.com/minio/highwayhash v1.0.3
	github.com/ory/dockertest v3.3.5+incompatible
	github.com/pkg/errors v0.9.1
	github.com/prometheus/client_golang v1.19.1
	github.com/prometheus/client_model v0.6.1
	github.com/prometheus/common v0.55.0
	github.com/rcrowley/go-metrics v0.0.0-20201227073835-cf1acfcdf475
	github.com/rs/cors v1.11.0
	github.com/sasha-s/go-deadlock v0.3.1
	github.com/snikch/goodman v0.0.0-20171125024755-10e37e294daa
	github.com/spf13/cobra v1.8.1
	github.com/spf13/viper v1.19.0
	github.com/stretchr/testify v1.9.0
	golang.org/x/crypto v0.25.0
	golang.org/x/net v0.27.0
	google.golang.org/grpc v1.65.0
)

require github.com/syndtr/goleveldb v1.0.1-0.20210819022825-2ae1ddf74ef7

require (
	github.com/Masterminds/semver/v3 v3.2.1
	github.com/btcsuite/btcd/btcec/v2 v2.3.3
	github.com/btcsuite/btcd/btcutil v1.1.5
	github.com/cometbft/cometbft-db v0.13.0
	github.com/cometbft/cometbft-load-test v0.1.0
	github.com/cometbft/cometbft/api v1.0.0-rc.1
	github.com/cosmos/crypto v0.1.2
	github.com/cosmos/gogoproto v1.5.0
	github.com/dgraph-io/badger/v4 v4.2.0
	github.com/go-git/go-git/v5 v5.12.0
	github.com/goccmack/goutil v1.2.3
	github.com/gofrs/uuid v4.4.0+incompatible
	github.com/google/uuid v1.6.0
	github.com/hashicorp/golang-lru/v2 v2.0.7
	github.com/oasisprotocol/curve25519-voi v0.0.0-20220708102147-0a8a51822cae
	golang.org/x/exp v0.0.0-20231110203233-9a3e6036ecaa
	golang.org/x/sync v0.8.0
	gonum.org/v1/gonum v0.15.0
	google.golang.org/protobuf v1.34.2
)

require (
	dario.cat/mergo v1.0.0 // indirect
	github.com/Azure/go-ansiterm v0.0.0-20230124172434-306776ec8161 // indirect
	github.com/DataDog/zstd v1.4.5 // indirect
	github.com/Microsoft/go-winio v0.6.1 // indirect
	github.com/Nvveen/Gotty v0.0.0-20120604004816-cd527374f1e5 // indirect
	github.com/ProtonMail/go-crypto v1.0.0 // indirect
	github.com/beorn7/perks v1.0.1 // indirect
	github.com/cespare/xxhash/v2 v2.3.0 // indirect
	github.com/cloudflare/circl v1.3.7 // indirect
	github.com/cockroachdb/errors v1.11.3 // indirect
	github.com/cockroachdb/fifo v0.0.0-20240606204812-0bbfbd93a7ce // indirect
	github.com/cockroachdb/logtags v0.0.0-20230118201751-21c54148d20b // indirect
	github.com/cockroachdb/pebble v1.1.1 // indirect
	github.com/cockroachdb/redact v1.1.5 // indirect
	github.com/cockroachdb/tokenbucket v0.0.0-20230807174530-cc333fc44b06 // indirect
	github.com/containerd/continuity v0.3.0 // indirect
	github.com/cyphar/filepath-securejoin v0.2.4 // indirect
	github.com/davecgh/go-spew v1.1.2-0.20180830191138-d8f796af33cc // indirect
	github.com/decred/dcrd/dcrec/secp256k1/v4 v4.0.1 // indirect
	github.com/dgraph-io/ristretto v0.1.1 // indirect
	github.com/dgryski/go-farm v0.0.0-20200201041132-a6ae2369ad13 // indirect
	github.com/docker/cli v24.0.7+incompatible // indirect
	github.com/docker/go-connections v0.4.0 // indirect
	github.com/docker/go-units v0.5.0 // indirect
	github.com/dustin/go-humanize v1.0.1 // indirect
	github.com/emirpasic/gods v1.18.1 // indirect
	github.com/fsnotify/fsnotify v1.7.0 // indirect
	github.com/getsentry/sentry-go v0.27.0 // indirect
	github.com/go-git/gcfg v1.5.1-0.20230307220236-3a3c6141e376 // indirect
	github.com/go-git/go-billy/v5 v5.5.0 // indirect
	github.com/go-sql-driver/mysql v1.7.1 // indirect
	github.com/gogo/protobuf v1.3.2 // indirect
	github.com/golang/glog v1.2.1 // indirect
	github.com/golang/groupcache v0.0.0-20210331224755-41bb18bfe9da // indirect
	github.com/golang/snappy v0.0.4 // indirect
	github.com/google/btree v1.1.2 // indirect
	github.com/google/flatbuffers v2.0.8+incompatible // indirect
	github.com/google/go-cmp v0.6.0 // indirect
	github.com/gotestyourself/gotestyourself v2.2.0+incompatible // indirect
	github.com/hashicorp/hcl v1.0.0 // indirect
	github.com/imdario/mergo v0.3.15 // indirect
	github.com/inconshreveable/mousetrap v1.1.0 // indirect
	github.com/jbenet/go-context v0.0.0-20150711004518-d14ea06fba99 // indirect
	github.com/kevinburke/ssh_config v1.2.0 // indirect
	github.com/klauspost/compress v1.17.2 // indirect
	github.com/kr/pretty v0.3.1 // indirect
	github.com/kr/text v0.2.0 // indirect
	github.com/linxGnu/grocksdb v1.8.14 // indirect
	github.com/magiconair/properties v1.8.7 // indirect
	github.com/mitchellh/mapstructure v1.5.0 // indirect
	github.com/moby/term v0.5.0 // indirect
	github.com/munnerz/goautoneg v0.0.0-20191010083416-a7dc8b61c822 // indirect
	github.com/onsi/gomega v1.28.1 // indirect
	github.com/opencontainers/go-digest v1.0.0 // indirect
	github.com/opencontainers/image-spec v1.1.0-rc5 // indirect
	github.com/opencontainers/runc v1.1.12 // indirect
	github.com/pelletier/go-toml/v2 v2.2.2 // indirect
	github.com/petermattis/goid v0.0.0-20180202154549-b0b1615b78e5 // indirect
	github.com/pjbgf/sha1cd v0.3.0 // indirect
	github.com/pmezard/go-difflib v1.0.1-0.20181226105442-5d4384ee4fb2 // indirect
	github.com/prometheus/procfs v0.15.1 // indirect
	github.com/rogpeppe/go-internal v1.11.0 // indirect
	github.com/sagikazarmark/locafero v0.4.0 // indirect
	github.com/sagikazarmark/slog-shim v0.1.0 // indirect
	github.com/satori/go.uuid v1.2.0 // indirect
	github.com/sergi/go-diff v1.3.2-0.20230802210424-5b0b94c5c0d3 // indirect
	github.com/sirupsen/logrus v1.9.3 // indirect
	github.com/skeema/knownhosts v1.2.2 // indirect
	github.com/sourcegraph/conc v0.3.0 // indirect
	github.com/spf13/afero v1.11.0 // indirect
	github.com/spf13/cast v1.6.0 // indirect
	github.com/spf13/pflag v1.0.5 // indirect
	github.com/stretchr/objx v0.5.2 // indirect
	github.com/subosito/gotenv v1.6.0 // indirect
	github.com/supranational/blst v0.3.12 // indirect
	github.com/xanzy/ssh-agent v0.3.3 // indirect
	go.opencensus.io v0.24.0 // indirect
	go.uber.org/multierr v1.11.0 // indirect
	golang.org/x/mod v0.17.0 // indirect
	golang.org/x/sys v0.22.0 // indirect
	golang.org/x/text v0.16.0 // indirect
	golang.org/x/tools v0.21.1-0.20240508182429-e35e4ccd0d2d // indirect
	google.golang.org/genproto/googleapis/rpc v0.0.0-20240528184218-531527333157 // indirect
	gopkg.in/ini.v1 v1.67.0 // indirect
	gopkg.in/warnings.v0 v0.1.2 // indirect
	gopkg.in/yaml.v3 v3.0.1 // indirect
	gotest.tools v2.2.0+incompatible // indirect
)

retract (
	// a regression was introduced
	v0.38.4
	// a breaking change was introduced
	v0.38.3
	// superseeded by v0.38.3 because of ASA-2024-001
	[v0.38.0, v0.38.2]
)<|MERGE_RESOLUTION|>--- conflicted
+++ resolved
@@ -1,11 +1,7 @@
 module github.com/cometbft/cometbft
 
-<<<<<<< HEAD
 go 1.22
 
-=======
-go 1.22.2
->>>>>>> c18c1306
 require (
 	github.com/BurntSushi/toml v1.4.0
 	github.com/adlio/schema v1.3.6
