--- conflicted
+++ resolved
@@ -101,22 +101,9 @@
 	github.com/jmhodges/levigo v1.0.0 // indirect
 	github.com/kevinburke/ssh_config v1.2.0 // indirect
 	github.com/klauspost/compress v1.17.2 // indirect
-<<<<<<< HEAD
-	github.com/klauspost/pgzip v1.2.6 // indirect
-	github.com/kulti/thelper v0.6.3 // indirect
-	github.com/kunwardeep/paralleltest v1.0.8 // indirect
-	github.com/kyoh86/exportloopref v0.1.11 // indirect
-	github.com/ldez/gomoddirectives v0.2.3 // indirect
-	github.com/ldez/tagliatelle v0.5.0 // indirect
-	github.com/leonklingele/grouper v1.1.1 // indirect
-	github.com/linxGnu/grocksdb v1.8.10 // indirect
-	github.com/lufeee/execinquery v1.2.1 // indirect
-	github.com/macabu/inamedparam v0.1.2 // indirect
-=======
 	github.com/kr/pretty v0.3.1 // indirect
 	github.com/kr/text v0.2.0 // indirect
 	github.com/linxGnu/grocksdb v1.8.11 // indirect
->>>>>>> a8991d63
 	github.com/magiconair/properties v1.8.7 // indirect
 	github.com/mitchellh/mapstructure v1.5.0 // indirect
 	github.com/moby/term v0.5.0 // indirect
@@ -158,9 +145,8 @@
 
 replace github.com/cometbft/cometbft/api => ./api
 
-<<<<<<< HEAD
 replace github.com/cometbft/cometbft-db => /Users/jasminamalicevic/Work/Comet/cometbft-db
-=======
+
 retract (
 	// a regression was introduced
 	v0.38.4
@@ -168,5 +154,4 @@
 	v0.38.3
 	// superseeded by v0.38.3 because of ASA-2024-001
 	[v0.38.0, v0.38.2]
-)
->>>>>>> a8991d63
+)