--- conflicted
+++ resolved
@@ -39,21 +39,12 @@
 	github.com/spf13/viper v1.19.0
 	github.com/stretchr/testify v1.10.0
 	github.com/syndtr/goleveldb v1.0.1-0.20210819022825-2ae1ddf74ef7
-<<<<<<< HEAD
-	golang.org/x/crypto v0.39.0
-	golang.org/x/net v0.41.0
-	golang.org/x/sync v0.15.0
-	gonum.org/v1/gonum v0.16.0
-	google.golang.org/grpc v1.75.0
-	google.golang.org/protobuf v1.36.6
-=======
 	golang.org/x/crypto v0.41.0
 	golang.org/x/net v0.42.0
 	golang.org/x/sync v0.16.0
-	gonum.org/v1/gonum v0.15.1
-	google.golang.org/grpc v1.70.0
+	gonum.org/v1/gonum v0.16.0
+	google.golang.org/grpc v1.75.0
 	google.golang.org/protobuf v1.36.5
->>>>>>> 941a67b5
 )
 
 require (
@@ -133,19 +124,11 @@
 	go.opencensus.io v0.24.0 // indirect
 	go.uber.org/multierr v1.10.0 // indirect
 	golang.org/x/exp v0.0.0-20240719175910-8a7402abbf56 // indirect
-<<<<<<< HEAD
-	golang.org/x/mod v0.25.0 // indirect
-	golang.org/x/sys v0.33.0 // indirect
-	golang.org/x/text v0.26.0 // indirect
-	golang.org/x/tools v0.33.0 // indirect
-	google.golang.org/genproto/googleapis/rpc v0.0.0-20250707201910-8d1bb00bc6a7 // indirect
-=======
 	golang.org/x/mod v0.26.0 // indirect
 	golang.org/x/sys v0.35.0 // indirect
 	golang.org/x/text v0.28.0 // indirect
 	golang.org/x/tools v0.35.0 // indirect
 	google.golang.org/genproto/googleapis/rpc v0.0.0-20241202173237-19429a94021a // indirect
->>>>>>> 941a67b5
 	gopkg.in/ini.v1 v1.67.0 // indirect
 	gopkg.in/warnings.v0 v0.1.2 // indirect
 	gopkg.in/yaml.v3 v3.0.1 // indirect
