package bits

import (
	"encoding/binary"
	"fmt"
	"regexp"
	"strings"
	"sync"

	cmtprotobits "github.com/cometbft/cometbft/api/cometbft/libs/bits/v1"
	cmtrand "github.com/cometbft/cometbft/internal/rand"
	cmtmath "github.com/cometbft/cometbft/libs/math"
)

// BitArray is a thread-safe implementation of a bit array.
type BitArray struct {
	mtx   sync.Mutex
	Bits  int      `json:"bits"`  // NOTE: persisted via reflect, must be exported
	Elems []uint64 `json:"elems"` // NOTE: persisted via reflect, must be exported
}

// NewBitArray returns a new bit array.
// It returns nil if the number of bits is zero.
func NewBitArray(bits int) *BitArray {
	if bits <= 0 {
		return nil
	}
	return &BitArray{
		Bits:  bits,
		Elems: make([]uint64, (bits+63)/64),
	}
}

// Size returns the number of bits in the bitarray.
func (bA *BitArray) Size() int {
	if bA == nil {
		return 0
	}
	return bA.Bits
}

// GetIndex returns the bit at index i within the bit array.
// The behavior is undefined if i >= bA.Bits.
func (bA *BitArray) GetIndex(i int) bool {
	if bA == nil {
		return false
	}
	bA.mtx.Lock()
	defer bA.mtx.Unlock()
	return bA.getIndex(i)
}

func (bA *BitArray) getIndex(i int) bool {
	if i >= bA.Bits {
		return false
	}
	return bA.Elems[i/64]&(uint64(1)<<uint(i%64)) > 0
}

// SetIndex sets the bit at index i within the bit array.
// The behavior is undefined if i >= bA.Bits.
func (bA *BitArray) SetIndex(i int, v bool) bool {
	if bA == nil {
		return false
	}
	bA.mtx.Lock()
	defer bA.mtx.Unlock()
	return bA.setIndex(i, v)
}

func (bA *BitArray) setIndex(i int, v bool) bool {
	if i >= bA.Bits {
		return false
	}
	if v {
		bA.Elems[i/64] |= (uint64(1) << uint(i%64))
	} else {
		bA.Elems[i/64] &= ^(uint64(1) << uint(i%64))
	}
	return true
}

// Copy returns a copy of the provided bit array.
func (bA *BitArray) Copy() *BitArray {
	if bA == nil {
		return nil
	}
	bA.mtx.Lock()
	defer bA.mtx.Unlock()
	return bA.copy()
}

func (bA *BitArray) copy() *BitArray {
	c := make([]uint64, len(bA.Elems))
	copy(c, bA.Elems)
	return &BitArray{
		Bits:  bA.Bits,
		Elems: c,
	}
}

func (bA *BitArray) copyBits(bits int) *BitArray {
	c := make([]uint64, (bits+63)/64)
	copy(c, bA.Elems)
	return &BitArray{
		Bits:  bits,
		Elems: c,
	}
}

// Or returns a bit array resulting from a bitwise OR of the two bit arrays.
// If the two bit-arrys have different lengths, Or right-pads the smaller of the two bit-arrays with zeroes.
// Thus the size of the return value is the maximum of the two provided bit arrays.
func (bA *BitArray) Or(o *BitArray) *BitArray {
	if bA == nil && o == nil {
		return nil
	}
	if bA == nil && o != nil {
		return o.Copy()
	}
	if o == nil {
		return bA.Copy()
	}
	bA.mtx.Lock()
	o.mtx.Lock()
	c := bA.copyBits(cmtmath.MaxInt(bA.Bits, o.Bits))
	smaller := cmtmath.MinInt(len(bA.Elems), len(o.Elems))
	for i := 0; i < smaller; i++ {
		c.Elems[i] |= o.Elems[i]
	}
	bA.mtx.Unlock()
	o.mtx.Unlock()
	return c
}

// And returns a bit array resulting from a bitwise AND of the two bit arrays.
// If the two bit-arrys have different lengths, this truncates the larger of the two bit-arrays from the right.
// Thus the size of the return value is the minimum of the two provided bit arrays.
func (bA *BitArray) And(o *BitArray) *BitArray {
	if bA == nil || o == nil {
		return nil
	}
	bA.mtx.Lock()
	o.mtx.Lock()
	defer func() {
		bA.mtx.Unlock()
		o.mtx.Unlock()
	}()
	return bA.and(o)
}

func (bA *BitArray) and(o *BitArray) *BitArray {
	c := bA.copyBits(cmtmath.MinInt(bA.Bits, o.Bits))
	for i := 0; i < len(c.Elems); i++ {
		c.Elems[i] &= o.Elems[i]
	}
	return c
}

// Not returns a bit array resulting from a bitwise Not of the provided bit array.
func (bA *BitArray) Not() *BitArray {
	if bA == nil {
		return nil // Degenerate
	}
	bA.mtx.Lock()
	defer bA.mtx.Unlock()
	return bA.not()
}

func (bA *BitArray) not() *BitArray {
	c := bA.copy()
	for i := 0; i < len(c.Elems); i++ {
		c.Elems[i] = ^c.Elems[i]
	}
	return c
}

// Sub subtracts the two bit-arrays bitwise, without carrying the bits.
// Note that carryless subtraction of a - b is (a and not b).
// The output is the same as bA, regardless of o's size.
// If bA is longer than o, o is right padded with zeroes.
func (bA *BitArray) Sub(o *BitArray) *BitArray {
	if bA == nil || o == nil {
		// TODO: Decide if we should do 1's complement here?
		return nil
	}
	bA.mtx.Lock()
	o.mtx.Lock()
	// output is the same size as bA
	c := bA.copyBits(bA.Bits)
	// Only iterate to the minimum size between the two.
	// If o is longer, those bits are ignored.
	// If bA is longer, then skipping those iterations is equivalent
	// to right padding with 0's
	smaller := cmtmath.MinInt(len(bA.Elems), len(o.Elems))
	for i := 0; i < smaller; i++ {
		// &^ is and not in golang
		c.Elems[i] &^= o.Elems[i]
	}
	bA.mtx.Unlock()
	o.mtx.Unlock()
	return c
}

// IsEmpty returns true iff all bits in the bit array are 0.
func (bA *BitArray) IsEmpty() bool {
	if bA == nil {
		return true // should this be opposite?
	}
	bA.mtx.Lock()
	defer bA.mtx.Unlock()
	for _, e := range bA.Elems {
		if e > 0 {
			return false
		}
	}
	return true
}

// IsFull returns true iff all bits in the bit array are 1.
func (bA *BitArray) IsFull() bool {
	if bA == nil {
		return true
	}
	bA.mtx.Lock()
	defer bA.mtx.Unlock()

	// Check all elements except the last
	for _, elem := range bA.Elems[:len(bA.Elems)-1] {
		if (^elem) != 0 {
			return false
		}
	}

	// Check that the last element has (lastElemBits) 1's
	lastElemBits := (bA.Bits+63)%64 + 1
	lastElem := bA.Elems[len(bA.Elems)-1]
	return (lastElem+1)&((uint64(1)<<uint(lastElemBits))-1) == 0
}

// PickRandom returns a random index for a set bit in the bit array.
// If there is no such value, it returns 0, false.
// It uses the global randomness in `random.go` to get this index.
func (bA *BitArray) PickRandom() (int, bool) {
	if bA == nil {
		return 0, false
	}

	bA.mtx.Lock()
	trueIndices := bA.getTrueIndices()
	bA.mtx.Unlock()

	if len(trueIndices) == 0 { // no bits set to true
		return 0, false
	}

	return trueIndices[cmtrand.Intn(len(trueIndices))], true
}

func (bA *BitArray) getTrueIndices() []int {
	trueIndices := make([]int, 0, bA.Bits)
	curBit := 0
	numElems := len(bA.Elems)
	// set all true indices
	for i := 0; i < numElems-1; i++ {
		elem := bA.Elems[i]
		if elem == 0 {
			curBit += 64
			continue
		}
		for j := 0; j < 64; j++ {
			if (elem & (uint64(1) << uint64(j))) > 0 {
				trueIndices = append(trueIndices, curBit)
			}
			curBit++
		}
	}
	// handle last element
	lastElem := bA.Elems[numElems-1]
	numFinalBits := bA.Bits - curBit
	for i := 0; i < numFinalBits; i++ {
		if (lastElem & (uint64(1) << uint64(i))) > 0 {
			trueIndices = append(trueIndices, curBit)
		}
		curBit++
	}
	return trueIndices
}

// String returns a string representation of BitArray: BA{<bit-string>},
// where <bit-string> is a sequence of 'x' (1) and '_' (0).
// The <bit-string> includes spaces and newlines to help people.
// For a simple sequence of 'x' and '_' characters with no spaces or newlines,
// see the MarshalJSON() method.
// Example: "BA{_x_}" or "nil-BitArray" for nil.
func (bA *BitArray) String() string {
	return bA.StringIndented("")
}

// StringIndented returns the same thing as String(), but applies the indent
// at every 10th bit, and twice at every 50th bit.
func (bA *BitArray) StringIndented(indent string) string {
	if bA == nil {
		return "nil-BitArray"
	}
	bA.mtx.Lock()
	defer bA.mtx.Unlock()
	return bA.stringIndented(indent)
}

func (bA *BitArray) stringIndented(indent string) string {
	lines := []string{}
	bits := ""
	for i := 0; i < bA.Bits; i++ {
		if bA.getIndex(i) {
			bits += "x"
		} else {
			bits += "_"
		}
		if i%100 == 99 {
			lines = append(lines, bits)
			bits = ""
		}
		if i%10 == 9 {
			bits += indent
		}
		if i%50 == 49 {
			bits += indent
		}
	}
	if len(bits) > 0 {
		lines = append(lines, bits)
	}
	return fmt.Sprintf("BA{%v:%v}", bA.Bits, strings.Join(lines, indent))
}

// Bytes returns the byte representation of the bits within the bitarray.
func (bA *BitArray) Bytes() []byte {
	bA.mtx.Lock()
	defer bA.mtx.Unlock()

	numBytes := (bA.Bits + 7) / 8
	bytes := make([]byte, numBytes)
	for i := 0; i < len(bA.Elems); i++ {
		elemBytes := [8]byte{}
		binary.LittleEndian.PutUint64(elemBytes[:], bA.Elems[i])
		copy(bytes[i*8:], elemBytes[:])
	}
	return bytes
}

// Update sets the bA's bits to be that of the other bit array.
// The copying begins from the begin of both bit arrays.
func (bA *BitArray) Update(o *BitArray) {
	if bA == nil || o == nil {
		return
	}

	bA.mtx.Lock()
	o.mtx.Lock()
	copy(bA.Elems, o.Elems)
	o.mtx.Unlock()
	bA.mtx.Unlock()
}

// MarshalJSON implements json.Marshaler interface by marshaling bit array
// using a custom format: a string of '-' or 'x' where 'x' denotes the 1 bit.
func (bA *BitArray) MarshalJSON() ([]byte, error) {
	if bA == nil {
		return []byte("null"), nil
	}

	bA.mtx.Lock()
	defer bA.mtx.Unlock()

	bits := `"`
	for i := 0; i < bA.Bits; i++ {
		if bA.getIndex(i) {
			bits += `x`
		} else {
			bits += `_`
		}
	}
	bits += `"`
	return []byte(bits), nil
}

var bitArrayJSONRegexp = regexp.MustCompile(`\A"([_x]*)"\z`)

// UnmarshalJSON implements json.Unmarshaler interface by unmarshaling a custom
// JSON description.
func (bA *BitArray) UnmarshalJSON(bz []byte) error {
	b := string(bz)
	if b == "null" {
		// This is required e.g. for encoding/json when decoding
		// into a pointer with pre-allocated BitArray.
		bA.Bits = 0
		bA.Elems = nil
		return nil
	}

	// Validate 'b'.
	match := bitArrayJSONRegexp.FindStringSubmatch(b)
	if match == nil {
		return fmt.Errorf("bitArray in JSON should be a string of format %q but got %s", bitArrayJSONRegexp.String(), b)
	}
	bits := match[1]

	// Construct new BitArray and copy over.
	numBits := len(bits)
	bA2 := NewBitArray(numBits)
	for i := 0; i < numBits; i++ {
		if bits[i] == 'x' {
			bA2.SetIndex(i, true)
		}
	}
<<<<<<< HEAD
	bA.Bits = bA2.Bits
	bA.Elems = bA2.Elems
=======
	// Instead of *bA = *bA2
	bA.Bits = bA2.Bits
	bA.Elems = make([]uint64, len(bA2.Elems))
	copy(bA.Elems, bA2.Elems)
>>>>>>> 21979576
	return nil
}

// ToProto converts BitArray to protobuf.
func (bA *BitArray) ToProto() *cmtprotobits.BitArray {
	if bA == nil || len(bA.Elems) == 0 {
		return nil
	}

	return &cmtprotobits.BitArray{
		Bits:  int64(bA.Bits),
		Elems: bA.Elems,
	}
}

// FromProto sets a protobuf BitArray to the given pointer.
func (bA *BitArray) FromProto(protoBitArray *cmtprotobits.BitArray) {
	if protoBitArray == nil {
		//nolint:wastedassign
		bA = nil
		return
	}

	bA.Bits = int(protoBitArray.Bits)
	if len(protoBitArray.Elems) > 0 {
		bA.Elems = protoBitArray.Elems
	}
}<|MERGE_RESOLUTION|>--- conflicted
+++ resolved
@@ -414,15 +414,10 @@
 			bA2.SetIndex(i, true)
 		}
 	}
-<<<<<<< HEAD
-	bA.Bits = bA2.Bits
-	bA.Elems = bA2.Elems
-=======
 	// Instead of *bA = *bA2
 	bA.Bits = bA2.Bits
 	bA.Elems = make([]uint64, len(bA2.Elems))
 	copy(bA.Elems, bA2.Elems)
->>>>>>> 21979576
 	return nil
 }
 
