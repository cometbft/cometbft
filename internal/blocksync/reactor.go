package blocksync

import (
	"fmt"
	"reflect"
	"sync"
	"time"

	bcproto "github.com/cometbft/cometbft/api/cometbft/blocksync/v1"
	"github.com/cometbft/cometbft/libs/log"
	"github.com/cometbft/cometbft/p2p"
	sm "github.com/cometbft/cometbft/state"
	"github.com/cometbft/cometbft/store"
	"github.com/cometbft/cometbft/types"
)

const (
	// BlocksyncChannel is a channel for blocks and status updates (`BlockStore` height).
	BlocksyncChannel = byte(0x40)

	trySyncIntervalMS = 10

	// stop syncing when last block's time is
	// within this much of the system time.
	// stopSyncingDurationMinutes = 10.

	// ask for best height every 10s.
	statusUpdateIntervalSeconds = 10
	// check if we should switch to consensus reactor.
	switchToConsensusIntervalSeconds = 1
)

type consensusReactor interface {
	// for when we switch from blocksync reactor and block sync to
	// the consensus machine
	SwitchToConsensus(state sm.State, skipWAL bool)
}

type mempoolReactor interface {
	// for when we finish doing block sync or state sync
	EnableInOutTxs()
}

type peerError struct {
	err    error
	peerID p2p.ID
}

func (e peerError) Error() string {
	return fmt.Sprintf("error with peer %v: %s", e.peerID, e.err.Error())
}

// Reactor handles long-term catchup syncing.
type Reactor struct {
	p2p.BaseReactor

	// immutable
	initialState sm.State

	blockExec     *sm.BlockExecutor
	store         sm.BlockStore
	pool          *BlockPool
	blockSync     bool
	poolRoutineWg sync.WaitGroup

	requestsCh <-chan BlockRequest
	errorsCh   <-chan peerError

	switchToConsensusMs int

	metrics *Metrics
}

// NewReactor returns new reactor instance.
func NewReactor(state sm.State, blockExec *sm.BlockExecutor, store *store.BlockStore,
	blockSync bool, metrics *Metrics, offlineStateSyncHeight int64,
) *Reactor {
	storeHeight := store.Height()
	if storeHeight == 0 {
		// If state sync was performed offline and the stores were bootstrapped to height H
		// the state store's lastHeight will be H while blockstore's Height and Base are still 0
		// 1. This scenario should not lead to a panic in this case, which is indicated by
		// having a OfflineStateSyncHeight > 0
		// 2. We need to instruct the blocksync reactor to start fetching blocks from H+1
		// instead of 0.
		storeHeight = offlineStateSyncHeight
	}
	if state.LastBlockHeight != storeHeight {
		panic(fmt.Sprintf("state (%v) and store (%v) height mismatch, stores were left in an inconsistent state", state.LastBlockHeight,
			storeHeight))
	}

	// It's okay to block since sendRequest is called from a separate goroutine
	// (bpRequester#requestRoutine; 1 per each peer).
	requestsCh := make(chan BlockRequest)

	const capacity = 1000                      // must be bigger than peers count
	errorsCh := make(chan peerError, capacity) // so we don't block in #Receive#pool.AddBlock

	startHeight := storeHeight + 1
	if startHeight == 1 {
		startHeight = state.InitialHeight
	}
	pool := NewBlockPool(startHeight, requestsCh, errorsCh)

	bcR := &Reactor{
		initialState: state,
		blockExec:    blockExec,
		store:        store,
		pool:         pool,
		blockSync:    blockSync,
		requestsCh:   requestsCh,
		errorsCh:     errorsCh,
		metrics:      metrics,
	}
	bcR.BaseReactor = *p2p.NewBaseReactor("Reactor", bcR)
	return bcR
}

// SetLogger implements service.Service by setting the logger on reactor and pool.
func (bcR *Reactor) SetLogger(l log.Logger) {
	bcR.BaseService.Logger = l
	bcR.pool.Logger = l
}

// OnStart implements service.Service.
func (bcR *Reactor) OnStart() error {
	if bcR.blockSync {
		err := bcR.pool.Start()
		if err != nil {
			return err
		}
		bcR.poolRoutineWg.Add(1)
		go func() {
			defer bcR.poolRoutineWg.Done()
			bcR.poolRoutine(false)
		}()
	}
	return nil
}

// SwitchToBlockSync is called by the state sync reactor when switching to block sync.
func (bcR *Reactor) SwitchToBlockSync(state sm.State) error {
	bcR.blockSync = true
	bcR.initialState = state

	bcR.pool.height = state.LastBlockHeight + 1
	err := bcR.pool.Start()
	if err != nil {
		return err
	}
	bcR.poolRoutineWg.Add(1)
	go func() {
		defer bcR.poolRoutineWg.Done()
		bcR.poolRoutine(true)
	}()
	return nil
}

// OnStop implements service.Service.
func (bcR *Reactor) OnStop() {
	if bcR.blockSync {
		if err := bcR.pool.Stop(); err != nil {
			bcR.Logger.Error("Error stopping pool", "err", err)
		}
		bcR.poolRoutineWg.Wait()
	}
}

// GetChannels implements Reactor.
func (*Reactor) GetChannels() []*p2p.ChannelDescriptor {
	return []*p2p.ChannelDescriptor{
		{
			ID:                  BlocksyncChannel,
			Priority:            5,
			SendQueueCapacity:   1000,
			RecvBufferCapacity:  50 * 4096,
			RecvMessageCapacity: MaxMsgSize,
			MessageType:         &bcproto.Message{},
		},
	}
}

// AddPeer implements Reactor by sending our state to peer.
func (bcR *Reactor) AddPeer(peer p2p.Peer) {
	peer.Send(p2p.Envelope{
		ChannelID: BlocksyncChannel,
		Message: &bcproto.StatusResponse{
			Base:   bcR.store.Base(),
			Height: bcR.store.Height(),
		},
	})
	// it's OK if send fails. will try later in poolRoutine

	// peer is added to the pool once we receive the first
	// bcStatusResponseMessage from the peer and call pool.SetPeerRange
}

// RemovePeer implements Reactor by removing peer from the pool.
func (bcR *Reactor) RemovePeer(peer p2p.Peer, _ any) {
	bcR.pool.RemovePeer(peer.ID())
}

// respondToPeer loads a block and sends it to the requesting peer,
// if we have it. Otherwise, we'll respond saying we don't have it.
func (bcR *Reactor) respondToPeer(msg *bcproto.BlockRequest, src p2p.Peer) (queued bool) {
	block, _ := bcR.store.LoadBlock(msg.Height)
	if block == nil {
		bcR.Logger.Info("Peer asking for a block we don't have", "src", src, "height", msg.Height)
		return src.TrySend(p2p.Envelope{
			ChannelID: BlocksyncChannel,
			Message:   &bcproto.NoBlockResponse{Height: msg.Height},
		})
	}

	state, err := bcR.blockExec.Store().Load()
	if err != nil {
		bcR.Logger.Error("loading state", "err", err)
		return false
	}
	var extCommit *types.ExtendedCommit
	if state.ConsensusParams.Feature.VoteExtensionsEnabled(msg.Height) {
		extCommit = bcR.store.LoadBlockExtendedCommit(msg.Height)
		if extCommit == nil {
			bcR.Logger.Error("found block in store with no extended commit", "block", block)
			return false
		}
	}

	bl, err := block.ToProto()
	if err != nil {
		bcR.Logger.Error("could not convert msg to protobuf", "err", err)
		return false
	}

	return src.TrySend(p2p.Envelope{
		ChannelID: BlocksyncChannel,
		Message: &bcproto.BlockResponse{
			Block:     bl,
			ExtCommit: extCommit.ToProto(),
		},
	})
}

// Receive implements Reactor by handling 4 types of messages (look below).
func (bcR *Reactor) Receive(e p2p.Envelope) {
	if err := ValidateMsg(e.Message); err != nil {
		bcR.Logger.Error("Peer sent us invalid msg", "peer", e.Src, "msg", e.Message, "err", err)
		bcR.Switch.StopPeerForError(e.Src, err)
		return
	}

	bcR.Logger.Debug("Receive", "e.Src", e.Src, "chID", e.ChannelID, "msg", e.Message)

	switch msg := e.Message.(type) {
	case *bcproto.BlockRequest:
		bcR.respondToPeer(msg, e.Src)
	case *bcproto.BlockResponse:
		bi, err := types.BlockFromProto(msg.Block)
		if err != nil {
			bcR.Logger.Error("Peer sent us invalid block", "peer", e.Src, "msg", e.Message, "err", err)
			bcR.Switch.StopPeerForError(e.Src, err)
			return
		}
		var extCommit *types.ExtendedCommit
		if msg.ExtCommit != nil {
			var err error
			extCommit, err = types.ExtendedCommitFromProto(msg.ExtCommit)
			if err != nil {
				bcR.Logger.Error("failed to convert extended commit from proto",
					"peer", e.Src,
					"err", err)
				bcR.Switch.StopPeerForError(e.Src, err)
				return
			}
		}

		if err := bcR.pool.AddBlock(e.Src.ID(), bi, extCommit, msg.Block.Size()); err != nil {
			bcR.Logger.Error("failed to add block", "peer", e.Src, "err", err)
		}
	case *bcproto.StatusRequest:
		// Send peer our state.
		e.Src.TrySend(p2p.Envelope{
			ChannelID: BlocksyncChannel,
			Message: &bcproto.StatusResponse{
				Height: bcR.store.Height(),
				Base:   bcR.store.Base(),
			},
		})
	case *bcproto.StatusResponse:
		// Got a peer status. Unverified.
		bcR.pool.SetPeerRange(e.Src.ID(), msg.Base, msg.Height)
	case *bcproto.NoBlockResponse:
		bcR.Logger.Debug("Peer does not have requested block", "peer", e.Src, "height", msg.Height)
		bcR.pool.RedoRequestFrom(msg.Height, e.Src.ID())
	default:
		bcR.Logger.Error(fmt.Sprintf("Unknown message type %v", reflect.TypeOf(msg)))
	}
}

// Handle messages from the poolReactor telling the reactor what to do.
// NOTE: Don't sleep in the FOR_LOOP or otherwise slow it down!
func (bcR *Reactor) poolRoutine(stateSynced bool) {
	bcR.metrics.Syncing.Set(1)
	defer bcR.metrics.Syncing.Set(0)

	var (
		blocksSynced = uint64(0)
		state        = bcR.initialState
		lastHundred  = time.Now()
		lastRate     = 0.0
		didProcessCh = make(chan struct{}, 1)
	)

	bcR.handleBlockRequestsRoutine()

	if bcR.switchToConsensusMs == 0 {
		bcR.switchToConsensusMs = switchToConsensusIntervalSeconds * 1000
	}
	switchToConsensusTicker := time.NewTicker(time.Duration(bcR.switchToConsensusMs) * time.Millisecond)
	defer switchToConsensusTicker.Stop()

	trySyncTicker := time.NewTicker(trySyncIntervalMS * time.Millisecond)
	defer trySyncTicker.Stop()

	initialCommitHasExtensions := (bcR.initialState.LastBlockHeight > 0 && bcR.store.LoadBlockExtendedCommit(bcR.initialState.LastBlockHeight) != nil)

FOR_LOOP:
	for {
		select {
		case <-switchToConsensusTicker.C:
			outbound, inbound, _ := bcR.Switch.NumPeers()
			bcR.Logger.Debug("Consensus ticker", "outbound", outbound, "inbound", inbound, "lastHeight", state.LastBlockHeight)

			if !initialCommitHasExtensions {
				if bcR.isMissingExtension(state, blocksSynced) {
					continue FOR_LOOP
				}
			}

			if bcR.isCaughtUp(state, blocksSynced, stateSynced) {
				break FOR_LOOP
			}

		case <-trySyncTicker.C: // chan time
			select {
			case didProcessCh <- struct{}{}:
			default:
			}

		case <-didProcessCh:
			// NOTE: It is a subtle mistake to process more than a single block
			// at a time (e.g. 10) here, because we only TrySend 1 request per
			// loop.  The ratio mismatch can result in starving of blocks, a
			// sudden burst of requests and responses, and repeat.
			// Consequently, it is better to split these routines rather than
			// coupling them as it's written here.  TODO uncouple from request
			// routine.

			// See if there are any blocks to sync.
			first, second, extCommit := bcR.pool.PeekTwoBlocks()
			if first == nil || second == nil {
				// we need to have fetched two consecutive blocks in order to
				// perform blocksync verification
				continue FOR_LOOP
			}
			// Some sanity checks on heights
			if state.LastBlockHeight > 0 && state.LastBlockHeight+1 != first.Height {
				// Panicking because the block pool's height  MUST keep consistent with the state; the block pool is totally under our control
				panic(fmt.Errorf("peeked first block has unexpected height; expected %d, got %d", state.LastBlockHeight+1, first.Height))
			}
			if first.Height+1 != second.Height {
				// Panicking because this is an obvious bug in the block pool, which is totally under our control
				panic(fmt.Errorf("heights of first and second block are not consecutive; expected %d, got %d", state.LastBlockHeight, first.Height))
			}
			if extCommit == nil && state.ConsensusParams.Feature.VoteExtensionsEnabled(first.Height) {
				// See https://github.com/tendermint/tendermint/pull/8433#discussion_r866790631
				panic(fmt.Errorf("peeked first block without extended commit at height %d - possible node store corruption", first.Height))
			}

			// Before priming didProcessCh for another check on the next
			// iteration, break the loop if the BlockPool or the Reactor itself
			// has quit. This avoids case ambiguity of the outer select when two
			// channels are ready.
			if !bcR.IsRunning() || !bcR.pool.IsRunning() {
				break FOR_LOOP
			}
			// Try again quickly next loop.
			didProcessCh <- struct{}{}

			firstParts, err := first.MakePartSet(types.BlockPartSizeBytes)
			if err != nil {
				bcR.Logger.Error("failed to make ",
					"height", first.Height,
					"err", err.Error())
				break FOR_LOOP
			}
<<<<<<< HEAD

			if state, err = bcR.processBlock(first, second, firstParts, state, extCommit); err != nil {
				bcR.Logger.Error("Error in validation", "err", err)
=======
			firstPartSetHeader := firstParts.Header()
			firstID := types.BlockID{Hash: first.Hash(), PartSetHeader: firstPartSetHeader}
			// Finally, verify the first block using the second's commit
			// NOTE: we can probably make this more efficient, but note that calling
			// first.Hash() doesn't verify the tx contents, so MakePartSet() is
			// currently necessary.
			// TODO(sergio): Should we also validate against the extended commit?
			err = state.Validators.VerifyCommitLight(
				chainID, firstID, first.Height, second.LastCommit)

			if err == nil {
				// validate the block before we persist it
				err = bcR.blockExec.ValidateBlock(state, first)
			}
			if err == nil {
				// if vote extensions were required at this height, ensure they exist.
				if state.ConsensusParams.Feature.VoteExtensionsEnabled(first.Height) {
					err = extCommit.EnsureExtensions(true)
				} else if extCommit != nil {
					err = fmt.Errorf("received non-nil extCommit for height %d (extensions disabled)", first.Height)
				}
			}
			if err != nil {
				bcR.Logger.Error("Invalid block", "height", first.Height, "err", err)
				peerID := bcR.pool.RemovePeerAndRedoAllPeerRequests(first.Height)
				peer := bcR.Switch.Peers().Get(peerID)
				if peer != nil {
					// NOTE: we've already removed the peer's request, but we
					// still need to clean up the rest.
					bcR.Switch.StopPeerForError(peer, ErrReactorValidation{Err: err})
				}
				peerID2 := bcR.pool.RemovePeerAndRedoAllPeerRequests(second.Height)
				peer2 := bcR.Switch.Peers().Get(peerID2)
				if peer2 != nil && peer2 != peer {
					// NOTE: we've already removed the peer's request, but we
					// still need to clean up the rest.
					bcR.Switch.StopPeerForError(peer2, ErrReactorValidation{Err: err})
				}
>>>>>>> f4a803f1
				continue FOR_LOOP
			}

			blocksSynced++

			if blocksSynced%100 == 0 {
				_, height, maxPeerHeight := bcR.pool.IsCaughtUp()
				lastRate = 0.9*lastRate + 0.1*(100/time.Since(lastHundred).Seconds())
				bcR.Logger.Info("Block Sync Rate", "height", height, "max_peer_height", maxPeerHeight, "blocks/s", lastRate)
				lastHundred = time.Now()
			}

			continue FOR_LOOP

		case <-bcR.Quit():
			break FOR_LOOP
		case <-bcR.pool.Quit():
			break FOR_LOOP
		}
	}
}

// BroadcastStatusRequest broadcasts `BlockStore` base and height.
func (bcR *Reactor) BroadcastStatusRequest() {
	bcR.Switch.Broadcast(p2p.Envelope{
		ChannelID: BlocksyncChannel,
		Message:   &bcproto.StatusRequest{},
	})
}

func (bcR *Reactor) handleBlockRequest(request BlockRequest) {
	peer := bcR.Switch.Peers().Get(request.PeerID)
	if peer == nil {
		return
	}
	queued := peer.TrySend(p2p.Envelope{
		ChannelID: BlocksyncChannel,
		Message:   &bcproto.BlockRequest{Height: request.Height},
	})
	if !queued {
		bcR.Logger.Debug("Send queue is full, drop block request", "peer", peer.ID(), "height", request.Height)
	}
}

func (bcR *Reactor) handleBlockRequestsRoutine() {
	go func() {
		statusUpdateTicker := time.NewTicker(statusUpdateIntervalSeconds * time.Second)
		defer statusUpdateTicker.Stop()

		for {
			select {
			case <-bcR.Quit():
				return
			case <-bcR.pool.Quit():
				return
			case request := <-bcR.requestsCh:
				bcR.handleBlockRequest(request)
			case err := <-bcR.errorsCh:
				peer := bcR.Switch.Peers().Get(err.peerID)
				if peer != nil {
					bcR.Switch.StopPeerForError(peer, err)
				}
			case <-statusUpdateTicker.C:
				// ask for status updates
				go bcR.BroadcastStatusRequest()
			}
		}
	}()
}

func (bcR *Reactor) isMissingExtension(state sm.State, blocksSynced uint64) bool {
	// The "if" statement below is a bit confusing, so here is a breakdown
	// of its logic and purpose:
	//
	// If we are at genesis (no block in the chain), we don't need VoteExtensions
	// because the first block's LastCommit is empty anyway.
	//
	// If VoteExtensions were disabled for the previous height then we don't need
	// VoteExtensions.
	//
	// If we have sync'd at least one block, then we are guaranteed to have extensions
	// if we need them by the logic inside loop FOR_LOOP: it requires that the blocks
	// it fetches have extensions if extensions were enabled during the height.
	//
	// If we already had extensions for the initial height (e.g. we are recovering),
	// then we are guaranteed to have extensions for the last block (if required) even
	// if we did not blocksync any block.
	//
	missingExtension := true
	voteExtensionsDisabled := state.LastBlockHeight > 0 && !state.ConsensusParams.Feature.VoteExtensionsEnabled(state.LastBlockHeight)
	if state.LastBlockHeight == 0 || voteExtensionsDisabled || blocksSynced > 0 {
		missingExtension = false
	}

	// If require extensions, but since we don't have them yet, then we cannot switch to consensus yet.
	if missingExtension {
		bcR.Logger.Info(
			"no extended commit yet",
			"last_block_height", state.LastBlockHeight,
			"vote_extensions_disabled", voteExtensionsDisabled,
			"blocks_synced", blocksSynced,
		)
		return true
	}
	return false
}

func (bcR *Reactor) isCaughtUp(state sm.State, blocksSynced uint64, stateSynced bool) bool {
	if isCaughtUp, height, _ := bcR.pool.IsCaughtUp(); isCaughtUp {
		bcR.Logger.Info("Time to switch to consensus mode!", "height", height)
		if err := bcR.pool.Stop(); err != nil {
			bcR.Logger.Error("Error stopping pool", "err", err)
		}
		if memR, ok := bcR.Switch.Reactor("MEMPOOL").(mempoolReactor); ok {
			memR.EnableInOutTxs()
		}
		if conR, ok := bcR.Switch.Reactor("CONSENSUS").(consensusReactor); ok {
			conR.SwitchToConsensus(state, blocksSynced > 0 || stateSynced)
		}
		// else {
		// should only happen during testing
		// }
		return true
	}
	return false
}

func (bcR *Reactor) processBlock(first, second *types.Block, firstParts *types.PartSet, state sm.State, extCommit *types.ExtendedCommit) (sm.State, error) {
	var (
		chainID            = bcR.initialState.ChainID
		firstPartSetHeader = firstParts.Header()
		firstID            = types.BlockID{Hash: first.Hash(), PartSetHeader: firstPartSetHeader}
	)

	// Finally, verify the first block using the second's commit
	// NOTE: we can probably make this more efficient, but note that calling
	// first.Hash() doesn't verify the tx contents, so MakePartSet() is
	// currently necessary.
	// TODO(sergio): Should we also validate against the extended commit?
	err := state.Validators.VerifyCommitLight(
		chainID, firstID, first.Height, second.LastCommit)

	if err == nil {
		// validate the block before we persist it
		err = bcR.blockExec.ValidateBlock(state, first)
	}

	if err == nil {
		// if vote extensions were required at this height, ensure they exist.
		if state.ConsensusParams.Feature.VoteExtensionsEnabled(first.Height) {
			err = extCommit.EnsureExtensions(true)
		} else if extCommit != nil {
			err = fmt.Errorf("received non-nil extCommit for height %d (extensions disabled)", first.Height)
		}
	}

	if err != nil {
		peerID := bcR.pool.RemovePeerAndRedoAllPeerRequests(first.Height)
		peer := bcR.Switch.Peers().Get(peerID)
		if peer != nil {
			// NOTE: we've already removed the peer's request, but we
			// still need to clean up the rest.
			bcR.Switch.StopPeerForError(peer, ErrReactorValidation{Err: err})
		}
		peerID2 := bcR.pool.RemovePeerAndRedoAllPeerRequests(second.Height)
		peer2 := bcR.Switch.Peers().Get(peerID2)
		if peer2 != nil && peer2 != peer {
			// NOTE: we've already removed the peer's request, but we
			// still need to clean up the rest.
			bcR.Switch.StopPeerForError(peer2, ErrReactorValidation{Err: err})
		}
		return state, err
	}

	// SUCCESS. Pop the block from the pool.
	bcR.pool.PopRequest()

	// TODO: batch saves so we dont persist to disk every block
	if state.ConsensusParams.Feature.VoteExtensionsEnabled(first.Height) {
		bcR.store.SaveBlockWithExtendedCommit(first, firstParts, extCommit)
	} else {
		// We use LastCommit here instead of extCommit. extCommit is not
		// guaranteed to be populated by the peer if extensions are not enabled.
		// Currently, the peer should provide an extCommit even if the vote extension data are absent
		// but this may change so using second.LastCommit is safer.
		bcR.store.SaveBlock(first, firstParts, second.LastCommit)
	}

	// TODO: same thing for app - but we would need a way to
	// get the hash without persisting the state
	state, err = bcR.blockExec.ApplyVerifiedBlock(state, firstID, first)
	if err != nil {
		// TODO This is bad, are we zombie?
		panic(fmt.Sprintf("Failed to process committed block (%d:%X): %v", first.Height, first.Hash(), err))
	}

	bcR.metrics.recordBlockMetrics(first)

	return state, nil
}<|MERGE_RESOLUTION|>--- conflicted
+++ resolved
@@ -395,50 +395,9 @@
 					"err", err.Error())
 				break FOR_LOOP
 			}
-<<<<<<< HEAD
 
 			if state, err = bcR.processBlock(first, second, firstParts, state, extCommit); err != nil {
-				bcR.Logger.Error("Error in validation", "err", err)
-=======
-			firstPartSetHeader := firstParts.Header()
-			firstID := types.BlockID{Hash: first.Hash(), PartSetHeader: firstPartSetHeader}
-			// Finally, verify the first block using the second's commit
-			// NOTE: we can probably make this more efficient, but note that calling
-			// first.Hash() doesn't verify the tx contents, so MakePartSet() is
-			// currently necessary.
-			// TODO(sergio): Should we also validate against the extended commit?
-			err = state.Validators.VerifyCommitLight(
-				chainID, firstID, first.Height, second.LastCommit)
-
-			if err == nil {
-				// validate the block before we persist it
-				err = bcR.blockExec.ValidateBlock(state, first)
-			}
-			if err == nil {
-				// if vote extensions were required at this height, ensure they exist.
-				if state.ConsensusParams.Feature.VoteExtensionsEnabled(first.Height) {
-					err = extCommit.EnsureExtensions(true)
-				} else if extCommit != nil {
-					err = fmt.Errorf("received non-nil extCommit for height %d (extensions disabled)", first.Height)
-				}
-			}
-			if err != nil {
 				bcR.Logger.Error("Invalid block", "height", first.Height, "err", err)
-				peerID := bcR.pool.RemovePeerAndRedoAllPeerRequests(first.Height)
-				peer := bcR.Switch.Peers().Get(peerID)
-				if peer != nil {
-					// NOTE: we've already removed the peer's request, but we
-					// still need to clean up the rest.
-					bcR.Switch.StopPeerForError(peer, ErrReactorValidation{Err: err})
-				}
-				peerID2 := bcR.pool.RemovePeerAndRedoAllPeerRequests(second.Height)
-				peer2 := bcR.Switch.Peers().Get(peerID2)
-				if peer2 != nil && peer2 != peer {
-					// NOTE: we've already removed the peer's request, but we
-					// still need to clean up the rest.
-					bcR.Switch.StopPeerForError(peer2, ErrReactorValidation{Err: err})
-				}
->>>>>>> f4a803f1
 				continue FOR_LOOP
 			}
 
