package blocksync

import (
	"fmt"
	"reflect"
	"sync"
	"time"

	bcproto "github.com/cometbft/cometbft/api/cometbft/blocksync/v1"
	sm "github.com/cometbft/cometbft/internal/state"
	"github.com/cometbft/cometbft/internal/store"
	"github.com/cometbft/cometbft/libs/log"
	"github.com/cometbft/cometbft/p2p"
	"github.com/cometbft/cometbft/types"
)

const (
	// BlocksyncChannel is a channel for blocks and status updates (`BlockStore` height).
	BlocksyncChannel = byte(0x40)

	trySyncIntervalMS = 10

	// stop syncing when last block's time is
	// within this much of the system time.
	// stopSyncingDurationMinutes = 10.

	// ask for best height every 10s.
	statusUpdateIntervalSeconds = 10
	// check if we should switch to consensus reactor.
	switchToConsensusIntervalSeconds = 1
)

type consensusReactor interface {
	// for when we switch from blocksync reactor and block sync to
	// the consensus machine
	SwitchToConsensus(state sm.State, skipWAL bool)
}

type mempoolReactor interface {
	// for when we finish doing block sync or state sync
	EnableInOutTxs()
}

type peerError struct {
	err    error
	peerID p2p.ID
}

func (e peerError) Error() string {
	return fmt.Sprintf("error with peer %v: %s", e.peerID, e.err.Error())
}

// Reactor handles long-term catchup syncing.
type Reactor struct {
	p2p.BaseReactor

	// immutable
	initialState sm.State

	blockExec     *sm.BlockExecutor
	store         sm.BlockStore
	pool          *BlockPool
	blockSync     bool
	poolRoutineWg sync.WaitGroup

	requestsCh <-chan BlockRequest
	errorsCh   <-chan peerError

	switchToConsensusMs int

	metrics *Metrics
}

// NewReactor returns new reactor instance.
func NewReactor(state sm.State, blockExec *sm.BlockExecutor, store *store.BlockStore,
	blockSync bool, metrics *Metrics, offlineStateSyncHeight int64,
) *Reactor {
	storeHeight := store.Height()
	if storeHeight == 0 {
		// If state sync was performed offline and the stores were bootstrapped to height H
		// the state store's lastHeight will be H while blockstore's Height and Base are still 0
		// 1. This scenario should not lead to a panic in this case, which is indicated by
		// having a OfflineStateSyncHeight > 0
		// 2. We need to instruct the blocksync reactor to start fetching blocks from H+1
		// instead of 0.
		storeHeight = offlineStateSyncHeight
	}
	if state.LastBlockHeight != storeHeight {
		panic(fmt.Sprintf("state (%v) and store (%v) height mismatch, stores were left in an inconsistent state", state.LastBlockHeight,
			storeHeight))
	}

	// It's okay to block since sendRequest is called from a separate goroutine
	// (bpRequester#requestRoutine; 1 per each peer).
	requestsCh := make(chan BlockRequest)

	const capacity = 1000                      // must be bigger than peers count
	errorsCh := make(chan peerError, capacity) // so we don't block in #Receive#pool.AddBlock

	startHeight := storeHeight + 1
	if startHeight == 1 {
		startHeight = state.InitialHeight
	}
	pool := NewBlockPool(startHeight, requestsCh, errorsCh)

	bcR := &Reactor{
		initialState: state,
		blockExec:    blockExec,
		store:        store,
		pool:         pool,
		blockSync:    blockSync,
		requestsCh:   requestsCh,
		errorsCh:     errorsCh,
		metrics:      metrics,
	}
	bcR.BaseReactor = *p2p.NewBaseReactor("Reactor", bcR)
	return bcR
}

// SetLogger implements service.Service by setting the logger on reactor and pool.
func (bcR *Reactor) SetLogger(l log.Logger) {
	bcR.BaseService.Logger = l
	bcR.pool.Logger = l
}

// OnStart implements service.Service.
func (bcR *Reactor) OnStart() error {
	if bcR.blockSync {
		err := bcR.pool.Start()
		if err != nil {
			return err
		}
		bcR.poolRoutineWg.Add(1)
		go func() {
			defer bcR.poolRoutineWg.Done()
			bcR.poolRoutine(false)
		}()
	}
	return nil
}

// SwitchToBlockSync is called by the state sync reactor when switching to block sync.
func (bcR *Reactor) SwitchToBlockSync(state sm.State) error {
	bcR.blockSync = true
	bcR.initialState = state

	bcR.pool.height = state.LastBlockHeight + 1
	err := bcR.pool.Start()
	if err != nil {
		return err
	}
	bcR.poolRoutineWg.Add(1)
	go func() {
		defer bcR.poolRoutineWg.Done()
		bcR.poolRoutine(true)
	}()
	return nil
}

// OnStop implements service.Service.
func (bcR *Reactor) OnStop() {
	if bcR.blockSync {
		if err := bcR.pool.Stop(); err != nil {
			bcR.Logger.Error("Error stopping pool", "err", err)
		}
		bcR.poolRoutineWg.Wait()
	}
}

// GetChannels implements Reactor.
func (*Reactor) GetChannels() []*p2p.ChannelDescriptor {
	return []*p2p.ChannelDescriptor{
		{
			ID:                  BlocksyncChannel,
			Priority:            5,
			SendQueueCapacity:   1000,
			RecvBufferCapacity:  50 * 4096,
			RecvMessageCapacity: MaxMsgSize,
			MessageType:         &bcproto.Message{},
		},
	}
}

// AddPeer implements Reactor by sending our state to peer.
func (bcR *Reactor) AddPeer(peer p2p.Peer) {
	peer.Send(p2p.Envelope{
		ChannelID: BlocksyncChannel,
		Message: &bcproto.StatusResponse{
			Base:   bcR.store.Base(),
			Height: bcR.store.Height(),
		},
	})
	// it's OK if send fails. will try later in poolRoutine

	// peer is added to the pool once we receive the first
	// bcStatusResponseMessage from the peer and call pool.SetPeerRange
}

// RemovePeer implements Reactor by removing peer from the pool.
func (bcR *Reactor) RemovePeer(peer p2p.Peer, _ interface{}) {
	bcR.pool.RemovePeer(peer.ID())
}

// respondToPeer loads a block and sends it to the requesting peer,
// if we have it. Otherwise, we'll respond saying we don't have it.
func (bcR *Reactor) respondToPeer(msg *bcproto.BlockRequest, src p2p.Peer) (queued bool) {
	block, _ := bcR.store.LoadBlock(msg.Height)
	if block == nil {
		bcR.Logger.Info("Peer asking for a block we don't have", "src", src, "height", msg.Height)
		return src.TrySend(p2p.Envelope{
			ChannelID: BlocksyncChannel,
			Message:   &bcproto.NoBlockResponse{Height: msg.Height},
		})
	}

	state, err := bcR.blockExec.Store().Load()
	if err != nil {
		bcR.Logger.Error("loading state", "err", err)
		return false
	}
	var extCommit *types.ExtendedCommit
	if state.ConsensusParams.Feature.VoteExtensionsEnabled(msg.Height) {
		extCommit = bcR.store.LoadBlockExtendedCommit(msg.Height)
		if extCommit == nil {
			bcR.Logger.Error("found block in store with no extended commit", "block", block)
			return false
		}
	}

	bl, err := block.ToProto()
	if err != nil {
		bcR.Logger.Error("could not convert msg to protobuf", "err", err)
		return false
	}

	return src.TrySend(p2p.Envelope{
		ChannelID: BlocksyncChannel,
		Message: &bcproto.BlockResponse{
			Block:     bl,
			ExtCommit: extCommit.ToProto(),
		},
	})
}

// Receive implements Reactor by handling 4 types of messages (look below).
func (bcR *Reactor) Receive(e p2p.Envelope) {
	if err := ValidateMsg(e.Message); err != nil {
		bcR.Logger.Error("Peer sent us invalid msg", "peer", e.Src, "msg", e.Message, "err", err)
		bcR.Switch.StopPeerForError(e.Src, err)
		return
	}

	bcR.Logger.Debug("Receive", "e.Src", e.Src, "chID", e.ChannelID, "msg", e.Message)

	switch msg := e.Message.(type) {
	case *bcproto.BlockRequest:
		bcR.respondToPeer(msg, e.Src)
	case *bcproto.BlockResponse:
		bi, err := types.BlockFromProto(msg.Block)
		if err != nil {
			bcR.Logger.Error("Peer sent us invalid block", "peer", e.Src, "msg", e.Message, "err", err)
			bcR.Switch.StopPeerForError(e.Src, err)
			return
		}
		var extCommit *types.ExtendedCommit
		if msg.ExtCommit != nil {
			var err error
			extCommit, err = types.ExtendedCommitFromProto(msg.ExtCommit)
			if err != nil {
				bcR.Logger.Error("failed to convert extended commit from proto",
					"peer", e.Src,
					"err", err)
				bcR.Switch.StopPeerForError(e.Src, err)
				return
			}
		}

		if err := bcR.pool.AddBlock(e.Src.ID(), bi, extCommit, msg.Block.Size()); err != nil {
			bcR.Logger.Error("failed to add block", "peer", e.Src, "err", err)
		}
	case *bcproto.StatusRequest:
		// Send peer our state.
		e.Src.TrySend(p2p.Envelope{
			ChannelID: BlocksyncChannel,
			Message: &bcproto.StatusResponse{
				Height: bcR.store.Height(),
				Base:   bcR.store.Base(),
			},
		})
	case *bcproto.StatusResponse:
		// Got a peer status. Unverified.
		bcR.pool.SetPeerRange(e.Src.ID(), msg.Base, msg.Height)
	case *bcproto.NoBlockResponse:
		bcR.Logger.Debug("Peer does not have requested block", "peer", e.Src, "height", msg.Height)
		bcR.pool.RedoRequestFrom(msg.Height, e.Src.ID())
	default:
		bcR.Logger.Error(fmt.Sprintf("Unknown message type %v", reflect.TypeOf(msg)))
	}
}

// Handle messages from the poolReactor telling the reactor what to do.
// NOTE: Don't sleep in the FOR_LOOP or otherwise slow it down!
func (bcR *Reactor) poolRoutine(stateSynced bool) {
	didProcessCh, trySyncTicker, statusUpdateTicker, switchToConsensusTicker, blocksSynced, chainID, state, lastHundred, lastRate, initialCommitHasExtensions := bcR.setupPoolRoutine()

	defer bcR.metrics.Syncing.Set(0)
	defer trySyncTicker.Stop()
	defer statusUpdateTicker.Stop()
	defer switchToConsensusTicker.Stop()

	go func() {
		for {
			select {
			case <-bcR.Quit():
				return
			case <-bcR.pool.Quit():
				return
			case request := <-bcR.requestsCh:
				bcR.handleBlockRequest(request)
			case err := <-bcR.errorsCh:
				bcR.handlePeerError(err)

			case <-statusUpdateTicker.C:
				// ask for status updates
				go bcR.BroadcastStatusRequest()
			}
		}
	}()

FOR_LOOP:
	for {
		select {
		case <-switchToConsensusTicker.C:
<<<<<<< HEAD
			bcR.switchToConsensus(state, initialCommitHasExtensions, blocksSynced, stateSynced)
=======
			outbound, inbound, _ := bcR.Switch.NumPeers()
			bcR.Logger.Debug("Consensus ticker", "outbound", outbound, "inbound", inbound, "lastHeight", state.LastBlockHeight)

			// The "if" statement below is a bit confusing, so here is a breakdown
			// of its logic and purpose:
			//
			// If we are at genesis (no block in the chain), we don't need VoteExtensions
			// because the first block's LastCommit is empty anyway.
			//
			// If VoteExtensions were disabled for the previous height then we don't need
			// VoteExtensions.
			//
			// If we have sync'd at least one block, then we are guaranteed to have extensions
			// if we need them by the logic inside loop FOR_LOOP: it requires that the blocks
			// it fetches have extensions if extensions were enabled during the height.
			//
			// If we already had extensions for the initial height (e.g. we are recovering),
			// then we are guaranteed to have extensions for the last block (if required) even
			// if we did not blocksync any block.
			//
			missingExtension := true
			voteExtensionsDisabled := state.LastBlockHeight > 0 && !state.ConsensusParams.Feature.VoteExtensionsEnabled(state.LastBlockHeight)
			if state.LastBlockHeight == 0 || voteExtensionsDisabled || blocksSynced > 0 || initialCommitHasExtensions {
				missingExtension = false
			}

			// If require extensions, but since we don't have them yet, then we cannot switch to consensus yet.
			if missingExtension {
				bcR.Logger.Info(
					"no extended commit yet",
					"last_block_height", state.LastBlockHeight,
					"vote_extensions_disabled", voteExtensionsDisabled,
					"blocks_synced", blocksSynced,
					"initial_commit_has_extensions", initialCommitHasExtensions,
				)
				continue FOR_LOOP
			}

			if isCaughtUp, height, _ := bcR.pool.IsCaughtUp(); isCaughtUp {
				bcR.Logger.Info("Time to switch to consensus mode!", "height", height)
				if err := bcR.pool.Stop(); err != nil {
					bcR.Logger.Error("Error stopping pool", "err", err)
				}
				if memR, ok := bcR.Switch.Reactor("MEMPOOL").(mempoolReactor); ok {
					memR.EnableInOutTxs()
				}
				if conR, ok := bcR.Switch.Reactor("CONSENSUS").(consensusReactor); ok {
					conR.SwitchToConsensus(state, blocksSynced > 0 || stateSynced)
				}
				// else {
				// should only happen during testing
				// }

				break FOR_LOOP
			}

>>>>>>> f307c0cb
		case <-trySyncTicker.C: // chan time
			select {
			case didProcessCh <- struct{}{}:
			default:
			}

		case <-didProcessCh:
			// NOTE: It is a subtle mistake to process more than a single block
			// at a time (e.g. 10) here, because we only TrySend 1 request per
			// loop.  The ratio mismatch can result in starving of blocks, a
			// sudden burst of requests and responses, and repeat.
			// Consequently, it is better to split these routines rather than
			// coupling them as it's written here.  TODO uncouple from request
			// routine.

			// See if there are any blocks to sync.
			first, second, extCommit := bcR.pool.PeekTwoBlocks()
			if first == nil || second == nil {
				// we need to have fetched two consecutive blocks in order to
				// perform blocksync verification
				continue FOR_LOOP
			}
			// Some sanity checks on heights
			if state.LastBlockHeight > 0 && state.LastBlockHeight+1 != first.Height {
				// Panicking because the block pool's height  MUST keep consistent with the state; the block pool is totally under our control
				panic(fmt.Errorf("peeked first block has unexpected height; expected %d, got %d", state.LastBlockHeight+1, first.Height))
			}
			if first.Height+1 != second.Height {
				// Panicking because this is an obvious bug in the block pool, which is totally under our control
				panic(fmt.Errorf("heights of first and second block are not consecutive; expected %d, got %d", state.LastBlockHeight, first.Height))
			}
			if extCommit == nil && state.ConsensusParams.Feature.VoteExtensionsEnabled(first.Height) {
				// See https://github.com/tendermint/tendermint/pull/8433#discussion_r866790631
				panic(fmt.Errorf("peeked first block without extended commit at height %d - possible node store corruption", first.Height))
			}

			// Before priming didProcessCh for another check on the next
			// iteration, break the loop if the BlockPool or the Reactor itself
			// has quit. This avoids case ambiguity of the outer select when two
			// channels are ready.
			if !bcR.IsRunning() || !bcR.pool.IsRunning() {
				break FOR_LOOP
			}
			// Try again quickly next loop.
			didProcessCh <- struct{}{}

			firstParts, err := first.MakePartSet(types.BlockPartSizeBytes)
			if err != nil {
				bcR.Logger.Error("failed to make ",
					"height", first.Height,
					"err", err.Error())
				break FOR_LOOP
			}
			firstPartSetHeader := firstParts.Header()
			firstID := types.BlockID{Hash: first.Hash(), PartSetHeader: firstPartSetHeader}
			// Finally, verify the first block using the second's commit
			// NOTE: we can probably make this more efficient, but note that calling
			// first.Hash() doesn't verify the tx contents, so MakePartSet() is
			// currently necessary.
			// TODO(sergio): Should we also validate against the extended commit?
			err = state.Validators.VerifyCommitLight(
				chainID, firstID, first.Height, second.LastCommit)

			if err == nil {
				// validate the block before we persist it
				err = bcR.blockExec.ValidateBlock(state, first)
			}
			if err == nil {
				// if vote extensions were required at this height, ensure they exist.
				if state.ConsensusParams.Feature.VoteExtensionsEnabled(first.Height) {
					err = extCommit.EnsureExtensions(true)
				} else if extCommit != nil {
					err = fmt.Errorf("received non-nil extCommit for height %d (extensions disabled)", first.Height)
				}
			}
			if err != nil {
				bcR.Logger.Error("Error in validation", "err", err)
				peerID := bcR.pool.RemovePeerAndRedoAllPeerRequests(first.Height)
				peer := bcR.Switch.Peers().Get(peerID)
				if peer != nil {
					// NOTE: we've already removed the peer's request, but we
					// still need to clean up the rest.
					bcR.Switch.StopPeerForError(peer, ErrReactorValidation{Err: err})
				}
				peerID2 := bcR.pool.RemovePeerAndRedoAllPeerRequests(second.Height)
				peer2 := bcR.Switch.Peers().Get(peerID2)
				if peer2 != nil && peer2 != peer {
					// NOTE: we've already removed the peer's request, but we
					// still need to clean up the rest.
					bcR.Switch.StopPeerForError(peer2, ErrReactorValidation{Err: err})
				}
				continue FOR_LOOP
			}

			bcR.pool.PopRequest()

<<<<<<< HEAD
			state, err = bcR.processBlocks(first, firstParts, extCommit, second, firstID, state, &blocksSynced, &lastRate, &lastHundred)
			if err != nil {
				break FOR_LOOP
=======
			// TODO: batch saves so we dont persist to disk every block
			if state.ConsensusParams.Feature.VoteExtensionsEnabled(first.Height) {
				bcR.store.SaveBlockWithExtendedCommit(first, firstParts, extCommit)
			} else {
				// We use LastCommit here instead of extCommit. extCommit is not
				// guaranteed to be populated by the peer if extensions are not enabled.
				// Currently, the peer should provide an extCommit even if the vote extension data are absent
				// but this may change so using second.LastCommit is safer.
				bcR.store.SaveBlock(first, firstParts, second.LastCommit)
			}

			// TODO: same thing for app - but we would need a way to
			// get the hash without persisting the state
			state, err = bcR.blockExec.ApplyVerifiedBlock(state, firstID, first)
			if err != nil {
				// TODO This is bad, are we zombie?
				panic(fmt.Sprintf("Failed to process committed block (%d:%X): %v", first.Height, first.Hash(), err))
			}
			bcR.metrics.recordBlockMetrics(first)
			blocksSynced++

			if blocksSynced%100 == 0 {
				_, height, maxPeerHeight := bcR.pool.IsCaughtUp()
				lastRate = 0.9*lastRate + 0.1*(100/time.Since(lastHundred).Seconds())
				bcR.Logger.Info("Block Sync Rate", "height", height, "max_peer_height", maxPeerHeight, "blocks/s", lastRate)
				lastHundred = time.Now()
>>>>>>> f307c0cb
			}

			continue FOR_LOOP

		case <-bcR.Quit():
			break FOR_LOOP
		case <-bcR.pool.Quit():
			break FOR_LOOP
		}
	}
}

func (bcR *Reactor) setupPoolRoutine() (chan struct{}, *time.Ticker, *time.Ticker, *time.Ticker, uint64, string, sm.State, time.Time, float64, bool) {
	bcR.metrics.Syncing.Set(1)

	trySyncTicker := time.NewTicker(trySyncIntervalMS * time.Millisecond)
	statusUpdateTicker := time.NewTicker(statusUpdateIntervalSeconds * time.Second)

	if bcR.switchToConsensusMs == 0 {
		bcR.switchToConsensusMs = switchToConsensusIntervalSeconds * 1000
	}
	switchToConsensusTicker := time.NewTicker(time.Duration(bcR.switchToConsensusMs) * time.Millisecond)

	blocksSynced := uint64(0)

	chainID := bcR.initialState.ChainID
	state := bcR.initialState

	lastHundred := time.Now()
	lastRate := 0.0

	didProcessCh := make(chan struct{}, 1)

	initialCommitHasExtensions := (bcR.initialState.LastBlockHeight > 0 && bcR.store.LoadBlockExtendedCommit(bcR.initialState.LastBlockHeight) != nil)

	return didProcessCh, trySyncTicker, statusUpdateTicker, switchToConsensusTicker, blocksSynced, chainID, state, lastHundred, lastRate, initialCommitHasExtensions
}

// handlePeerError processes an error received from a peer.
// If the peer that caused the error is still connected, it stops the peer and logs the error.
// This function is used in the poolRoutine of the Reactor to handle errors received from peers.
func (bcR *Reactor) handlePeerError(err peerError) {
	peer := bcR.Switch.Peers().Get(err.peerID)
	if peer != nil {
		bcR.Switch.StopPeerForError(peer, err)
	}
}

// handleBlockRequest sends a block request to a peer.
func (bcR *Reactor) handleBlockRequest(request BlockRequest) {
	peer := bcR.Switch.Peers().Get(request.PeerID)
	if peer == nil {
		return
	}
	queued := peer.TrySend(p2p.Envelope{
		ChannelID: BlocksyncChannel,
		Message:   &bcproto.BlockRequest{Height: request.Height},
	})
	if !queued {
		bcR.Logger.Debug("Send queue is full, drop block request", "peer", peer.ID(), "height", request.Height)
	}
}

// processBlock processes a block, saves it to the store, and updates the state.
// It takes a block, its parts, an extended commit, the second block and the current state as parameters.
// It returns the updated state and an error if there is one.
func (bcR *Reactor) processBlock(first *types.Block, firstParts *types.PartSet, extCommit *types.ExtendedCommit, second *types.Block, firstID types.BlockID, state sm.State) (sm.State, error) {
	// TODO: batch saves so we dont persist to disk every block
	if state.ConsensusParams.ABCI.VoteExtensionsEnabled(first.Height) {
		bcR.store.SaveBlockWithExtendedCommit(first, firstParts, extCommit)
	} else {
		// We use LastCommit here instead of extCommit. extCommit is not
		// guaranteed to be populated by the peer if extensions are not enabled.
		// Currently, the peer should provide an extCommit even if the vote extension data are absent
		// but this may change so using second.LastCommit is safer.
		bcR.store.SaveBlock(first, firstParts, second.LastCommit)
	}

	// TODO: same thing for app - but we would need a way to
	// get the hash without persisting the state
	return bcR.blockExec.ApplyVerifiedBlock(state, firstID, first)
}

func (bcR *Reactor) processBlocks(first *types.Block, firstParts *types.PartSet, extCommit *types.ExtendedCommit, second *types.Block, firstID types.BlockID, state sm.State, blocksSynced *uint64, lastRate *float64, lastHundred *time.Time) (sm.State, error) {
	state, err := bcR.processBlock(first, firstParts, extCommit, second, firstID, state)
	if err != nil {
		// TODO This is bad, are we zombie?
		panic(fmt.Sprintf("Failed to process committed block (%d:%X): %v", first.Height, first.Hash(), err))
	}
	bcR.metrics.recordBlockMetrics(first)
	*blocksSynced++

	if *blocksSynced%100 == 0 {
		*lastRate = 0.9**lastRate + 0.1*(100/time.Since(*lastHundred).Seconds())
		bcR.Logger.Info("Block Sync Rate", "height", bcR.pool.height,
			"max_peer_height", bcR.pool.MaxPeerHeight(), "blocks/s", *lastRate)
		*lastHundred = time.Now()
	}

	return state, err
}

// switchToConsensus checks if the node is caught up with the rest of the network
// and switches to consensus reactor if it is. It also logs syncing statistics.
func (bcR *Reactor) switchToConsensus(state sm.State, initialCommitHasExtensions bool, blocksSynced uint64, stateSynced bool) {
	height, numPending, lenRequesters := bcR.pool.GetStatus()
	outbound, inbound, _ := bcR.Switch.NumPeers()
	bcR.Logger.Debug("Consensus ticker", "numPending", numPending, "total", lenRequesters,
		"outbound", outbound, "inbound", inbound, "lastHeight", state.LastBlockHeight)

	// The "if" statement below is a bit confusing, so here is a breakdown
	// of its logic and purpose:
	//
	// If we are at genesis (no block in the chain), we don't need VoteExtensions
	// because the first block's LastCommit is empty anyway.
	//
	// If VoteExtensions were disabled for the previous height then we don't need
	// VoteExtensions.
	//
	// If we have sync'd at least one block, then we are guaranteed to have extensions
	// if we need them by the logic inside loop FOR_LOOP: it requires that the blocks
	// it fetches have extensions if extensions were enabled during the height.
	//
	// If we already had extensions for the initial height (e.g. we are recovering),
	// then we are guaranteed to have extensions for the last block (if required) even
	// if we did not blocksync any block.
	//
	missingExtension := true
	if state.LastBlockHeight == 0 ||
		!state.ConsensusParams.ABCI.VoteExtensionsEnabled(state.LastBlockHeight) ||
		blocksSynced > 0 ||
		initialCommitHasExtensions {
		missingExtension = false
	}

	// If require extensions, but since we don't have them yet, then we cannot switch to consensus yet.
	if missingExtension {
		bcR.Logger.Info(
			"no extended commit yet",
			"height", height,
			"last_block_height", state.LastBlockHeight,
			"initial_height", state.InitialHeight,
			"max_peer_height", bcR.pool.MaxPeerHeight(),
		)
		return
	}
	if bcR.pool.IsCaughtUp() {
		bcR.Logger.Info("Time to switch to consensus mode!", "height", height)
		if err := bcR.pool.Stop(); err != nil {
			bcR.Logger.Error("Error stopping pool", "err", err)
		}
		if memR, ok := bcR.Switch.Reactor("MEMPOOL").(mempoolReactor); ok {
			memR.EnableInOutTxs()
		}
		if conR, ok := bcR.Switch.Reactor("CONSENSUS").(consensusReactor); ok {
			conR.SwitchToConsensus(state, blocksSynced > 0 || stateSynced)
		}
	}
}

// BroadcastStatusRequest broadcasts `BlockStore` base and height.
func (bcR *Reactor) BroadcastStatusRequest() {
	bcR.Switch.Broadcast(p2p.Envelope{
		ChannelID: BlocksyncChannel,
		Message:   &bcproto.StatusRequest{},
	})
}<|MERGE_RESOLUTION|>--- conflicted
+++ resolved
@@ -331,66 +331,8 @@
 	for {
 		select {
 		case <-switchToConsensusTicker.C:
-<<<<<<< HEAD
 			bcR.switchToConsensus(state, initialCommitHasExtensions, blocksSynced, stateSynced)
-=======
-			outbound, inbound, _ := bcR.Switch.NumPeers()
-			bcR.Logger.Debug("Consensus ticker", "outbound", outbound, "inbound", inbound, "lastHeight", state.LastBlockHeight)
-
-			// The "if" statement below is a bit confusing, so here is a breakdown
-			// of its logic and purpose:
-			//
-			// If we are at genesis (no block in the chain), we don't need VoteExtensions
-			// because the first block's LastCommit is empty anyway.
-			//
-			// If VoteExtensions were disabled for the previous height then we don't need
-			// VoteExtensions.
-			//
-			// If we have sync'd at least one block, then we are guaranteed to have extensions
-			// if we need them by the logic inside loop FOR_LOOP: it requires that the blocks
-			// it fetches have extensions if extensions were enabled during the height.
-			//
-			// If we already had extensions for the initial height (e.g. we are recovering),
-			// then we are guaranteed to have extensions for the last block (if required) even
-			// if we did not blocksync any block.
-			//
-			missingExtension := true
-			voteExtensionsDisabled := state.LastBlockHeight > 0 && !state.ConsensusParams.Feature.VoteExtensionsEnabled(state.LastBlockHeight)
-			if state.LastBlockHeight == 0 || voteExtensionsDisabled || blocksSynced > 0 || initialCommitHasExtensions {
-				missingExtension = false
-			}
-
-			// If require extensions, but since we don't have them yet, then we cannot switch to consensus yet.
-			if missingExtension {
-				bcR.Logger.Info(
-					"no extended commit yet",
-					"last_block_height", state.LastBlockHeight,
-					"vote_extensions_disabled", voteExtensionsDisabled,
-					"blocks_synced", blocksSynced,
-					"initial_commit_has_extensions", initialCommitHasExtensions,
-				)
-				continue FOR_LOOP
-			}
-
-			if isCaughtUp, height, _ := bcR.pool.IsCaughtUp(); isCaughtUp {
-				bcR.Logger.Info("Time to switch to consensus mode!", "height", height)
-				if err := bcR.pool.Stop(); err != nil {
-					bcR.Logger.Error("Error stopping pool", "err", err)
-				}
-				if memR, ok := bcR.Switch.Reactor("MEMPOOL").(mempoolReactor); ok {
-					memR.EnableInOutTxs()
-				}
-				if conR, ok := bcR.Switch.Reactor("CONSENSUS").(consensusReactor); ok {
-					conR.SwitchToConsensus(state, blocksSynced > 0 || stateSynced)
-				}
-				// else {
-				// should only happen during testing
-				// }
-
-				break FOR_LOOP
-			}
-
->>>>>>> f307c0cb
+
 		case <-trySyncTicker.C: // chan time
 			select {
 			case didProcessCh <- struct{}{}:
@@ -487,38 +429,10 @@
 
 			bcR.pool.PopRequest()
 
-<<<<<<< HEAD
 			state, err = bcR.processBlocks(first, firstParts, extCommit, second, firstID, state, &blocksSynced, &lastRate, &lastHundred)
 			if err != nil {
 				break FOR_LOOP
-=======
-			// TODO: batch saves so we dont persist to disk every block
-			if state.ConsensusParams.Feature.VoteExtensionsEnabled(first.Height) {
-				bcR.store.SaveBlockWithExtendedCommit(first, firstParts, extCommit)
-			} else {
-				// We use LastCommit here instead of extCommit. extCommit is not
-				// guaranteed to be populated by the peer if extensions are not enabled.
-				// Currently, the peer should provide an extCommit even if the vote extension data are absent
-				// but this may change so using second.LastCommit is safer.
-				bcR.store.SaveBlock(first, firstParts, second.LastCommit)
-			}
-
-			// TODO: same thing for app - but we would need a way to
-			// get the hash without persisting the state
-			state, err = bcR.blockExec.ApplyVerifiedBlock(state, firstID, first)
-			if err != nil {
-				// TODO This is bad, are we zombie?
-				panic(fmt.Sprintf("Failed to process committed block (%d:%X): %v", first.Height, first.Hash(), err))
-			}
-			bcR.metrics.recordBlockMetrics(first)
-			blocksSynced++
-
-			if blocksSynced%100 == 0 {
-				_, height, maxPeerHeight := bcR.pool.IsCaughtUp()
-				lastRate = 0.9*lastRate + 0.1*(100/time.Since(lastHundred).Seconds())
-				bcR.Logger.Info("Block Sync Rate", "height", height, "max_peer_height", maxPeerHeight, "blocks/s", lastRate)
-				lastHundred = time.Now()
->>>>>>> f307c0cb
+
 			}
 
 			continue FOR_LOOP
@@ -587,7 +501,7 @@
 // It returns the updated state and an error if there is one.
 func (bcR *Reactor) processBlock(first *types.Block, firstParts *types.PartSet, extCommit *types.ExtendedCommit, second *types.Block, firstID types.BlockID, state sm.State) (sm.State, error) {
 	// TODO: batch saves so we dont persist to disk every block
-	if state.ConsensusParams.ABCI.VoteExtensionsEnabled(first.Height) {
+	if state.ConsensusParams.Feature.VoteExtensionsEnabled(first.Height) {
 		bcR.store.SaveBlockWithExtendedCommit(first, firstParts, extCommit)
 	} else {
 		// We use LastCommit here instead of extCommit. extCommit is not
@@ -603,7 +517,20 @@
 }
 
 func (bcR *Reactor) processBlocks(first *types.Block, firstParts *types.PartSet, extCommit *types.ExtendedCommit, second *types.Block, firstID types.BlockID, state sm.State, blocksSynced *uint64, lastRate *float64, lastHundred *time.Time) (sm.State, error) {
-	state, err := bcR.processBlock(first, firstParts, extCommit, second, firstID, state)
+	// TODO: batch saves so we dont persist to disk every block
+	if state.ConsensusParams.Feature.VoteExtensionsEnabled(first.Height) {
+		bcR.store.SaveBlockWithExtendedCommit(first, firstParts, extCommit)
+	} else {
+		// We use LastCommit here instead of extCommit. extCommit is not
+		// guaranteed to be populated by the peer if extensions are not enabled.
+		// Currently, the peer should provide an extCommit even if the vote extension data are absent
+		// but this may change so using second.LastCommit is safer.
+		bcR.store.SaveBlock(first, firstParts, second.LastCommit)
+	}
+
+	// TODO: same thing for app - but we would need a way to
+	// get the hash without persisting the state
+	state, err := bcR.blockExec.ApplyVerifiedBlock(state, firstID, first)
 	if err != nil {
 		// TODO This is bad, are we zombie?
 		panic(fmt.Sprintf("Failed to process committed block (%d:%X): %v", first.Height, first.Hash(), err))
@@ -612,22 +539,21 @@
 	*blocksSynced++
 
 	if *blocksSynced%100 == 0 {
+		_, height, maxPeerHeight := bcR.pool.IsCaughtUp()
 		*lastRate = 0.9**lastRate + 0.1*(100/time.Since(*lastHundred).Seconds())
-		bcR.Logger.Info("Block Sync Rate", "height", bcR.pool.height,
-			"max_peer_height", bcR.pool.MaxPeerHeight(), "blocks/s", *lastRate)
+		bcR.Logger.Info("Block Sync Rate", "height", height, "max_peer_height", maxPeerHeight, "blocks/s", *lastRate)
 		*lastHundred = time.Now()
 	}
 
 	return state, err
+
 }
 
 // switchToConsensus checks if the node is caught up with the rest of the network
 // and switches to consensus reactor if it is. It also logs syncing statistics.
 func (bcR *Reactor) switchToConsensus(state sm.State, initialCommitHasExtensions bool, blocksSynced uint64, stateSynced bool) {
-	height, numPending, lenRequesters := bcR.pool.GetStatus()
 	outbound, inbound, _ := bcR.Switch.NumPeers()
-	bcR.Logger.Debug("Consensus ticker", "numPending", numPending, "total", lenRequesters,
-		"outbound", outbound, "inbound", inbound, "lastHeight", state.LastBlockHeight)
+	bcR.Logger.Debug("Consensus ticker", "outbound", outbound, "inbound", inbound, "lastHeight", state.LastBlockHeight)
 
 	// The "if" statement below is a bit confusing, so here is a breakdown
 	// of its logic and purpose:
@@ -647,10 +573,8 @@
 	// if we did not blocksync any block.
 	//
 	missingExtension := true
-	if state.LastBlockHeight == 0 ||
-		!state.ConsensusParams.ABCI.VoteExtensionsEnabled(state.LastBlockHeight) ||
-		blocksSynced > 0 ||
-		initialCommitHasExtensions {
+	voteExtensionsDisabled := state.LastBlockHeight > 0 && !state.ConsensusParams.Feature.VoteExtensionsEnabled(state.LastBlockHeight)
+	if state.LastBlockHeight == 0 || voteExtensionsDisabled || blocksSynced > 0 || initialCommitHasExtensions {
 		missingExtension = false
 	}
 
@@ -658,14 +582,14 @@
 	if missingExtension {
 		bcR.Logger.Info(
 			"no extended commit yet",
-			"height", height,
 			"last_block_height", state.LastBlockHeight,
-			"initial_height", state.InitialHeight,
-			"max_peer_height", bcR.pool.MaxPeerHeight(),
+			"vote_extensions_disabled", voteExtensionsDisabled,
+			"blocks_synced", blocksSynced,
+			"initial_commit_has_extensions", initialCommitHasExtensions,
 		)
-		return
-	}
-	if bcR.pool.IsCaughtUp() {
+	}
+
+	if isCaughtUp, height, _ := bcR.pool.IsCaughtUp(); isCaughtUp {
 		bcR.Logger.Info("Time to switch to consensus mode!", "height", height)
 		if err := bcR.pool.Stop(); err != nil {
 			bcR.Logger.Error("Error stopping pool", "err", err)
@@ -676,6 +600,10 @@
 		if conR, ok := bcR.Switch.Reactor("CONSENSUS").(consensusReactor); ok {
 			conR.SwitchToConsensus(state, blocksSynced > 0 || stateSynced)
 		}
+		// else {
+		// should only happen during testing
+		// }
+
 	}
 }
 
