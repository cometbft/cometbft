--- conflicted
+++ resolved
@@ -384,15 +384,8 @@
 			// if we did not blocksync any block.
 			//
 			missingExtension := true
-<<<<<<< HEAD
 			voteExtensionsDisabled := state.LastBlockHeight > 0 && !state.ConsensusParams.Feature.VoteExtensionsEnabled(state.LastBlockHeight)
 			if state.LastBlockHeight == 0 || voteExtensionsDisabled || blocksSynced > 0 || initialCommitHasExtensions {
-=======
-			if state.LastBlockHeight == 0 ||
-				!state.ConsensusParams.Feature.VoteExtensionsEnabled(state.LastBlockHeight) ||
-				blocksSynced > 0 ||
-				initialCommitHasExtensions {
->>>>>>> bfdaa470
 				missingExtension = false
 			}
 
