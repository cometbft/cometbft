--- conflicted
+++ resolved
@@ -535,11 +535,7 @@
 
 	// votes
 	cs.mtx.Lock()
-<<<<<<< HEAD
-	prevote, _ := cs.signVote(types.PrevoteType, blockHash, parts.Header(), block)
-=======
 	prevote, _ := cs.signVote(types.PrevoteType, blockHash, parts.Header(), nil)
->>>>>>> 09116078
 	precommit, _ := cs.signVote(types.PrecommitType, blockHash, parts.Header(), block)
 	cs.mtx.Unlock()
 	peer.Send(p2p.Envelope{
