package consensus

import (
	"context"
	"sync"
	"testing"
	"time"

	"github.com/stretchr/testify/require"

	cmtcons "github.com/cometbft/cometbft/api/cometbft/consensus/v1"
	"github.com/cometbft/cometbft/internal/service"
	"github.com/cometbft/cometbft/p2p"
	"github.com/cometbft/cometbft/types"
)

// ----------------------------------------------
<<<<<<< HEAD
// byzantine failures except prevote equivocation
=======
// byzantine failures

// Byzantine node sends two different prevotes (nil and blockID) to the same validator.
func TestByzantinePrevoteEquivocation(t *testing.T) {
	ctx, cancel := context.WithCancel(context.Background())
	defer cancel()

	const nValidators = 4
	const byzantineNode = 0
	const prevoteHeight = int64(2)
	testName := "consensus_byzantine_test"
	tickerFunc := newMockTickerFunc(true)
	appFunc := newKVStore

	genDoc, privVals := randGenesisDoc(nValidators, 30, nil)
	css := make([]*State, nValidators)

	for i := 0; i < nValidators; i++ {
		logger := consensusLogger().With("test", "byzantine", "validator", i)
		stateDB := dbm.NewMemDB() // each state needs its own db
		stateStore := sm.NewStore(stateDB, sm.StoreOptions{
			DiscardABCIResponses: false,
		})
		state, _ := stateStore.LoadFromDBOrGenesisDoc(genDoc)
		thisConfig := ResetConfig(fmt.Sprintf("%s_%d", testName, i))
		defer os.RemoveAll(thisConfig.RootDir)
		ensureDir(path.Dir(thisConfig.Consensus.WalFile())) // dir for wal
		app := appFunc()
		vals := types.TM2PB.ValidatorUpdates(state.Validators)
		_, err := app.InitChain(context.Background(), &abci.InitChainRequest{Validators: vals})
		require.NoError(t, err)

		blockDB := dbm.NewMemDB()
		blockStore := store.NewBlockStore(blockDB)

		mtx := new(cmtsync.Mutex)
		// one for mempool, one for consensus
		proxyAppConnCon := proxy.NewAppConnConsensus(abcicli.NewLocalClient(mtx, app), proxy.NopMetrics())
		proxyAppConnMem := proxy.NewAppConnMempool(abcicli.NewLocalClient(mtx, app), proxy.NopMetrics())

		// Make Mempool
		mempool := mempl.NewCListMempool(config.Mempool,
			proxyAppConnMem,
			state.LastBlockHeight,
			mempl.WithPreCheck(sm.TxPreCheck(state)),
			mempl.WithPostCheck(sm.TxPostCheck(state)))

		if thisConfig.Consensus.WaitForTxs() {
			mempool.EnableTxsAvailable()
		}

		// Make a full instance of the evidence pool
		evidenceDB := dbm.NewMemDB()
		evpool, err := evidence.NewPool(evidenceDB, stateStore, blockStore)
		require.NoError(t, err)
		evpool.SetLogger(logger.With("module", "evidence"))

		// Make State
		blockExec := sm.NewBlockExecutor(stateStore, log.TestingLogger(), proxyAppConnCon, mempool, evpool, blockStore)
		cs := NewState(thisConfig.Consensus, state, blockExec, blockStore, mempool, evpool)
		cs.SetLogger(cs.Logger)
		// set private validator
		pv := privVals[i]
		cs.SetPrivValidator(pv)

		eventBus := types.NewEventBus()
		eventBus.SetLogger(log.TestingLogger().With("module", "events"))
		err = eventBus.Start()
		require.NoError(t, err)
		cs.SetEventBus(eventBus)

		cs.SetTimeoutTicker(tickerFunc())
		cs.SetLogger(logger)

		css[i] = cs
	}

	// initialize the reactors for each of the validators
	reactors := make([]*Reactor, nValidators)
	blocksSubs := make([]types.Subscription, 0)
	eventBuses := make([]*types.EventBus, nValidators)
	for i := 0; i < nValidators; i++ {
		reactors[i] = NewReactor(css[i], true) // so we dont start the consensus states
		reactors[i].SetLogger(css[i].Logger)

		// eventBus is already started with the cs
		eventBuses[i] = css[i].eventBus
		reactors[i].SetEventBus(eventBuses[i])

		blocksSub, err := eventBuses[i].Subscribe(context.Background(), testSubscriber, types.EventQueryNewBlock, 100)
		require.NoError(t, err)
		blocksSubs = append(blocksSubs, blocksSub)

		if css[i].state.LastBlockHeight == 0 { // simulate handle initChain in handshake
			err = css[i].blockExec.Store().Save(css[i].state)
			require.NoError(t, err)
		}
	}
	// make connected switches and start all reactors
	p2p.MakeConnectedSwitches(config.P2P, nValidators, func(i int, s *p2p.Switch) *p2p.Switch {
		s.AddReactor("CONSENSUS", reactors[i])
		s.SetLogger(reactors[i].conS.Logger.With("module", "p2p"))
		return s
	}, p2p.Connect2Switches)

	// create byzantine validator
	bcs := css[byzantineNode]

	// alter prevote so that the byzantine node double votes when height is 2
	bcs.doPrevote = func(height int64, round int32) {
		// allow first height to happen normally so that byzantine validator is no longer proposer
		if height == prevoteHeight {
			bcs.Logger.Info("Sending two votes")
			prevote1, err := bcs.signVote(types.PrevoteType, bcs.ProposalBlock.Hash(), bcs.ProposalBlockParts.Header(), nil)
			require.NoError(t, err)
			prevote2, err := bcs.signVote(types.PrevoteType, nil, types.PartSetHeader{}, nil)
			require.NoError(t, err)
			peerList := reactors[byzantineNode].Switch.Peers().List()
			bcs.Logger.Info("Getting peer list", "peers", peerList)
			// send two votes to all peers (1st to one half, 2nd to another half)
			for i, peer := range peerList {
				if i < len(peerList)/2 {
					bcs.Logger.Info("Signed and pushed vote", "vote", prevote1, "peer", peer)
					peer.Send(p2p.Envelope{
						Message:   &cmtcons.Vote{Vote: prevote1.ToProto()},
						ChannelID: VoteChannel,
					})
				} else {
					bcs.Logger.Info("Signed and pushed vote", "vote", prevote2, "peer", peer)
					peer.Send(p2p.Envelope{
						Message:   &cmtcons.Vote{Vote: prevote2.ToProto()},
						ChannelID: VoteChannel,
					})
				}
			}
		} else {
			bcs.Logger.Info("Behaving normally")
			bcs.defaultDoPrevote(height, round)
		}
	}

	// introducing a lazy proposer means that the time of the block committed is different to the
	// timestamp that the other nodes have. This tests to ensure that the evidence that finally gets
	// proposed will have a valid timestamp
	lazyProposer := css[1]

	lazyProposer.decideProposal = func(height int64, round int32) {
		lazyProposer.Logger.Info("Lazy Proposer proposing condensed commit")
		if lazyProposer.privValidator == nil {
			panic("entered createProposalBlock with privValidator being nil")
		}

		var extCommit *types.ExtendedCommit
		switch {
		case lazyProposer.Height == lazyProposer.state.InitialHeight:
			// We're creating a proposal for the first block.
			// The commit is empty, but not nil.
			extCommit = &types.ExtendedCommit{}
		case lazyProposer.LastCommit.HasTwoThirdsMajority():
			// Make the commit from LastCommit
			veHeightParam := types.ABCIParams{VoteExtensionsEnableHeight: height}
			extCommit = lazyProposer.LastCommit.MakeExtendedCommit(veHeightParam)
		default: // This shouldn't happen.
			lazyProposer.Logger.Error("enterPropose: Cannot propose anything: No commit for the previous block")
			return
		}

		// omit the last signature in the commit
		extCommit.ExtendedSignatures[len(extCommit.ExtendedSignatures)-1] = types.NewExtendedCommitSigAbsent()

		if lazyProposer.privValidatorPubKey == nil {
			// If this node is a validator & proposer in the current round, it will
			// miss the opportunity to create a block.
			lazyProposer.Logger.Error(fmt.Sprintf("enterPropose: %v", ErrPubKeyIsNotSet))
			return
		}
		proposerAddr := lazyProposer.privValidatorPubKey.Address()

		block, err := lazyProposer.blockExec.CreateProposalBlock(
			ctx, lazyProposer.Height, lazyProposer.state, extCommit, proposerAddr)
		require.NoError(t, err)
		blockParts, err := block.MakePartSet(types.BlockPartSizeBytes)
		require.NoError(t, err)

		// Flush the WAL. Otherwise, we may not recompute the same proposal to sign,
		// and the privValidator will refuse to sign anything.
		if err := lazyProposer.wal.FlushAndSync(); err != nil {
			lazyProposer.Logger.Error("Error flushing to disk")
		}

		// Make proposal
		propBlockID := types.BlockID{Hash: block.Hash(), PartSetHeader: blockParts.Header()}
		proposal := types.NewProposal(height, round, lazyProposer.ValidRound, propBlockID)
		p := proposal.ToProto()
		if err := lazyProposer.privValidator.SignProposal(lazyProposer.state.ChainID, p); err == nil {
			proposal.Signature = p.Signature

			// send proposal and block parts on internal msg queue
			lazyProposer.sendInternalMessage(msgInfo{&ProposalMessage{proposal}, ""})
			for i := 0; i < int(blockParts.Total()); i++ {
				part := blockParts.GetPart(i)
				lazyProposer.sendInternalMessage(msgInfo{&BlockPartMessage{lazyProposer.Height, lazyProposer.Round, part}, ""})
			}
			lazyProposer.Logger.Info("Signed proposal", "height", height, "round", round, "proposal", proposal)
			lazyProposer.Logger.Debug(fmt.Sprintf("Signed proposal block: %v", block))
		} else if !lazyProposer.replayMode {
			lazyProposer.Logger.Error("enterPropose: Error signing proposal", "height", height, "round", round, "err", err)
		}
	}

	// start the consensus reactors
	for i := 0; i < nValidators; i++ {
		s := reactors[i].conS.GetState()
		reactors[i].SwitchToConsensus(s, false)
	}
	defer stopConsensusNet(log.TestingLogger(), reactors, eventBuses)

	// Evidence should be submitted and committed at the third height but
	// we will check the first six just in case
	evidenceFromEachValidator := make([]types.Evidence, nValidators)

	wg := new(sync.WaitGroup)
	for i := 0; i < nValidators; i++ {
		wg.Add(1)
		go func(i int) {
			defer wg.Done()
			for msg := range blocksSubs[i].Out() {
				block := msg.Data().(types.EventDataNewBlock).Block
				if len(block.Evidence.Evidence) != 0 {
					evidenceFromEachValidator[i] = block.Evidence.Evidence[0]
					return
				}
			}
		}(i)
	}

	done := make(chan struct{})
	go func() {
		wg.Wait()
		close(done)
	}()

	pubkey, err := bcs.privValidator.GetPubKey()
	require.NoError(t, err)

	select {
	case <-done:
		for idx, ev := range evidenceFromEachValidator {
			if assert.NotNil(t, ev, idx) {
				ev, ok := ev.(*types.DuplicateVoteEvidence)
				assert.True(t, ok)
				assert.Equal(t, pubkey.Address(), ev.VoteA.ValidatorAddress)
				assert.Equal(t, prevoteHeight, ev.Height())
			}
		}
	case <-time.After(20 * time.Second):
		t.Fatalf("Timed out waiting for validators to commit evidence")
	}
}
>>>>>>> b9512c92

// 4 validators. 1 is byzantine. The other three are partitioned into A (1 val) and B (2 vals).
// byzantine validator sends conflicting proposals into A and B,
// and prevotes/precommits on both of them.
// B sees a commit, A doesn't.
// Heal partition and ensure A sees the commit.
func TestByzantineConflictingProposalsWithPartition(t *testing.T) {
	n := 4
	logger := consensusLogger().With("test", "byzantine")

	ctx, cancel := context.WithCancel(context.Background())
	defer cancel()

	app := newKVStore
	css, cleanup := randConsensusNet(t, n, "consensus_byzantine_test", newMockTickerFunc(false), app)
	defer cleanup()

	// give the byzantine validator a normal ticker
	ticker := NewTimeoutTicker()
	ticker.SetLogger(css[0].Logger)
	css[0].SetTimeoutTicker(ticker)

	switches := make([]*p2p.Switch, n)
	p2pLogger := logger.With("module", "p2p")
	for i := 0; i < n; i++ {
		switches[i] = p2p.MakeSwitch(
			config.P2P,
			i,
			func(_ int, sw *p2p.Switch) *p2p.Switch {
				return sw
			})
		switches[i].SetLogger(p2pLogger.With("validator", i))
	}

	blocksSubs := make([]types.Subscription, n)
	reactors := make([]p2p.Reactor, n)
	for i := 0; i < n; i++ {
		// enable txs so we can create different proposals
		assertMempool(css[i].txNotifier).EnableTxsAvailable()
		// make first val byzantine
		if i == 0 {
			// NOTE: Now, test validators are MockPV, which by default doesn't
			// do any safety checks.
			css[i].privValidator.(types.MockPV).DisableChecks()
			j := i
			css[i].decideProposal = func(height int64, round int32) {
				byzantineDecideProposalFunc(ctx, t, height, round, css[j], switches[j])
			}
			// We are setting the prevote function to do nothing because the prevoting
			// and precommitting are done alongside the proposal.
			css[i].doPrevote = func(_ int64, _ int32) {}
		}

		eventBus := css[i].eventBus
		eventBus.SetLogger(logger.With("module", "events", "validator", i))

		var err error
		blocksSubs[i], err = eventBus.Subscribe(context.Background(), testSubscriber, types.EventQueryNewBlock)
		require.NoError(t, err)

		conR := NewReactor(css[i], true) // so we don't start the consensus states
		conR.SetLogger(logger.With("validator", i))
		conR.SetEventBus(eventBus)

		var conRI p2p.Reactor = conR

		// make first val byzantine
		if i == 0 {
			conRI = NewByzantineReactor(conR)
		}

		reactors[i] = conRI
		err = css[i].blockExec.Store().Save(css[i].state) // for save height 1's validators info
		require.NoError(t, err)
	}

	defer func() {
		for _, r := range reactors {
			if rr, ok := r.(*ByzantineReactor); ok {
				err := rr.reactor.Switch.Stop()
				require.NoError(t, err)
			} else {
				err := r.(*Reactor).Switch.Stop()
				require.NoError(t, err)
			}
		}
	}()

<<<<<<< HEAD
	p2p.MakeConnectedSwitches(config.P2P, n, func(i int, s *p2p.Switch) *p2p.Switch {
=======
	p2p.MakeConnectedSwitches(config.P2P, n, func(i int, _ *p2p.Switch) *p2p.Switch {
>>>>>>> b9512c92
		// ignore new switch s, we already made ours
		switches[i].AddReactor("CONSENSUS", reactors[i])
		return switches[i]
	}, func(sws []*p2p.Switch, i, j int) {
		// the network starts partitioned with globally active adversary
		if i != 0 {
			return
		}
		p2p.Connect2Switches(sws, i, j)
	})

	// start the non-byz state machines.
	// note these must be started before the byz
	for i := 1; i < n; i++ {
		cr := reactors[i].(*Reactor)
		cr.SwitchToConsensus(cr.conS.GetState(), false)
	}

	// start the byzantine state machine
	byzR := reactors[0].(*ByzantineReactor)
	s := byzR.reactor.conS.GetState()
	byzR.reactor.SwitchToConsensus(s, false)

	// byz proposer sends one block to peers[0]
	// and the other block to peers[1] and peers[2].
	// note peers and switches order don't match.
	peers := switches[0].Peers().List()

	// partition A
	ind0 := getSwitchIndex(switches, peers[0])

	// partition B
	ind1 := getSwitchIndex(switches, peers[1])
	ind2 := getSwitchIndex(switches, peers[2])
	p2p.Connect2Switches(switches, ind1, ind2)

	// wait for someone in the big partition (B) to make a block
	<-blocksSubs[ind2].Out()

	t.Log("A block has been committed. Healing partition")
	p2p.Connect2Switches(switches, ind0, ind1)
	p2p.Connect2Switches(switches, ind0, ind2)

	// wait till everyone makes the first new block
	// (one of them already has)
	wg := new(sync.WaitGroup)
	for i := 1; i < n-1; i++ {
		wg.Add(1)
		go func(j int) {
			<-blocksSubs[j].Out()
			wg.Done()
		}(i)
	}

	done := make(chan struct{})
	go func() {
		wg.Wait()
		close(done)
	}()

	tick := time.NewTicker(time.Second * 10)
	select {
	case <-done:
	case <-tick.C:
		for i, reactor := range reactors {
			t.Logf("Consensus Reactor %v", i)
			t.Logf("%v", reactor)
		}
		t.Fatalf("Timed out waiting for all validators to commit first block")
	}
}

// -------------------------------
// byzantine consensus functions

func byzantineDecideProposalFunc(ctx context.Context, t *testing.T, height int64, round int32, cs *State, sw *p2p.Switch) {
	t.Helper()
	// byzantine user should create two proposals and try to split the vote.
	// Avoid sending on internalMsgQueue and running consensus state.

	// Create a new proposal block from state/txs from the mempool.
	block1, err := cs.createProposalBlock(ctx)
	require.NoError(t, err)
	blockParts1, err := block1.MakePartSet(types.BlockPartSizeBytes)
	require.NoError(t, err)
	polRound, propBlockID := cs.ValidRound, types.BlockID{Hash: block1.Hash(), PartSetHeader: blockParts1.Header()}
	proposal1 := types.NewProposal(height, round, polRound, propBlockID)
	p1 := proposal1.ToProto()
	if err := cs.privValidator.SignProposal(cs.state.ChainID, p1); err != nil {
		t.Error(err)
	}

	proposal1.Signature = p1.Signature

	// some new transactions come in (this ensures that the proposals are different)
	deliverTxsRange(t, cs, 1)

	// Create a new proposal block from state/txs from the mempool.
	block2, err := cs.createProposalBlock(ctx)
	require.NoError(t, err)
	blockParts2, err := block2.MakePartSet(types.BlockPartSizeBytes)
	require.NoError(t, err)
	polRound, propBlockID = cs.ValidRound, types.BlockID{Hash: block2.Hash(), PartSetHeader: blockParts2.Header()}
	proposal2 := types.NewProposal(height, round, polRound, propBlockID)
	p2 := proposal2.ToProto()
	if err := cs.privValidator.SignProposal(cs.state.ChainID, p2); err != nil {
		t.Error(err)
	}

	proposal2.Signature = p2.Signature

	block1Hash := block1.Hash()
	block2Hash := block2.Hash()

	// broadcast conflicting proposals/block parts to peers
	peers := sw.Peers().List()
	t.Logf("Byzantine: broadcasting conflicting proposals to %d peers", len(peers))
	for i, peer := range peers {
		if i < len(peers)/2 {
			go sendProposalAndParts(height, round, cs, peer, proposal1, block1Hash, blockParts1)
		} else {
			go sendProposalAndParts(height, round, cs, peer, proposal2, block2Hash, blockParts2)
		}
	}
}

func sendProposalAndParts(
	height int64,
	round int32,
	cs *State,
	peer p2p.Peer,
	proposal *types.Proposal,
	blockHash []byte,
	parts *types.PartSet,
) {
	// proposal
	peer.Send(p2p.Envelope{
		ChannelID: DataChannel,
		Message:   &cmtcons.Proposal{Proposal: *proposal.ToProto()},
	})

	// parts
	for i := 0; i < int(parts.Total()); i++ {
		part := parts.GetPart(i)
		pp, err := part.ToProto()
		if err != nil {
			panic(err) // TODO: wbanfield better error handling
		}
		peer.Send(p2p.Envelope{
			ChannelID: DataChannel,
			Message: &cmtcons.BlockPart{
				Height: height, // This tells peer that this part applies to us.
				Round:  round,  // This tells peer that this part applies to us.
				Part:   *pp,
			},
		})
	}

	// votes
	cs.mtx.Lock()
	prevote, _ := cs.signVote(types.PrevoteType, blockHash, parts.Header(), nil)
	precommit, _ := cs.signVote(types.PrecommitType, blockHash, parts.Header(), nil)
	cs.mtx.Unlock()
	peer.Send(p2p.Envelope{
		ChannelID: VoteChannel,
		Message:   &cmtcons.Vote{Vote: prevote.ToProto()},
	})
	peer.Send(p2p.Envelope{
		ChannelID: VoteChannel,
		Message:   &cmtcons.Vote{Vote: precommit.ToProto()},
	})
}

// ----------------------------------------
// byzantine consensus reactor

type ByzantineReactor struct {
	service.Service
	reactor *Reactor
}

func NewByzantineReactor(conR *Reactor) *ByzantineReactor {
	return &ByzantineReactor{
		Service: conR,
		reactor: conR,
	}
}

func (br *ByzantineReactor) SetSwitch(s *p2p.Switch)               { br.reactor.SetSwitch(s) }
func (br *ByzantineReactor) GetChannels() []*p2p.ChannelDescriptor { return br.reactor.GetChannels() }
func (br *ByzantineReactor) AddPeer(peer p2p.Peer) {
	if !br.reactor.IsRunning() {
		return
	}

	// Create peerState for peer
	peerState := NewPeerState(peer).SetLogger(br.reactor.Logger)
	peer.Set(types.PeerStateKey, peerState)

	// Send our state to peer.
	// If we're syncing, broadcast a RoundStepMessage later upon SwitchToConsensus().
	if !br.reactor.WaitSync() {
		br.reactor.sendNewRoundStepMessage(peer)
	}
}

func (br *ByzantineReactor) RemovePeer(peer p2p.Peer, reason any) {
	br.reactor.RemovePeer(peer, reason)
}

// Receive forwards all messages to the underlying reactor.
func (br *ByzantineReactor) Receive(e p2p.Envelope) {
	br.reactor.Receive(e)
}
<<<<<<< HEAD
=======

>>>>>>> b9512c92
func (*ByzantineReactor) InitPeer(peer p2p.Peer) p2p.Peer { return peer }<|MERGE_RESOLUTION|>--- conflicted
+++ resolved
@@ -15,269 +15,7 @@
 )
 
 // ----------------------------------------------
-<<<<<<< HEAD
 // byzantine failures except prevote equivocation
-=======
-// byzantine failures
-
-// Byzantine node sends two different prevotes (nil and blockID) to the same validator.
-func TestByzantinePrevoteEquivocation(t *testing.T) {
-	ctx, cancel := context.WithCancel(context.Background())
-	defer cancel()
-
-	const nValidators = 4
-	const byzantineNode = 0
-	const prevoteHeight = int64(2)
-	testName := "consensus_byzantine_test"
-	tickerFunc := newMockTickerFunc(true)
-	appFunc := newKVStore
-
-	genDoc, privVals := randGenesisDoc(nValidators, 30, nil)
-	css := make([]*State, nValidators)
-
-	for i := 0; i < nValidators; i++ {
-		logger := consensusLogger().With("test", "byzantine", "validator", i)
-		stateDB := dbm.NewMemDB() // each state needs its own db
-		stateStore := sm.NewStore(stateDB, sm.StoreOptions{
-			DiscardABCIResponses: false,
-		})
-		state, _ := stateStore.LoadFromDBOrGenesisDoc(genDoc)
-		thisConfig := ResetConfig(fmt.Sprintf("%s_%d", testName, i))
-		defer os.RemoveAll(thisConfig.RootDir)
-		ensureDir(path.Dir(thisConfig.Consensus.WalFile())) // dir for wal
-		app := appFunc()
-		vals := types.TM2PB.ValidatorUpdates(state.Validators)
-		_, err := app.InitChain(context.Background(), &abci.InitChainRequest{Validators: vals})
-		require.NoError(t, err)
-
-		blockDB := dbm.NewMemDB()
-		blockStore := store.NewBlockStore(blockDB)
-
-		mtx := new(cmtsync.Mutex)
-		// one for mempool, one for consensus
-		proxyAppConnCon := proxy.NewAppConnConsensus(abcicli.NewLocalClient(mtx, app), proxy.NopMetrics())
-		proxyAppConnMem := proxy.NewAppConnMempool(abcicli.NewLocalClient(mtx, app), proxy.NopMetrics())
-
-		// Make Mempool
-		mempool := mempl.NewCListMempool(config.Mempool,
-			proxyAppConnMem,
-			state.LastBlockHeight,
-			mempl.WithPreCheck(sm.TxPreCheck(state)),
-			mempl.WithPostCheck(sm.TxPostCheck(state)))
-
-		if thisConfig.Consensus.WaitForTxs() {
-			mempool.EnableTxsAvailable()
-		}
-
-		// Make a full instance of the evidence pool
-		evidenceDB := dbm.NewMemDB()
-		evpool, err := evidence.NewPool(evidenceDB, stateStore, blockStore)
-		require.NoError(t, err)
-		evpool.SetLogger(logger.With("module", "evidence"))
-
-		// Make State
-		blockExec := sm.NewBlockExecutor(stateStore, log.TestingLogger(), proxyAppConnCon, mempool, evpool, blockStore)
-		cs := NewState(thisConfig.Consensus, state, blockExec, blockStore, mempool, evpool)
-		cs.SetLogger(cs.Logger)
-		// set private validator
-		pv := privVals[i]
-		cs.SetPrivValidator(pv)
-
-		eventBus := types.NewEventBus()
-		eventBus.SetLogger(log.TestingLogger().With("module", "events"))
-		err = eventBus.Start()
-		require.NoError(t, err)
-		cs.SetEventBus(eventBus)
-
-		cs.SetTimeoutTicker(tickerFunc())
-		cs.SetLogger(logger)
-
-		css[i] = cs
-	}
-
-	// initialize the reactors for each of the validators
-	reactors := make([]*Reactor, nValidators)
-	blocksSubs := make([]types.Subscription, 0)
-	eventBuses := make([]*types.EventBus, nValidators)
-	for i := 0; i < nValidators; i++ {
-		reactors[i] = NewReactor(css[i], true) // so we dont start the consensus states
-		reactors[i].SetLogger(css[i].Logger)
-
-		// eventBus is already started with the cs
-		eventBuses[i] = css[i].eventBus
-		reactors[i].SetEventBus(eventBuses[i])
-
-		blocksSub, err := eventBuses[i].Subscribe(context.Background(), testSubscriber, types.EventQueryNewBlock, 100)
-		require.NoError(t, err)
-		blocksSubs = append(blocksSubs, blocksSub)
-
-		if css[i].state.LastBlockHeight == 0 { // simulate handle initChain in handshake
-			err = css[i].blockExec.Store().Save(css[i].state)
-			require.NoError(t, err)
-		}
-	}
-	// make connected switches and start all reactors
-	p2p.MakeConnectedSwitches(config.P2P, nValidators, func(i int, s *p2p.Switch) *p2p.Switch {
-		s.AddReactor("CONSENSUS", reactors[i])
-		s.SetLogger(reactors[i].conS.Logger.With("module", "p2p"))
-		return s
-	}, p2p.Connect2Switches)
-
-	// create byzantine validator
-	bcs := css[byzantineNode]
-
-	// alter prevote so that the byzantine node double votes when height is 2
-	bcs.doPrevote = func(height int64, round int32) {
-		// allow first height to happen normally so that byzantine validator is no longer proposer
-		if height == prevoteHeight {
-			bcs.Logger.Info("Sending two votes")
-			prevote1, err := bcs.signVote(types.PrevoteType, bcs.ProposalBlock.Hash(), bcs.ProposalBlockParts.Header(), nil)
-			require.NoError(t, err)
-			prevote2, err := bcs.signVote(types.PrevoteType, nil, types.PartSetHeader{}, nil)
-			require.NoError(t, err)
-			peerList := reactors[byzantineNode].Switch.Peers().List()
-			bcs.Logger.Info("Getting peer list", "peers", peerList)
-			// send two votes to all peers (1st to one half, 2nd to another half)
-			for i, peer := range peerList {
-				if i < len(peerList)/2 {
-					bcs.Logger.Info("Signed and pushed vote", "vote", prevote1, "peer", peer)
-					peer.Send(p2p.Envelope{
-						Message:   &cmtcons.Vote{Vote: prevote1.ToProto()},
-						ChannelID: VoteChannel,
-					})
-				} else {
-					bcs.Logger.Info("Signed and pushed vote", "vote", prevote2, "peer", peer)
-					peer.Send(p2p.Envelope{
-						Message:   &cmtcons.Vote{Vote: prevote2.ToProto()},
-						ChannelID: VoteChannel,
-					})
-				}
-			}
-		} else {
-			bcs.Logger.Info("Behaving normally")
-			bcs.defaultDoPrevote(height, round)
-		}
-	}
-
-	// introducing a lazy proposer means that the time of the block committed is different to the
-	// timestamp that the other nodes have. This tests to ensure that the evidence that finally gets
-	// proposed will have a valid timestamp
-	lazyProposer := css[1]
-
-	lazyProposer.decideProposal = func(height int64, round int32) {
-		lazyProposer.Logger.Info("Lazy Proposer proposing condensed commit")
-		if lazyProposer.privValidator == nil {
-			panic("entered createProposalBlock with privValidator being nil")
-		}
-
-		var extCommit *types.ExtendedCommit
-		switch {
-		case lazyProposer.Height == lazyProposer.state.InitialHeight:
-			// We're creating a proposal for the first block.
-			// The commit is empty, but not nil.
-			extCommit = &types.ExtendedCommit{}
-		case lazyProposer.LastCommit.HasTwoThirdsMajority():
-			// Make the commit from LastCommit
-			veHeightParam := types.ABCIParams{VoteExtensionsEnableHeight: height}
-			extCommit = lazyProposer.LastCommit.MakeExtendedCommit(veHeightParam)
-		default: // This shouldn't happen.
-			lazyProposer.Logger.Error("enterPropose: Cannot propose anything: No commit for the previous block")
-			return
-		}
-
-		// omit the last signature in the commit
-		extCommit.ExtendedSignatures[len(extCommit.ExtendedSignatures)-1] = types.NewExtendedCommitSigAbsent()
-
-		if lazyProposer.privValidatorPubKey == nil {
-			// If this node is a validator & proposer in the current round, it will
-			// miss the opportunity to create a block.
-			lazyProposer.Logger.Error(fmt.Sprintf("enterPropose: %v", ErrPubKeyIsNotSet))
-			return
-		}
-		proposerAddr := lazyProposer.privValidatorPubKey.Address()
-
-		block, err := lazyProposer.blockExec.CreateProposalBlock(
-			ctx, lazyProposer.Height, lazyProposer.state, extCommit, proposerAddr)
-		require.NoError(t, err)
-		blockParts, err := block.MakePartSet(types.BlockPartSizeBytes)
-		require.NoError(t, err)
-
-		// Flush the WAL. Otherwise, we may not recompute the same proposal to sign,
-		// and the privValidator will refuse to sign anything.
-		if err := lazyProposer.wal.FlushAndSync(); err != nil {
-			lazyProposer.Logger.Error("Error flushing to disk")
-		}
-
-		// Make proposal
-		propBlockID := types.BlockID{Hash: block.Hash(), PartSetHeader: blockParts.Header()}
-		proposal := types.NewProposal(height, round, lazyProposer.ValidRound, propBlockID)
-		p := proposal.ToProto()
-		if err := lazyProposer.privValidator.SignProposal(lazyProposer.state.ChainID, p); err == nil {
-			proposal.Signature = p.Signature
-
-			// send proposal and block parts on internal msg queue
-			lazyProposer.sendInternalMessage(msgInfo{&ProposalMessage{proposal}, ""})
-			for i := 0; i < int(blockParts.Total()); i++ {
-				part := blockParts.GetPart(i)
-				lazyProposer.sendInternalMessage(msgInfo{&BlockPartMessage{lazyProposer.Height, lazyProposer.Round, part}, ""})
-			}
-			lazyProposer.Logger.Info("Signed proposal", "height", height, "round", round, "proposal", proposal)
-			lazyProposer.Logger.Debug(fmt.Sprintf("Signed proposal block: %v", block))
-		} else if !lazyProposer.replayMode {
-			lazyProposer.Logger.Error("enterPropose: Error signing proposal", "height", height, "round", round, "err", err)
-		}
-	}
-
-	// start the consensus reactors
-	for i := 0; i < nValidators; i++ {
-		s := reactors[i].conS.GetState()
-		reactors[i].SwitchToConsensus(s, false)
-	}
-	defer stopConsensusNet(log.TestingLogger(), reactors, eventBuses)
-
-	// Evidence should be submitted and committed at the third height but
-	// we will check the first six just in case
-	evidenceFromEachValidator := make([]types.Evidence, nValidators)
-
-	wg := new(sync.WaitGroup)
-	for i := 0; i < nValidators; i++ {
-		wg.Add(1)
-		go func(i int) {
-			defer wg.Done()
-			for msg := range blocksSubs[i].Out() {
-				block := msg.Data().(types.EventDataNewBlock).Block
-				if len(block.Evidence.Evidence) != 0 {
-					evidenceFromEachValidator[i] = block.Evidence.Evidence[0]
-					return
-				}
-			}
-		}(i)
-	}
-
-	done := make(chan struct{})
-	go func() {
-		wg.Wait()
-		close(done)
-	}()
-
-	pubkey, err := bcs.privValidator.GetPubKey()
-	require.NoError(t, err)
-
-	select {
-	case <-done:
-		for idx, ev := range evidenceFromEachValidator {
-			if assert.NotNil(t, ev, idx) {
-				ev, ok := ev.(*types.DuplicateVoteEvidence)
-				assert.True(t, ok)
-				assert.Equal(t, pubkey.Address(), ev.VoteA.ValidatorAddress)
-				assert.Equal(t, prevoteHeight, ev.Height())
-			}
-		}
-	case <-time.After(20 * time.Second):
-		t.Fatalf("Timed out waiting for validators to commit evidence")
-	}
-}
->>>>>>> b9512c92
 
 // 4 validators. 1 is byzantine. The other three are partitioned into A (1 val) and B (2 vals).
 // byzantine validator sends conflicting proposals into A and B,
@@ -366,11 +104,7 @@
 		}
 	}()
 
-<<<<<<< HEAD
-	p2p.MakeConnectedSwitches(config.P2P, n, func(i int, s *p2p.Switch) *p2p.Switch {
-=======
 	p2p.MakeConnectedSwitches(config.P2P, n, func(i int, _ *p2p.Switch) *p2p.Switch {
->>>>>>> b9512c92
 		// ignore new switch s, we already made ours
 		switches[i].AddReactor("CONSENSUS", reactors[i])
 		return switches[i]
@@ -581,12 +315,7 @@
 	br.reactor.RemovePeer(peer, reason)
 }
 
-// Receive forwards all messages to the underlying reactor.
 func (br *ByzantineReactor) Receive(e p2p.Envelope) {
 	br.reactor.Receive(e)
 }
-<<<<<<< HEAD
-=======
-
->>>>>>> b9512c92
 func (*ByzantineReactor) InitPeer(peer p2p.Peer) p2p.Peer { return peer }