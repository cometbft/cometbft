--- conflicted
+++ resolved
@@ -28,14 +28,8 @@
 	defer os.RemoveAll(config.RootDir)
 	config.Consensus.CreateEmptyBlocks = false
 	state, privVals := randGenesisState(1, nil)
-<<<<<<< HEAD
-	app := kvstore.NewInMemoryApplication()
+	app, resp, lanesInfo := newAppWithInfo(t)
 	app.SetUseLanes(false)
-	resp, err := app.Info(context.Background(), proxy.InfoRequest)
-	require.NoError(t, err)
-=======
-	app, resp, lanesInfo := newAppWithInfo(t)
->>>>>>> 82e34fd5
 	state.AppHash = resp.LastBlockAppHash
 	cs := newStateWithConfig(config, state, privVals[0], app, lanesInfo)
 	assertMempool(cs.txNotifier).EnableTxsAvailable()
@@ -124,14 +118,9 @@
 	state, privVals := randGenesisState(1, nil)
 	blockDB := dbm.NewMemDB()
 	stateStore := sm.NewStore(blockDB, sm.StoreOptions{DiscardABCIResponses: false})
-<<<<<<< HEAD
-	app := kvstore.NewInMemoryApplication()
+	app, _, lanesInfo := newAppWithInfo(t)
 	app.SetUseLanes(false)
-	cs := newStateWithConfigAndBlockStore(config, state, privVals[0], app, blockDB)
-=======
-	app, _, lanesInfo := newAppWithInfo(t)
 	cs := newStateWithConfigAndBlockStore(config, state, privVals[0], app, blockDB, lanesInfo)
->>>>>>> 82e34fd5
 	err := stateStore.Save(state)
 	require.NoError(t, err)
 	newBlockEventsCh := subscribe(cs.eventBus, types.EventQueryNewBlockEvents)
