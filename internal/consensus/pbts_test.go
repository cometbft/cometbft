--- conflicted
+++ resolved
@@ -108,12 +108,8 @@
 	pbtsCfg.Consensus.TimeoutPropose = tc.timeoutPropose
 	consensusParams := types.DefaultConsensusParams()
 	consensusParams.Synchrony = tc.synchronyParams
-<<<<<<< HEAD
-	consensusParams.PBTS = tc.pbtsParams
-=======
 	// TODO(@glnro): Update TC's once #2205 merged to include pbts enabled
 	consensusParams.Feature = tc.featureParams
->>>>>>> 28275e7c
 
 	state, privVals := randGenesisStateWithTime(validators, consensusParams, tc.genesisTime)
 	cs := newStateWithConfig(pbtsCfg, state, privVals[0], kvstore.NewInMemoryApplication())
@@ -386,11 +382,7 @@
 		height2ProposalTimeDeliveryOffset: 10 * time.Millisecond,
 		height2ProposedBlockOffset:        10 * time.Millisecond,
 		height4ProposedBlockOffset:        30 * time.Millisecond,
-<<<<<<< HEAD
-		pbtsParams:                        types.PBTSParams{PBTSEnableHeight: 1},
-=======
 		featureParams:                     pbtsFromHeightParams(1),
->>>>>>> 28275e7c
 	}
 
 	pbtsTest := newPBTSTestHarness(ctx, t, pbtsCfg)
