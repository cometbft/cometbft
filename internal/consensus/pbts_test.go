package consensus

import (
	"bytes"
	"context"
	"testing"
	"time"

	"github.com/stretchr/testify/assert"
	"github.com/stretchr/testify/require"

	"github.com/cometbft/cometbft/abci/example/kvstore"
	cmtpubsub "github.com/cometbft/cometbft/internal/pubsub"
	"github.com/cometbft/cometbft/internal/test"
	"github.com/cometbft/cometbft/types"
	cmttime "github.com/cometbft/cometbft/types/time"
	cmttimemocks "github.com/cometbft/cometbft/types/time/mocks"
)

const (
	// blockTimeIota is used in the test harness as the time between
	// blocks when not otherwise specified.
	blockTimeIota = time.Millisecond
)

// pbtsTestHarness constructs a CometBFT network that can be used for testing the
// implementation of the Proposer-Based timestamps algorithm.
// It runs a series of consensus heights and captures timing of votes and events.
type pbtsTestHarness struct {
	// configuration options set by the user of the test harness.
	pbtsTestConfiguration

	// The timestamp of the first block produced by the network.
	firstBlockTime time.Time

	// The CometBFT consensus state machine being run during
	// a run of the pbtsTestHarness.
	observedState *State

	// A stub for signing votes and messages using the key
	// from the observedState.
	observedValidator *validatorStub

	// A list of simulated validators that interact with the observedState and are
	// fully controlled by the test harness.
	otherValidators []*validatorStub

	// The mock time source used by all of the validator stubs in the test harness.
	// This mock clock allows the test harness to produce votes and blocks with arbitrary
	// timestamps.
	validatorClock *cmttimemocks.Source

	chainID string

	// channels for verifying that the observed validator completes certain actions.
	ensureProposalCh, roundCh, blockCh, ensureVoteCh <-chan cmtpubsub.Message

	// channel of events from the observed validator annotated with the timestamp
	// the event was received.
	eventCh <-chan timestampedEvent

	currentHeight int64
	currentRound  int32
}

type pbtsTestConfiguration struct {
	// The timestamp consensus parameters to be used by the state machine under test.
	synchronyParams types.SynchronyParams

	featureParams types.FeatureParams

	// The setting to use for the TimeoutPropose configuration parameter.
	timeoutPropose time.Duration

	// The genesis time
	genesisTime time.Time

	// The times offset from height 1 block time of the block proposed at height 2.
	height2ProposedBlockOffset time.Duration

	// The time offset from height 1 block time at which the proposal at height 2 should be delivered.
	height2ProposalTimeDeliveryOffset time.Duration

	// The time offset from height 1 block time of the block proposed at height 4.
	// At height 4, the proposed block and the deliver offsets are the same so
	// that timely-ness does not affect height 4.
	height4ProposedBlockOffset time.Duration
}

func newPBTSTestHarness(ctx context.Context, t *testing.T, tc pbtsTestConfiguration) pbtsTestHarness {
	t.Helper()
	const validators = 4
	pbtsCfg := test.ResetTestRoot("newPBTSTestHarness")
	clock := new(cmttimemocks.Source)

	if tc.genesisTime.IsZero() {
		tc.genesisTime = time.Now()
	}

	if tc.height4ProposedBlockOffset == 0 {
		// Set a default height4ProposedBlockOffset.
		// Use a proposed block time that is greater than the time that the
		// block at height 2 was delivered. Height 3 is not relevant for testing
		// and always occurs blockTimeIota before height 4. If not otherwise specified,
		// height 4 therefore occurs 2*blockTimeIota after height 2.
		tc.height4ProposedBlockOffset = tc.height2ProposalTimeDeliveryOffset + 2*blockTimeIota
	}
	pbtsCfg.Consensus.TimeoutPropose = tc.timeoutPropose
	consensusParams := types.DefaultConsensusParams()
	consensusParams.Synchrony = tc.synchronyParams
<<<<<<< HEAD
	// TODO(@glnro): Update TC's once #2205 merged to include pbts enabled
=======
>>>>>>> 0fc21e1a
	consensusParams.Feature = tc.featureParams

	state, privVals := randGenesisStateWithTime(validators, consensusParams, tc.genesisTime)
	cs := newStateWithConfig(pbtsCfg, state, privVals[0], kvstore.NewInMemoryApplication())
	vss := make([]*validatorStub, validators)
	for i := 0; i < validators; i++ {
		vss[i] = newValidatorStub(privVals[i], int32(i))
	}
	incrementHeight(vss[1:]...)

	for _, vs := range vss {
		vs.clock = clock
	}
	pubKey, err := vss[0].PrivValidator.GetPubKey()
	require.NoError(t, err)

	eventCh := timestampedCollector(ctx, t, cs.eventBus)

	return pbtsTestHarness{
		pbtsTestConfiguration: tc,
		observedValidator:     vss[0],
		observedState:         cs,
		otherValidators:       vss[1:],
		validatorClock:        clock,
		currentHeight:         1,
		chainID:               cs.state.ChainID,
		roundCh:               subscribe(cs.eventBus, types.EventQueryNewRound),
		ensureProposalCh:      subscribe(cs.eventBus, types.EventQueryCompleteProposal),
		blockCh:               subscribe(cs.eventBus, types.EventQueryNewBlock),
		ensureVoteCh:          subscribeToVoterBuffered(cs, pubKey.Address()),
		eventCh:               eventCh,
	}
}

func (p *pbtsTestHarness) observedValidatorProposerHeight(ctx context.Context, t *testing.T, previousBlockTime time.Time) (heightResult, time.Time) {
	t.Helper()
	p.validatorClock.On("Now").Return(p.genesisTime.Add(p.height2ProposedBlockOffset)).Times(2 * len(p.otherValidators))

	ensureNewRound(p.roundCh, p.currentHeight, p.currentRound)

	timeout := time.Until(previousBlockTime.Add(ensureTimeout))
	if timeout < ensureTimeout {
		timeout = ensureTimeout
	}
	ensureProposalWithTimeout(p.ensureProposalCh, p.currentHeight, p.currentRound, nil, timeout)

	rs := p.observedState.GetRoundState()
	bid := types.BlockID{Hash: rs.ProposalBlock.Hash(), PartSetHeader: rs.ProposalBlockParts.Header()}
	ensurePrevote(p.ensureVoteCh, p.currentHeight, p.currentRound)
	signAddVotes(p.observedState, types.PrevoteType, p.chainID, bid, false, p.otherValidators...)

	ensurePrecommit(p.ensureVoteCh, p.currentHeight, p.currentRound)
	signAddVotes(p.observedState, types.PrecommitType, p.chainID, bid, false, p.otherValidators...)

	ensureNewBlock(p.blockCh, p.currentHeight)

	vk, err := p.observedValidator.GetPubKey()
	require.NoError(t, err)
	res := collectHeightResults(ctx, t, p.eventCh, p.currentHeight, vk.Address())

	p.currentHeight++
	incrementHeight(p.otherValidators...)
	return res, rs.ProposalBlock.Time
}

func (p *pbtsTestHarness) height2(ctx context.Context, t *testing.T) heightResult {
	t.Helper()
	signer := p.otherValidators[0].PrivValidator
	return p.nextHeight(ctx, t, signer,
		p.firstBlockTime.Add(p.height2ProposalTimeDeliveryOffset),
		p.firstBlockTime.Add(p.height2ProposedBlockOffset),
		p.firstBlockTime.Add(p.height2ProposedBlockOffset+10*blockTimeIota))
}

func (p *pbtsTestHarness) intermediateHeights(ctx context.Context, t *testing.T) {
	t.Helper()
	signer := p.otherValidators[1].PrivValidator
	p.nextHeight(ctx, t, signer,
		p.firstBlockTime.Add(p.height2ProposedBlockOffset+10*blockTimeIota),
		p.firstBlockTime.Add(p.height2ProposedBlockOffset+10*blockTimeIota),
		p.firstBlockTime.Add(p.height4ProposedBlockOffset))

	signer = p.otherValidators[2].PrivValidator
	p.nextHeight(ctx, t, signer,
		p.firstBlockTime.Add(p.height4ProposedBlockOffset),
		p.firstBlockTime.Add(p.height4ProposedBlockOffset),
		time.Now())
}

func (p *pbtsTestHarness) height5(ctx context.Context, t *testing.T) (heightResult, time.Time) {
	t.Helper()
	return p.observedValidatorProposerHeight(ctx, t, p.firstBlockTime.Add(p.height4ProposedBlockOffset))
}

func (p *pbtsTestHarness) nextHeight(
	ctx context.Context,
	t *testing.T,
	proposer types.PrivValidator,
	deliverTime, proposedTime, nextProposedTime time.Time,
) heightResult {
	t.Helper()

	p.validatorClock.On("Now").Return(nextProposedTime).Times(2 * len(p.otherValidators))

	ensureNewRound(p.roundCh, p.currentHeight, p.currentRound)

	b, err := p.observedState.createProposalBlock(ctx)
	require.NoError(t, err)
	require.Equal(t, b.Height, p.currentHeight)
	b.Time = proposedTime

	k, err := proposer.GetPubKey()
	require.NoError(t, err)
	b.Header.ProposerAddress = k.Address()
	ps, err := b.MakePartSet(types.BlockPartSizeBytes)
	require.NoError(t, err)
	bid := types.BlockID{Hash: b.Hash(), PartSetHeader: ps.Header()}
	prop := types.NewProposal(p.currentHeight, 0, -1, bid, proposedTime)
	tp := prop.ToProto()

	err = proposer.SignProposal(p.chainID, tp)
	require.NoError(t, err)

	time.Sleep(time.Until(deliverTime))
	prop.Signature = tp.Signature
	err = p.observedState.SetProposalAndBlock(prop, b, ps, "peerID")
	require.NoError(t, err)
	ensureProposal(p.ensureProposalCh, p.currentHeight, 0, bid)

	ensurePrevote(p.ensureVoteCh, p.currentHeight, p.currentRound)
	signAddVotes(p.observedState, types.PrevoteType, p.chainID, bid, false, p.otherValidators...)

	ensurePrecommit(p.ensureVoteCh, p.currentHeight, p.currentRound)
	signAddVotes(p.observedState, types.PrecommitType, p.chainID, bid, false, p.otherValidators...)

	vk, err := p.observedValidator.GetPubKey()
	require.NoError(t, err)
	res := collectHeightResults(ctx, t, p.eventCh, p.currentHeight, vk.Address())
	ensureNewBlock(p.blockCh, p.currentHeight)

	p.currentHeight++
	incrementHeight(p.otherValidators...)
	return res
}

func timestampedCollector(ctx context.Context, t *testing.T, eb *types.EventBus) <-chan timestampedEvent {
	t.Helper()

	// Since eventCh is not read until the end of each height, it must be large
	// enough to hold all of the events produced during a single height.
	eventCh := make(chan timestampedEvent, 100)

	const tsCollectorClient = "timestampedCollector"
	proposalSub, err := eb.Subscribe(ctx, tsCollectorClient, types.EventQueryCompleteProposal)
	require.NoError(t, err)
	// We set a capacity of since there are several votes produced.
	// With capacity 1 (default) the tests deadlock sometimes.
	voteSub, err := eb.Subscribe(ctx, tsCollectorClient, types.EventQueryVote, 10)
	require.NoError(t, err)

	go func(ctx context.Context, t *testing.T) {
		t.Helper()
		for {
			var msg cmtpubsub.Message
			select {
			case <-ctx.Done():
				return
			case msg = <-proposalSub.Out():
			case msg = <-voteSub.Out():
			}
			eventCh <- timestampedEvent{
				ts: cmttime.Now(),
				m:  msg,
			}
		}
	}(ctx, t)

	return eventCh
}

func collectHeightResults(ctx context.Context, t *testing.T, eventCh <-chan timestampedEvent, height int64, address []byte) heightResult {
	t.Helper()
	var res heightResult
	for event := range eventCh {
		require.False(t, event.ts.IsZero())
		switch v := event.m.Data().(type) {
		case types.EventDataVote:
			if v.Vote.Height > height {
				t.Fatalf("received prevote from unexpected height, expected: %d, saw: %d", height, v.Vote.Height)
			}
			if !bytes.Equal(address, v.Vote.ValidatorAddress) {
				continue
			}
			if v.Vote.Type != types.PrevoteType {
				continue
			}
			if res.prevote != nil {
				t.Fatalf("received duplicate prevote, previous %v, current %v", res.prevote, v.Vote)
			}
			res.prevote = v.Vote
			res.prevoteIssuedAt = event.ts

		case types.EventDataCompleteProposal:
			if v.Height > height {
				t.Fatalf("received proposal from unexpected height, expected: %d, saw: %d", height, v.Height)
			}
			res.proposalIssuedAt = event.ts
		}
		if res.isComplete() {
			return res
		}
	}
	t.Fatalf("complete height result never seen for height %d", height)

	panic("unreachable")
}

type timestampedEvent struct {
	ts time.Time
	m  cmtpubsub.Message
}

func (p *pbtsTestHarness) run(ctx context.Context, t *testing.T) resultSet {
	t.Helper()
	startTestRound(p.observedState, p.currentHeight, p.currentRound)

	r1, proposalBlockTime := p.observedValidatorProposerHeight(ctx, t, p.genesisTime)
	p.firstBlockTime = proposalBlockTime
	r2 := p.height2(ctx, t)
	p.intermediateHeights(ctx, t)
	r5, _ := p.height5(ctx, t)
	return resultSet{
		genesisHeight: r1,
		height2:       r2,
		height5:       r5,
	}
}

type resultSet struct {
	genesisHeight heightResult
	height2       heightResult
	height5       heightResult
}

type heightResult struct {
	proposalIssuedAt time.Time
	prevote          *types.Vote
	prevoteIssuedAt  time.Time
}

func (hr heightResult) isComplete() bool {
	return !hr.proposalIssuedAt.IsZero() && !hr.prevoteIssuedAt.IsZero() && hr.prevote != nil
}

// TestProposerWaitsForGenesisTime tests that a proposer will not propose a block
// until after the genesis time has passed. The test sets the genesis time in the
// future and then ensures that the observed validator waits to propose a block.
func TestPBTSProposerWaitsForGenesisTime(t *testing.T) {
	ctx, cancel := context.WithCancel(context.Background())
	defer cancel()

	// create a genesis time far (enough) in the future.
	initialTime := cmttime.Now().Add(800 * time.Millisecond)
	pbtsCfg := pbtsTestConfiguration{
		synchronyParams: types.SynchronyParams{
			Precision:    10 * time.Millisecond,
			MessageDelay: 10 * time.Millisecond,
		},
		timeoutPropose:                    10 * time.Millisecond,
		genesisTime:                       initialTime,
		height2ProposalTimeDeliveryOffset: 10 * time.Millisecond,
		height2ProposedBlockOffset:        10 * time.Millisecond,
		height4ProposedBlockOffset:        30 * time.Millisecond,
		featureParams:                     pbtsFromHeightParams(1),
	}

	pbtsTest := newPBTSTestHarness(ctx, t, pbtsCfg)
	results := pbtsTest.run(ctx, t)

	// ensure that the proposal was issued after the genesis time.
	assert.True(t, results.genesisHeight.proposalIssuedAt.After(pbtsCfg.genesisTime))
}

// TestProposerWaitsForPreviousBlock tests that the proposer of a block waits until
// the block time of the previous height has passed to propose the next block.
// The test harness ensures that the observed validator will be the proposer at
// height 1 and height 5. The test sets the block time of height 4 in the future
// and then verifies that the observed validator waits until after the block time
// of height 4 to propose a block at height 5.
func TestPBTSProposerWaitsForPreviousBlock(t *testing.T) {
	ctx, cancel := context.WithCancel(context.Background())
	defer cancel()
	initialTime := time.Now().Add(time.Millisecond * 50)
	pbtsCfg := pbtsTestConfiguration{
		synchronyParams: types.SynchronyParams{
			Precision:    100 * time.Millisecond,
			MessageDelay: 500 * time.Millisecond,
		},
		featureParams:                     pbtsFromHeightParams(1),
		timeoutPropose:                    50 * time.Millisecond,
		genesisTime:                       initialTime,
		height2ProposalTimeDeliveryOffset: 150 * time.Millisecond,
		height2ProposedBlockOffset:        100 * time.Millisecond,
		height4ProposedBlockOffset:        800 * time.Millisecond,
	}

	pbtsTest := newPBTSTestHarness(ctx, t, pbtsCfg)
	results := pbtsTest.run(ctx, t)

	// the observed validator is the proposer at height 5.
	// ensure that the observed validator did not propose a block until after
	// the time configured for height 4.
	assert.True(t, results.height5.proposalIssuedAt.After(pbtsTest.firstBlockTime.Add(pbtsCfg.height4ProposedBlockOffset)))

	// Ensure that the validator issued a prevote for a non-nil block.
	assert.NotNil(t, results.height5.prevote.BlockID.Hash)
}

func TestPBTSProposerWaitTime(t *testing.T) {
	genesisTime, err := time.Parse(time.RFC3339, "2019-03-13T23:00:00Z")
	require.NoError(t, err)
	testCases := []struct {
		name              string
		previousBlockTime time.Time
		localTime         time.Time
		expectedWait      time.Duration
	}{
		{
			name:              "block time greater than local time",
			previousBlockTime: genesisTime.Add(5 * time.Nanosecond),
			localTime:         genesisTime.Add(1 * time.Nanosecond),
			expectedWait:      4 * time.Nanosecond,
		},
		{
			name:              "local time greater than block time",
			previousBlockTime: genesisTime.Add(1 * time.Nanosecond),
			localTime:         genesisTime.Add(5 * time.Nanosecond),
			expectedWait:      0,
		},
		{
			name:              "both times equal",
			previousBlockTime: genesisTime.Add(5 * time.Nanosecond),
			localTime:         genesisTime.Add(5 * time.Nanosecond),
			expectedWait:      0,
		},
	}
	for _, testCase := range testCases {
		t.Run(testCase.name, func(t *testing.T) {
			mockSource := new(cmttimemocks.Source)
			mockSource.On("Now").Return(testCase.localTime)

			ti := proposerWaitTime(mockSource, testCase.previousBlockTime)
			assert.Equal(t, testCase.expectedWait, ti)
		})
	}
}

func TestPBTSTimelyProposal(t *testing.T) {
	ctx, cancel := context.WithCancel(context.Background())
	defer cancel()

	initialTime := time.Now()

	pbtsCfg := pbtsTestConfiguration{
		synchronyParams: types.SynchronyParams{
			Precision:    10 * time.Millisecond,
			MessageDelay: 140 * time.Millisecond,
		},
		featureParams:                     pbtsFromHeightParams(1),
		timeoutPropose:                    40 * time.Millisecond,
		genesisTime:                       initialTime,
		height2ProposedBlockOffset:        15 * time.Millisecond,
		height2ProposalTimeDeliveryOffset: 30 * time.Millisecond,
	}

	pbtsTest := newPBTSTestHarness(ctx, t, pbtsCfg)
	results := pbtsTest.run(ctx, t)
	require.NotNil(t, results.height2.prevote.BlockID.Hash)
}

func TestPBTSTooFarInThePastProposal(t *testing.T) {
	ctx, cancel := context.WithCancel(context.Background())
	defer cancel()

	// localtime > proposedBlockTime + MsgDelay + Precision
	pbtsCfg := pbtsTestConfiguration{
		synchronyParams: types.SynchronyParams{
			Precision:    1 * time.Millisecond,
			MessageDelay: 10 * time.Millisecond,
		},
		featureParams:                     pbtsFromHeightParams(1),
		timeoutPropose:                    50 * time.Millisecond,
		height2ProposedBlockOffset:        15 * time.Millisecond,
		height2ProposalTimeDeliveryOffset: 27 * time.Millisecond,
	}

	pbtsTest := newPBTSTestHarness(ctx, t, pbtsCfg)
	results := pbtsTest.run(ctx, t)

	require.Nil(t, results.height2.prevote.BlockID.Hash)
}

func TestPBTSTooFarInTheFutureProposal(t *testing.T) {
	ctx, cancel := context.WithCancel(context.Background())
	defer cancel()

	// localtime < proposedBlockTime - Precision
	pbtsCfg := pbtsTestConfiguration{
		synchronyParams: types.SynchronyParams{
			Precision:    1 * time.Millisecond,
			MessageDelay: 10 * time.Millisecond,
		},
		featureParams:                     pbtsFromHeightParams(1),
		timeoutPropose:                    50 * time.Millisecond,
		height2ProposedBlockOffset:        100 * time.Millisecond,
		height2ProposalTimeDeliveryOffset: 10 * time.Millisecond,
		height4ProposedBlockOffset:        150 * time.Millisecond,
	}

	pbtsTest := newPBTSTestHarness(ctx, t, pbtsCfg)
	results := pbtsTest.run(ctx, t)

	require.Nil(t, results.height2.prevote.BlockID.Hash)
}

func pbtsFromHeightParams(height int64) types.FeatureParams {
	return types.FeatureParams{
		PbtsEnableHeight: &height,
	}
}<|MERGE_RESOLUTION|>--- conflicted
+++ resolved
@@ -108,10 +108,6 @@
 	pbtsCfg.Consensus.TimeoutPropose = tc.timeoutPropose
 	consensusParams := types.DefaultConsensusParams()
 	consensusParams.Synchrony = tc.synchronyParams
-<<<<<<< HEAD
-	// TODO(@glnro): Update TC's once #2205 merged to include pbts enabled
-=======
->>>>>>> 0fc21e1a
 	consensusParams.Feature = tc.featureParams
 
 	state, privVals := randGenesisStateWithTime(validators, consensusParams, tc.genesisTime)
