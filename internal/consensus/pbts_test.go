--- conflicted
+++ resolved
@@ -612,11 +612,7 @@
 			ensureProposal(proposalCh, height, round, blockID)
 		}
 
-<<<<<<< HEAD
-		delta := cmttime.Now().Sub(block.Time)
-=======
-		delta := time.Since(block.Time)
->>>>>>> 1bfc3640
+		delta := cmttime.Since(block.Time)
 		t.Log("BLOCK", height, round, "PROPOSER", proposer, "PBTS", pbtsEnabled,
 			"TIMESTAMP", block.Time, delta, "ACCEPTED", !rejectProposal)
 
