--- conflicted
+++ resolved
@@ -156,11 +156,7 @@
 // StreamDescriptors implements Reactor.
 func (*Reactor) StreamDescriptors() []transport.StreamDescriptor {
 	// TODO optimize
-<<<<<<< HEAD
-	return []transport.StreamDescriptor{
-=======
 	return []p2p.StreamDescriptor{
->>>>>>> 0d3eda0b
 		tcpconn.StreamDescriptor{
 			ID:                  StateChannel,
 			Priority:            6,
