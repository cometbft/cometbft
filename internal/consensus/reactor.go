package consensus

import (
	"fmt"
	"reflect"
	"sync"
	"sync/atomic"
	"time"

	cmtcons "github.com/cometbft/cometbft/api/cometbft/consensus/v1"
	"github.com/cometbft/cometbft/internal/bits"
	cstypes "github.com/cometbft/cometbft/internal/consensus/types"
	cmtevents "github.com/cometbft/cometbft/internal/events"
	cmtrand "github.com/cometbft/cometbft/internal/rand"
	sm "github.com/cometbft/cometbft/internal/state"
	cmtsync "github.com/cometbft/cometbft/internal/sync"
	cmtjson "github.com/cometbft/cometbft/libs/json"
	"github.com/cometbft/cometbft/libs/log"
	"github.com/cometbft/cometbft/p2p"
	"github.com/cometbft/cometbft/types"
	cmterrors "github.com/cometbft/cometbft/types/errors"
	cmttime "github.com/cometbft/cometbft/types/time"
)

const (
	StateChannel       = byte(0x20)
	DataChannel        = byte(0x21)
	VoteChannel        = byte(0x22)
	VoteSetBitsChannel = byte(0x23)

	maxMsgSize = 1048576 // 1MB; NOTE/TODO: keep in sync with types.PartSet sizes.

	blocksToContributeToBecomeGoodPeer = 10000
	votesToContributeToBecomeGoodPeer  = 10000
)

// -----------------------------------------------------------------------------

// Reactor defines a reactor for the consensus service.
type Reactor struct {
	p2p.BaseReactor // BaseService + p2p.Switch

	conS *State

	waitSync atomic.Bool
	eventBus *types.EventBus

	rsMtx cmtsync.Mutex
	rs    *cstypes.RoundState

	Metrics *Metrics
}

type ReactorOption func(*Reactor)

// NewReactor returns a new Reactor with the given consensusState.
func NewReactor(consensusState *State, waitSync bool, options ...ReactorOption) *Reactor {
	conR := &Reactor{
		conS:     consensusState,
		waitSync: atomic.Bool{},
		rs:       consensusState.GetRoundState(),
		Metrics:  NopMetrics(),
	}
	conR.BaseReactor = *p2p.NewBaseReactor("Consensus", conR)
	if waitSync {
		conR.waitSync.Store(true)
	}

	for _, option := range options {
		option(conR)
	}

	return conR
}

// OnStart implements BaseService by subscribing to events, which later will be
// broadcasted to other peers and starting state if we're not in block sync.
func (conR *Reactor) OnStart() error {
	if conR.WaitSync() {
		conR.Logger.Info("Starting reactor in sync mode: consensus protocols will start once sync completes")
	}

	// start routine that computes peer statistics for evaluating peer quality
	go conR.peerStatsRoutine()

	conR.subscribeToBroadcastEvents()
	go conR.updateRoundStateRoutine()

	if !conR.WaitSync() {
		err := conR.conS.Start()
		if err != nil {
			return err
		}
	}

	return nil
}

// OnStop implements BaseService by unsubscribing from events and stopping
// state.
func (conR *Reactor) OnStop() {
	conR.unsubscribeFromBroadcastEvents()
	if err := conR.conS.Stop(); err != nil {
		conR.Logger.Error("Error stopping consensus state", "err", err)
	}
	if !conR.WaitSync() {
		conR.conS.Wait()
	}
}

// SwitchToConsensus switches from block sync or state sync mode to consensus
// mode.
func (conR *Reactor) SwitchToConsensus(state sm.State, skipWAL bool) {
	conR.Logger.Info("SwitchToConsensus")

	// reset the state
	func() {
		// We need to lock, as we are not entering consensus state from State's `handleMsg` or `handleTimeout`
		conR.conS.mtx.Lock()
		defer conR.conS.mtx.Unlock()
		// We have no votes, so reconstruct LastCommit from SeenCommit
		if state.LastBlockHeight > 0 {
			conR.conS.reconstructLastCommit(state)
		}

		// NOTE: The line below causes broadcastNewRoundStepRoutine() to broadcast a
		// NewRoundStepMessage.
		conR.conS.updateToState(state)
	}()

	// stop waiting for syncing to finish
	conR.waitSync.Store(false)

	if skipWAL {
		conR.conS.doWALCatchup = false
	}

	// start the consensus protocol
	err := conR.conS.Start()
	if err != nil {
		panic(fmt.Sprintf(`Failed to start consensus state: %v

conS:
%+v

conR:
%+v`, err, conR.conS, conR))
	}
}

// GetChannels implements Reactor.
func (*Reactor) GetChannels() []*p2p.ChannelDescriptor {
	// TODO optimize
	return []*p2p.ChannelDescriptor{
		{
			ID:                  StateChannel,
			Priority:            6,
			SendQueueCapacity:   100,
			RecvMessageCapacity: maxMsgSize,
			MessageType:         &cmtcons.Message{},
		},
		{
			ID: DataChannel, // maybe split between gossiping current block and catchup stuff
			// once we gossip the whole block there's nothing left to send until next height or round
			Priority:            10,
			SendQueueCapacity:   100,
			RecvBufferCapacity:  50 * 4096,
			RecvMessageCapacity: maxMsgSize,
			MessageType:         &cmtcons.Message{},
		},
		{
			ID:                  VoteChannel,
			Priority:            7,
			SendQueueCapacity:   100,
			RecvBufferCapacity:  100 * 100,
			RecvMessageCapacity: maxMsgSize,
			MessageType:         &cmtcons.Message{},
		},
		{
			ID:                  VoteSetBitsChannel,
			Priority:            1,
			SendQueueCapacity:   2,
			RecvBufferCapacity:  1024,
			RecvMessageCapacity: maxMsgSize,
			MessageType:         &cmtcons.Message{},
		},
	}
}

// InitPeer implements Reactor by creating a state for the peer.
func (conR *Reactor) InitPeer(peer p2p.Peer) p2p.Peer {
	peerState := NewPeerState(peer).SetLogger(conR.Logger)
	peer.Set(types.PeerStateKey, peerState)
	return peer
}

// AddPeer implements Reactor by spawning multiple gossiping goroutines for the
// peer.
func (conR *Reactor) AddPeer(peer p2p.Peer) {
	if !conR.IsRunning() {
		return
	}

	peerState, ok := peer.Get(types.PeerStateKey).(*PeerState)
	if !ok {
		panic(fmt.Sprintf("peer %v has no state", peer))
	}
	// Begin routines for this peer.
	go conR.gossipDataRoutine(peer, peerState)
	go conR.gossipVotesRoutine(peer, peerState)
	go conR.queryMaj23Routine(peer, peerState)

	// Send our state to peer.
	// If we're block_syncing, broadcast a RoundStepMessage later upon SwitchToConsensus().
	if !conR.WaitSync() {
		conR.sendNewRoundStepMessage(peer)
	}
}

// RemovePeer is a noop.
func (conR *Reactor) RemovePeer(p2p.Peer, any) {
	if !conR.IsRunning() {
		return
	}
	// TODO
	// ps, ok := peer.Get(PeerStateKey).(*PeerState)
	// if !ok {
	// 	panic(fmt.Sprintf("Peer %v has no state", peer))
	// }
	// ps.Disconnect()
}

// Receive implements Reactor
// NOTE: We process these messages even when we're block_syncing.
// Messages affect either a peer state or the consensus state.
// Peer state updates can happen in parallel, but processing of
// proposals, block parts, and votes are ordered by the receiveRoutine
// NOTE: blocks on consensus state for proposals, block parts, and votes.
func (conR *Reactor) Receive(e p2p.Envelope) {
	if !conR.IsRunning() {
		conR.Logger.Debug("Receive", "src", e.Src, "chId", e.ChannelID)
		return
	}
	msg, err := MsgFromProto(e.Message)
	if err != nil {
		conR.Logger.Error("Error decoding message", "src", e.Src, "chId", e.ChannelID, "err", err)
		conR.Switch.StopPeerForError(e.Src, err)
		return
	}

	if err = msg.ValidateBasic(); err != nil {
		conR.Logger.Error("Peer sent us invalid msg", "peer", e.Src, "msg", e.Message, "err", err)
		conR.Switch.StopPeerForError(e.Src, err)
		return
	}

	conR.Logger.Debug("Receive", "src", e.Src, "chId", e.ChannelID, "msg", msg)

	// Get peer states
	ps, ok := e.Src.Get(types.PeerStateKey).(*PeerState)
	if !ok {
		panic(fmt.Sprintf("Peer %v has no state", e.Src))
	}

	switch e.ChannelID {
	case StateChannel:
		switch msg := msg.(type) {
		case *NewRoundStepMessage:
			conR.conS.mtx.Lock()
			initialHeight := conR.conS.state.InitialHeight
			conR.conS.mtx.Unlock()
			if err = msg.ValidateHeight(initialHeight); err != nil {
				conR.Logger.Error("Peer sent us invalid msg", "peer", e.Src, "msg", msg, "err", err)
				conR.Switch.StopPeerForError(e.Src, err)
				return
			}
			ps.ApplyNewRoundStepMessage(msg)
		case *NewValidBlockMessage:
			ps.ApplyNewValidBlockMessage(msg)
		case *HasVoteMessage:
			ps.ApplyHasVoteMessage(msg)
		case *HasProposalBlockPartMessage:
			ps.ApplyHasProposalBlockPartMessage(msg)
		case *VoteSetMaj23Message:
			cs := conR.conS
			cs.mtx.Lock()
			height, votes := cs.Height, cs.Votes
			cs.mtx.Unlock()
			if height != msg.Height {
				return
			}
			// Peer claims to have a maj23 for some BlockID at H,R,S,
			err := votes.SetPeerMaj23(msg.Round, msg.Type, ps.peer.ID(), msg.BlockID)
			if err != nil {
				conR.Switch.StopPeerForError(e.Src, err)
				return
			}
			// Respond with a VoteSetBitsMessage showing which votes we have.
			// (and consequently shows which we don't have)
			var ourVotes *bits.BitArray
			switch msg.Type {
			case types.PrevoteType:
				ourVotes = votes.Prevotes(msg.Round).BitArrayByBlockID(msg.BlockID)
			case types.PrecommitType:
				ourVotes = votes.Precommits(msg.Round).BitArrayByBlockID(msg.BlockID)
			default:
				panic("Bad VoteSetBitsMessage field Type. Forgot to add a check in ValidateBasic?")
			}
			eMsg := &cmtcons.VoteSetBits{
				Height:  msg.Height,
				Round:   msg.Round,
				Type:    msg.Type,
				BlockID: msg.BlockID.ToProto(),
			}
			if votes := ourVotes.ToProto(); votes != nil {
				eMsg.Votes = *votes
			}
			e.Src.TrySend(p2p.Envelope{
				ChannelID: VoteSetBitsChannel,
				Message:   eMsg,
			})
		default:
			conR.Logger.Error(fmt.Sprintf("Unknown message type %v", reflect.TypeOf(msg)))
		}

	case DataChannel:
		if conR.WaitSync() {
			conR.Logger.Info("Ignoring message received during sync", "msg", msg)
			return
		}
		switch msg := msg.(type) {
		case *ProposalMessage:
			ps.SetHasProposal(msg.Proposal)
			conR.conS.peerMsgQueue <- msgInfo{msg, e.Src.ID(), cmttime.Now()}
		case *ProposalPOLMessage:
			ps.ApplyProposalPOLMessage(msg)
		case *BlockPartMessage:
			ps.SetHasProposalBlockPart(msg.Height, msg.Round, int(msg.Part.Index))
			conR.Metrics.BlockParts.With("peer_id", string(e.Src.ID())).Add(1)
			conR.conS.peerMsgQueue <- msgInfo{msg, e.Src.ID(), time.Time{}}
		default:
			conR.Logger.Error(fmt.Sprintf("Unknown message type %v", reflect.TypeOf(msg)))
		}

	case VoteChannel:
		if conR.WaitSync() {
			conR.Logger.Info("Ignoring message received during sync", "msg", msg)
			return
		}
		switch msg := msg.(type) {
		case *VoteMessage:
			cs := conR.conS
			cs.mtx.RLock()
			height, valSize, lastCommitSize := cs.Height, cs.Validators.Size(), cs.LastCommit.Size()
			cs.mtx.RUnlock()
			ps.EnsureVoteBitArrays(height, valSize)
			ps.EnsureVoteBitArrays(height-1, lastCommitSize)
			ps.SetHasVote(msg.Vote)

			cs.peerMsgQueue <- msgInfo{msg, e.Src.ID(), time.Time{}}

		default:
			// don't punish (leave room for soft upgrades)
			conR.Logger.Error(fmt.Sprintf("Unknown message type %v", reflect.TypeOf(msg)))
		}

	case VoteSetBitsChannel:
		if conR.WaitSync() {
			conR.Logger.Info("Ignoring message received during sync", "msg", msg)
			return
		}
		switch msg := msg.(type) {
		case *VoteSetBitsMessage:
			cs := conR.conS
			cs.mtx.Lock()
			height, votes := cs.Height, cs.Votes
			cs.mtx.Unlock()

			if height == msg.Height {
				var ourVotes *bits.BitArray
				switch msg.Type {
				case types.PrevoteType:
					ourVotes = votes.Prevotes(msg.Round).BitArrayByBlockID(msg.BlockID)
				case types.PrecommitType:
					ourVotes = votes.Precommits(msg.Round).BitArrayByBlockID(msg.BlockID)
				default:
					panic("Bad VoteSetBitsMessage field Type. Forgot to add a check in ValidateBasic?")
				}
				ps.ApplyVoteSetBitsMessage(msg, ourVotes)
			} else {
				ps.ApplyVoteSetBitsMessage(msg, nil)
			}
		default:
			// don't punish (leave room for soft upgrades)
			conR.Logger.Error(fmt.Sprintf("Unknown message type %v", reflect.TypeOf(msg)))
		}

	default:
		conR.Logger.Error(fmt.Sprintf("Unknown chId %X", e.ChannelID))
	}
}

// SetEventBus sets event bus.
func (conR *Reactor) SetEventBus(b *types.EventBus) {
	conR.eventBus = b
	conR.conS.SetEventBus(b)
}

// WaitSync returns whether the consensus reactor is waiting for state/block sync.
func (conR *Reactor) WaitSync() bool {
	return conR.waitSync.Load()
}

// --------------------------------------

// subscribeToBroadcastEvents subscribes for new round steps and votes
// using internal pubsub defined on state to broadcast
// them to peers upon receiving.
func (conR *Reactor) subscribeToBroadcastEvents() {
	const subscriber = "consensus-reactor"
	if err := conR.conS.evsw.AddListenerForEvent(subscriber, types.EventNewRoundStep,
		func(data cmtevents.EventData) {
			conR.broadcastNewRoundStepMessage(data.(*cstypes.RoundState))
		}); err != nil {
		conR.Logger.Error("Error adding listener for events (NewRoundStep)", "err", err)
	}

	if err := conR.conS.evsw.AddListenerForEvent(subscriber, types.EventValidBlock,
		func(data cmtevents.EventData) {
			conR.broadcastNewValidBlockMessage(data.(*cstypes.RoundState))
		}); err != nil {
		conR.Logger.Error("Error adding listener for events (ValidBlock)", "err", err)
	}

	if err := conR.conS.evsw.AddListenerForEvent(subscriber, types.EventVote,
		func(data cmtevents.EventData) {
			conR.broadcastHasVoteMessage(data.(*types.Vote))
		}); err != nil {
		conR.Logger.Error("Error adding listener for events (Vote)", "err", err)
	}

	if err := conR.conS.evsw.AddListenerForEvent(subscriber, types.EventProposalBlockPart,
		func(data cmtevents.EventData) {
			conR.broadcastHasProposalBlockPartMessage(data.(*BlockPartMessage))
		}); err != nil {
		conR.Logger.Error("Error adding listener for events (ProposalBlockPart)", "err", err)
	}
}

func (conR *Reactor) unsubscribeFromBroadcastEvents() {
	const subscriber = "consensus-reactor"
	conR.conS.evsw.RemoveListener(subscriber)
}

func (conR *Reactor) broadcastNewRoundStepMessage(rs *cstypes.RoundState) {
	nrsMsg := makeRoundStepMessage(rs)
	conR.Switch.Broadcast(p2p.Envelope{
		ChannelID: StateChannel,
		Message:   nrsMsg,
	})
}

func (conR *Reactor) broadcastNewValidBlockMessage(rs *cstypes.RoundState) {
	psh := rs.ProposalBlockParts.Header()
	csMsg := &cmtcons.NewValidBlock{
		Height:             rs.Height,
		Round:              rs.Round,
		BlockPartSetHeader: psh.ToProto(),
		BlockParts:         rs.ProposalBlockParts.BitArray().ToProto(),
		IsCommit:           rs.Step == cstypes.RoundStepCommit,
	}
	conR.Switch.Broadcast(p2p.Envelope{
		ChannelID: StateChannel,
		Message:   csMsg,
	})
}

// Broadcasts HasVoteMessage to peers that care.
func (conR *Reactor) broadcastHasVoteMessage(vote *types.Vote) {
	msg := &cmtcons.HasVote{
		Height: vote.Height,
		Round:  vote.Round,
		Type:   vote.Type,
		Index:  vote.ValidatorIndex,
	}
	conR.Switch.Broadcast(p2p.Envelope{
		ChannelID: StateChannel,
		Message:   msg,
	})
	/*
		// TODO: Make this broadcast more selective.
		for _, peer := range conR.Switch.Peers().Copy() {
			ps, ok := peer.Get(PeerStateKey).(*PeerState)
			if !ok {
				panic(fmt.Sprintf("Peer %v has no state", peer))
			}
			prs := ps.GetRoundState()
			if prs.Height == vote.Height {
				// TODO: Also filter on round?
				e := p2p.Envelope{
					ChannelID: StateChannel, struct{ ConsensusMessage }{msg},
					Message: p,
				}
				peer.TrySend(e)
			} else {
				// Height doesn't match
				// TODO: check a field, maybe CatchupCommitRound?
				// TODO: But that requires changing the struct field comment.
			}
		}
	*/
}

// Broadcasts HasProposalBlockPartMessage to peers that care.
func (conR *Reactor) broadcastHasProposalBlockPartMessage(partMsg *BlockPartMessage) {
	msg := &cmtcons.HasProposalBlockPart{
		Height: partMsg.Height,
		Round:  partMsg.Round,
		Index:  int32(partMsg.Part.Index),
	}
	conR.Switch.Broadcast(p2p.Envelope{
		ChannelID: StateChannel,
		Message:   msg,
	})
}

func makeRoundStepMessage(rs *cstypes.RoundState) (nrsMsg *cmtcons.NewRoundStep) {
	nrsMsg = &cmtcons.NewRoundStep{
		Height:                rs.Height,
		Round:                 rs.Round,
		Step:                  uint32(rs.Step),
		SecondsSinceStartTime: int64(cmttime.Since(rs.StartTime).Seconds()),
		LastCommitRound:       rs.LastCommit.GetRound(),
	}
	return nrsMsg
}

func (conR *Reactor) sendNewRoundStepMessage(peer p2p.Peer) {
	rs := conR.getRoundState()
	nrsMsg := makeRoundStepMessage(rs)
	peer.Send(p2p.Envelope{
		ChannelID: StateChannel,
		Message:   nrsMsg,
	})
}

func (conR *Reactor) updateRoundStateRoutine() {
	t := time.NewTicker(100 * time.Microsecond)
	defer t.Stop()
	for range t.C {
		if !conR.IsRunning() {
			return
		}
		rs := conR.conS.GetRoundState()
		conR.rsMtx.Lock()
		conR.rs = rs
		conR.rsMtx.Unlock()
	}
}

func (conR *Reactor) getRoundState() *cstypes.RoundState {
	conR.rsMtx.Lock()
	defer conR.rsMtx.Unlock()
	return conR.rs
}

// -----------------------------------------------------------------------------
// Reactor gossip routines and helpers

func (conR *Reactor) gossipDataRoutine(peer p2p.Peer, ps *PeerState) {
	logger := conR.Logger.With("peer", peer)

OUTER_LOOP:
	for {
		// Manage disconnects from self or peer.
		if !peer.IsRunning() || !conR.IsRunning() {
			return
		}

		// sleep random amount to give reactor a chance to receive HasProposalBlockPart messages
		// so we can reduce the amount of redundant block parts we send
		if conR.conS.config.PeerGossipIntraloopSleepDuration > 0 {
			// the config sets an upper bound for how long we sleep.
			randDuration := cmtrand.Int63n(int64(conR.conS.config.PeerGossipIntraloopSleepDuration))
			time.Sleep(time.Duration(randDuration))
		}

		rs := conR.getRoundState()
		prs := ps.GetRoundState()

		//--------------------
		// Send block part?
		// (Note these can match on hash so round doesn't matter)
		//--------------------

		if part, continueLoop := pickPartToSend(logger, conR.conS.blockStore, rs, ps, prs); part != nil {
			if ps.SendPartSetHasPart(part, prs) {
				continue OUTER_LOOP
			}
		} else if continueLoop {
			// part is nil but we dont want to sleep
			continue OUTER_LOOP
		}

		//--------------------
		// Send proposal?
		// (If height and round match, and we have a proposal and they don't)
		//--------------------

		heightRoundMatch := (rs.Height == prs.Height) && (rs.Round == prs.Round)
		proposalToSend := rs.Proposal != nil && !prs.Proposal

		if heightRoundMatch && proposalToSend {
			ps.SendProposalSetHasProposal(logger, rs, prs)
			continue OUTER_LOOP
		}

		// Nothing to do. Sleep.
		time.Sleep(conR.conS.config.PeerGossipSleepDuration)
	}
}

<<<<<<< HEAD
=======
func (conR *Reactor) gossipDataForCatchup(logger log.Logger, rs *cstypes.RoundState,
	prs *cstypes.PeerRoundState, ps *PeerState, peer p2p.Peer,
) {
	if index, ok := prs.ProposalBlockParts.Not().PickRandom(); ok {
		// Ensure that the peer's PartSetHeader is correct
		blockMeta := conR.conS.blockStore.LoadBlockMeta(prs.Height)
		if blockMeta == nil {
			logger.Error("Failed to load block meta", "ourHeight", rs.Height,
				"blockstoreBase", conR.conS.blockStore.Base(), "blockstoreHeight", conR.conS.blockStore.Height())
			time.Sleep(conR.conS.config.PeerGossipSleepDuration)
			return
		} else if !blockMeta.BlockID.PartSetHeader.Equals(prs.ProposalBlockPartSetHeader) {
			logger.Info("Peer ProposalBlockPartSetHeader mismatch, sleeping",
				"blockPartSetHeader", blockMeta.BlockID.PartSetHeader, "peerBlockPartSetHeader", prs.ProposalBlockPartSetHeader)
			time.Sleep(conR.conS.config.PeerGossipSleepDuration)
			return
		}
		// Load the part
		part := conR.conS.blockStore.LoadBlockPart(prs.Height, index)
		if part == nil {
			logger.Error("Could not load part", "index", index,
				"blockPartSetHeader", blockMeta.BlockID.PartSetHeader, "peerBlockPartSetHeader", prs.ProposalBlockPartSetHeader)
			time.Sleep(conR.conS.config.PeerGossipSleepDuration)
			return
		}
		// Send the part
		logger.Debug("Sending block part for catchup", "round", prs.Round, "index", index)
		pp, err := part.ToProto()
		if err != nil {
			logger.Error("Could not convert part to proto", "index", index, "error", err)
			return
		}
		if peer.Send(p2p.Envelope{
			ChannelID: DataChannel,
			Message: &cmtcons.BlockPart{
				Height: prs.Height, // Not our height, so it doesn't matter.
				Round:  prs.Round,  // Not our height, so it doesn't matter.
				Part:   *pp,
			},
		}) {
			ps.SetHasProposalBlockPart(prs.Height, prs.Round, index)
		} else {
			logger.Debug("Sending block part for catchup failed")
			// sleep to avoid retrying too fast
			time.Sleep(conR.conS.config.PeerGossipSleepDuration)
		}
		return
	}
	//  logger.Info("No parts to send in catch-up, sleeping")
	time.Sleep(conR.conS.config.PeerGossipSleepDuration)
}

func pickVoteToSend(
	logger log.Logger,
	conS *State,
	rs *cstypes.RoundState,
	ps *PeerState,
	prs *cstypes.PeerRoundState,
) *types.Vote {
	// If height matches, then send LastCommit, Prevotes, Precommits.
	if rs.Height == prs.Height {
		heightLogger := logger.With("height", prs.Height)
		return pickVoteCurrentHeight(heightLogger, rs, prs, ps)
	}

	// Special catchup logic.
	// If peer is lagging by height 1, send LastCommit.
	if prs.Height != 0 && rs.Height == prs.Height+1 {
		if vote := ps.PickVoteToSend(rs.LastCommit); vote != nil {
			logger.Debug("Picked rs.LastCommit to send", "height", prs.Height)
			return vote
		}
	}

	// Catchup logic
	// If peer is lagging by more than 1, send Commit.
	blockStoreBase := conS.blockStore.Base()
	if blockStoreBase > 0 && prs.Height != 0 && rs.Height >= prs.Height+2 && prs.Height >= blockStoreBase {
		// Load the block's extended commit for prs.Height,
		// which contains precommit signatures for prs.Height.
		var ec *types.ExtendedCommit
		var veEnabled bool
		func() {
			conS.mtx.RLock()
			defer conS.mtx.RUnlock()
			veEnabled = conS.state.ConsensusParams.Feature.VoteExtensionsEnabled(prs.Height)
		}()
		if veEnabled {
			ec = conS.blockStore.LoadBlockExtendedCommit(prs.Height)
		} else {
			c := conS.blockStore.LoadBlockCommit(prs.Height)
			if c == nil {
				return nil
			}
			ec = c.WrappedExtendedCommit()
		}
		if ec == nil {
			return nil
		}
		if vote := ps.PickVoteToSend(ec); vote != nil {
			logger.Debug("Picked Catchup commit to send", "height", prs.Height)
			return vote
		}
	}
	return nil
}

>>>>>>> e30eeea1
func (conR *Reactor) gossipVotesRoutine(peer p2p.Peer, ps *PeerState) {
	logger := conR.Logger.With("peer", peer)

	// Simple hack to throttle logs upon sleep.
	sleeping := 0

OUTER_LOOP:
	for {
		// Manage disconnects from self or peer.
		if !peer.IsRunning() || !conR.IsRunning() {
			return
		}

		// sleep random amount to give reactor a chance to receive HasVote messages
		// so we can reduce the amount of redundant votes we send
		if conR.conS.config.PeerGossipIntraloopSleepDuration > 0 {
			// the config sets an upper bound for how long we sleep.
			randDuration := cmtrand.Int63n(int64(conR.conS.config.PeerGossipIntraloopSleepDuration))
			time.Sleep(time.Duration(randDuration))
		}

		rs := conR.getRoundState()
		prs := ps.GetRoundState()

		switch sleeping {
		case 1: // First sleep
			sleeping = 2
		case 2: // No more sleep
			sleeping = 0
		}

		// logger.Debug("gossipVotesRoutine", "rsHeight", rs.Height, "rsRound", rs.Round,
		// "prsHeight", prs.Height, "prsRound", prs.Round, "prsStep", prs.Step)

		if vote := pickVoteToSend(logger, conR.conS, rs, ps, prs); vote != nil {
			if ps.sendVoteSetHasVote(vote) {
				continue OUTER_LOOP
			}
			logger.Debug("Failed to send vote to peer",
				"height", prs.Height,
				"vote", vote,
			)
		}

		if sleeping == 0 {
			// We sent nothing. Sleep...
			sleeping = 1
			logger.Debug("No votes to send, sleeping", "rs.Height", rs.Height, "prs.Height", prs.Height,
				"localPV", rs.Votes.Prevotes(rs.Round).BitArray(), "peerPV", prs.Prevotes,
				"localPC", rs.Votes.Precommits(rs.Round).BitArray(), "peerPC", prs.Precommits)
		} else if sleeping == 2 {
			// Continued sleep...
			sleeping = 1
		}

		time.Sleep(conR.conS.config.PeerGossipSleepDuration)
	}
}

func pickVoteCurrentHeight(
	logger log.Logger,
	rs *cstypes.RoundState,
	prs *cstypes.PeerRoundState,
	ps *PeerState,
) *types.Vote {
	// If there are lastCommits to send...
	if prs.Step == cstypes.RoundStepNewHeight {
		if vote := ps.PickVoteToSend(rs.LastCommit); vote != nil {
			logger.Debug("Picked rs.LastCommit to send")
			return vote
		}
	}
	// If there are POL prevotes to send...
	if prs.Step <= cstypes.RoundStepPropose && prs.Round != -1 && prs.Round <= rs.Round && prs.ProposalPOLRound != -1 {
		if polPrevotes := rs.Votes.Prevotes(prs.ProposalPOLRound); polPrevotes != nil {
			if vote := ps.PickVoteToSend(polPrevotes); vote != nil {
				logger.Debug("Picked rs.Prevotes(prs.ProposalPOLRound) to send",
					"round", prs.ProposalPOLRound)
				return vote
			}
		}
	}
	// If there are prevotes to send...
	if prs.Step <= cstypes.RoundStepPrevoteWait && prs.Round != -1 && prs.Round <= rs.Round {
		if vote := ps.PickVoteToSend(rs.Votes.Prevotes(prs.Round)); vote != nil {
			logger.Debug("Picked rs.Prevotes(prs.Round) to send", "round", prs.Round)
			return vote
		}
	}
	// If there are precommits to send...
	if prs.Step <= cstypes.RoundStepPrecommitWait && prs.Round != -1 && prs.Round <= rs.Round {
		if vote := ps.PickVoteToSend(rs.Votes.Precommits(prs.Round)); vote != nil {
			logger.Debug("Picked rs.Precommits(prs.Round) to send", "round", prs.Round)
			return vote
		}
	}
	// If there are prevotes to send...Needed because of validBlock mechanism
	if prs.Round != -1 && prs.Round <= rs.Round {
		if vote := ps.PickVoteToSend(rs.Votes.Prevotes(prs.Round)); vote != nil {
			logger.Debug("Picked rs.Prevotes(prs.Round) to send", "round", prs.Round)
			return vote
		}
	}
	// If there are POLPrevotes to send...
	if prs.ProposalPOLRound != -1 {
		if polPrevotes := rs.Votes.Prevotes(prs.ProposalPOLRound); polPrevotes != nil {
			if vote := ps.PickVoteToSend(polPrevotes); vote != nil {
				logger.Debug("Picked rs.Prevotes(prs.ProposalPOLRound) to send",
					"round", prs.ProposalPOLRound)
				return vote
			}
		}
	}

	return nil
}

// NOTE: `queryMaj23Routine` has a simple crude design since it only comes
// into play for liveness when there's a signature DDoS attack happening.
func (conR *Reactor) queryMaj23Routine(peer p2p.Peer, ps *PeerState) {
OUTER_LOOP:
	for {
		// Manage disconnects from self or peer.
		if !peer.IsRunning() || !conR.IsRunning() {
			return
		}

		// Maybe send Height/Round/Prevotes
		{
			rs := conR.getRoundState()
			prs := ps.GetRoundState()
			if rs.Height == prs.Height {
				if maj23, ok := rs.Votes.Prevotes(prs.Round).TwoThirdsMajority(); ok {
					peer.TrySend(p2p.Envelope{
						ChannelID: StateChannel,
						Message: &cmtcons.VoteSetMaj23{
							Height:  prs.Height,
							Round:   prs.Round,
							Type:    types.PrevoteType,
							BlockID: maj23.ToProto(),
						},
					})
					time.Sleep(conR.conS.config.PeerQueryMaj23SleepDuration)
				}
			}
		}

		// Maybe send Height/Round/Precommits
		{
			rs := conR.getRoundState()
			prs := ps.GetRoundState()
			if rs.Height == prs.Height {
				if maj23, ok := rs.Votes.Precommits(prs.Round).TwoThirdsMajority(); ok {
					peer.TrySend(p2p.Envelope{
						ChannelID: StateChannel,
						Message: &cmtcons.VoteSetMaj23{
							Height:  prs.Height,
							Round:   prs.Round,
							Type:    types.PrecommitType,
							BlockID: maj23.ToProto(),
						},
					})
					time.Sleep(conR.conS.config.PeerQueryMaj23SleepDuration)
				}
			}
		}

		// Maybe send Height/Round/ProposalPOL
		{
			rs := conR.getRoundState()
			prs := ps.GetRoundState()
			if rs.Height == prs.Height && prs.ProposalPOLRound >= 0 {
				if maj23, ok := rs.Votes.Prevotes(prs.ProposalPOLRound).TwoThirdsMajority(); ok {
					peer.TrySend(p2p.Envelope{
						ChannelID: StateChannel,
						Message: &cmtcons.VoteSetMaj23{
							Height:  prs.Height,
							Round:   prs.ProposalPOLRound,
							Type:    types.PrevoteType,
							BlockID: maj23.ToProto(),
						},
					})
					time.Sleep(conR.conS.config.PeerQueryMaj23SleepDuration)
				}
			}
		}

		// Little point sending LastCommitRound/LastCommit,
		// These are fleeting and non-blocking.

		// Maybe send Height/CatchupCommitRound/CatchupCommit.
		{
			prs := ps.GetRoundState()
			if prs.CatchupCommitRound != -1 && prs.Height > 0 && prs.Height <= conR.conS.blockStore.Height() &&
				prs.Height >= conR.conS.blockStore.Base() {
				if commit := conR.conS.LoadCommit(prs.Height); commit != nil {
					peer.TrySend(p2p.Envelope{
						ChannelID: StateChannel,
						Message: &cmtcons.VoteSetMaj23{
							Height:  prs.Height,
							Round:   commit.Round,
							Type:    types.PrecommitType,
							BlockID: commit.BlockID.ToProto(),
						},
					})
					time.Sleep(conR.conS.config.PeerQueryMaj23SleepDuration)
				}
			}
		}

		time.Sleep(conR.conS.config.PeerQueryMaj23SleepDuration)

		continue OUTER_LOOP
	}
}

// pick a block part to send if the peer has the same part set header as us or if they're catching up and we have the block.
// returns the part and a bool that signals whether to continue to the loop (true) or to sleep.
// NOTE there is one case where we don't return a part but continue the loop (ie. we return (nil, true)).
func pickPartToSend(
	logger log.Logger,
	blockStore sm.BlockStore,
	rs *cstypes.RoundState,
	ps *PeerState,
	prs *cstypes.PeerRoundState,
) (*types.Part, bool) {

	// If peer has same part set header as us, send block parts
	if rs.ProposalBlockParts.HasHeader(prs.ProposalBlockPartSetHeader) {
		if index, ok := rs.ProposalBlockParts.BitArray().Sub(prs.ProposalBlockParts.Copy()).PickRandom(); ok {
			part := rs.ProposalBlockParts.GetPart(index)
			return part, true
		}
	}

	// If the peer is on a previous height that we have, help catch up.
	blockStoreBase := blockStore.Base()
	if blockStoreBase > 0 &&
		0 < prs.Height && prs.Height < rs.Height &&
		prs.Height >= blockStoreBase {

		heightLogger := logger.With("height", prs.Height)

		// if we never received the commit message from the peer, the block parts won't be initialized
		if prs.ProposalBlockParts == nil {
			blockMeta := blockStore.LoadBlockMeta(prs.Height)
			if blockMeta == nil {
				heightLogger.Error("Failed to load block meta",
					"blockstoreBase", blockStoreBase, "blockstoreHeight", blockStore.Height())
				return nil, false
			} else {
				ps.InitProposalBlockParts(blockMeta.BlockID.PartSetHeader)
			}
			// continue the loop since prs is a copy and not effected by this initialization
			return nil, true // continue OUTER_LOOP
		}
		part := pickPartForCatchup(heightLogger, rs, prs, blockStore)
		if part != nil {
			return part, true
		}
	}

	return nil, false
}

func pickPartForCatchup(
	logger log.Logger,
	rs *cstypes.RoundState,
	prs *cstypes.PeerRoundState,
	blockStore sm.BlockStore,
) *types.Part {

	index, ok := prs.ProposalBlockParts.Not().PickRandom()
	if !ok {
		return nil
	}
	// Ensure that the peer's PartSetHeader is correct
	blockMeta := blockStore.LoadBlockMeta(prs.Height)
	if blockMeta == nil {
		logger.Error("Failed to load block meta", "ourHeight", rs.Height,
			"blockstoreBase", blockStore.Base(), "blockstoreHeight", blockStore.Height())
		return nil
	} else if !blockMeta.BlockID.PartSetHeader.Equals(prs.ProposalBlockPartSetHeader) {
		logger.Info("Peer ProposalBlockPartSetHeader mismatch, sleeping",
			"blockPartSetHeader", blockMeta.BlockID.PartSetHeader, "peerBlockPartSetHeader", prs.ProposalBlockPartSetHeader)
		return nil
	}
	// Load the part
	part := blockStore.LoadBlockPart(prs.Height, index)
	if part == nil {
		logger.Error("Could not load part", "index", index,
			"blockPartSetHeader", blockMeta.BlockID.PartSetHeader, "peerBlockPartSetHeader", prs.ProposalBlockPartSetHeader)
		return nil
	}
	return part
}

func pickVoteToSend(
	logger log.Logger,
	conS *State,
	rs *cstypes.RoundState,
	ps *PeerState,
	prs *cstypes.PeerRoundState,
) *types.Vote {
	// If height matches, then send LastCommit, Prevotes, Precommits.
	if rs.Height == prs.Height {
		heightLogger := logger.With("height", prs.Height)
		return pickVotesForHeight(heightLogger, rs, prs, ps)
	}

	// Special catchup logic.
	// If peer is lagging by height 1, send LastCommit.
	if prs.Height != 0 && rs.Height == prs.Height+1 {
		if vote := ps.PickVoteToSend(rs.LastCommit); vote != nil {
			logger.Debug("Picked rs.LastCommit to send", "height", prs.Height)
			return vote
		}
	}

	// Catchup logic
	// If peer is lagging by more than 1, send Commit.
	blockStoreBase := conS.blockStore.Base()
	if blockStoreBase > 0 && prs.Height != 0 && rs.Height >= prs.Height+2 && prs.Height >= blockStoreBase {
		// Load the block's extended commit for prs.Height,
		// which contains precommit signatures for prs.Height.
		var ec *types.ExtendedCommit
		var veEnabled bool
		func() {
			conS.mtx.RLock()
			defer conS.mtx.RUnlock()
			veEnabled = conS.state.ConsensusParams.Feature.VoteExtensionsEnabled(prs.Height)
		}()
		if veEnabled {
			ec = conS.blockStore.LoadBlockExtendedCommit(prs.Height)
		} else {
			c := conS.blockStore.LoadBlockCommit(prs.Height)
			if c == nil {
				return nil
			}
			ec = c.WrappedExtendedCommit()
		}
		if ec == nil {
			return nil

		}
		if vote := ps.PickVoteToSend(ec); vote != nil {
			logger.Debug("Picked Catchup commit to send", "height", prs.Height)
			return vote
		}
	}
	return nil
}

// -----------------------------------------------------------------------------

func (conR *Reactor) peerStatsRoutine() {
	for {
		if !conR.IsRunning() {
			conR.Logger.Info("Stopping peerStatsRoutine")
			return
		}

		select {
		case msg := <-conR.conS.statsMsgQueue:
			// Get peer
			peer := conR.Switch.Peers().Get(msg.PeerID)
			if peer == nil {
				conR.Logger.Debug("Attempt to update stats for non-existent peer",
					"peer", msg.PeerID)
				continue
			}
			// Get peer state
			ps, ok := peer.Get(types.PeerStateKey).(*PeerState)
			if !ok {
				panic(fmt.Sprintf("Peer %v has no state", peer))
			}
			switch msg.Msg.(type) {
			case *VoteMessage:
				if numVotes := ps.RecordVote(); numVotes%votesToContributeToBecomeGoodPeer == 0 {
					conR.Switch.MarkPeerAsGood(peer)
				}
			case *BlockPartMessage:
				if numParts := ps.RecordBlockPart(); numParts%blocksToContributeToBecomeGoodPeer == 0 {
					conR.Switch.MarkPeerAsGood(peer)
				}
			}
		case <-conR.conS.Quit():
			return

		case <-conR.Quit():
			return
		}
	}
}

// String returns a string representation of the Reactor.
// NOTE: For now, it is just a hard-coded string to avoid accessing unprotected shared variables.
// TODO: improve!
func (*Reactor) String() string {
	// better not to access shared variables
	return "ConsensusReactor" // conR.StringIndented("")
}

// StringIndented returns an indented string representation of the Reactor.
func (conR *Reactor) StringIndented(indent string) string {
	s := "ConsensusReactor{\n"
	s += indent + "  " + conR.conS.StringIndented(indent+"  ") + "\n"
	conR.Switch.Peers().ForEach(func(peer p2p.Peer) {
		ps, ok := peer.Get(types.PeerStateKey).(*PeerState)
		if !ok {
			panic(fmt.Sprintf("Peer %v has no state", peer))
		}
		s += indent + "  " + ps.StringIndented(indent+"  ") + "\n"
	})
	s += indent + "}"
	return s
}

// ReactorMetrics sets the metrics.
func ReactorMetrics(metrics *Metrics) ReactorOption {
	return func(conR *Reactor) { conR.Metrics = metrics }
}

// -----------------------------------------------------------------------------

// PeerState contains the known state of a peer, including its connection and
// threadsafe access to its PeerRoundState.
// NOTE: THIS GETS DUMPED WITH rpc/core/consensus.go.
// Be mindful of what you Expose.
type PeerState struct {
	peer   p2p.Peer
	logger log.Logger

	mtx   sync.Mutex             // NOTE: Modify below using setters, never directly.
	PRS   cstypes.PeerRoundState `json:"round_state"` // Exposed.
	Stats *peerStateStats        `json:"stats"`       // Exposed.
}

// peerStateStats holds internal statistics for a peer.
type peerStateStats struct {
	Votes      int `json:"votes"`
	BlockParts int `json:"block_parts"`
}

func (pss peerStateStats) String() string {
	return fmt.Sprintf("peerStateStats{votes: %d, blockParts: %d}",
		pss.Votes, pss.BlockParts)
}

// NewPeerState returns a new PeerState for the given Peer.
func NewPeerState(peer p2p.Peer) *PeerState {
	return &PeerState{
		peer:   peer,
		logger: log.NewNopLogger(),
		PRS: cstypes.PeerRoundState{
			Round:              -1,
			ProposalPOLRound:   -1,
			LastCommitRound:    -1,
			CatchupCommitRound: -1,
		},
		Stats: &peerStateStats{},
	}
}

// SetLogger allows to set a logger on the peer state. Returns the peer state
// itself.
func (ps *PeerState) SetLogger(logger log.Logger) *PeerState {
	ps.logger = logger
	return ps
}

// GetRoundState returns an shallow copy of the PeerRoundState.
// There's no point in mutating it since it won't change PeerState.
func (ps *PeerState) GetRoundState() *cstypes.PeerRoundState {
	ps.mtx.Lock()
	defer ps.mtx.Unlock()

	prs := ps.PRS // copy
	return &prs
}

// MarshalJSON implements the json.Marshaler interface.
func (ps *PeerState) MarshalJSON() ([]byte, error) {
	ps.mtx.Lock()
	defer ps.mtx.Unlock()

	type jsonPeerState PeerState
	return cmtjson.Marshal((*jsonPeerState)(ps))
}

// GetHeight returns an atomic snapshot of the PeerRoundState's height
// used by the mempool to ensure peers are caught up before broadcasting new txs.
func (ps *PeerState) GetHeight() int64 {
	ps.mtx.Lock()
	defer ps.mtx.Unlock()
	return ps.PRS.Height
}

// SetHasProposal sets the given proposal as known for the peer.
func (ps *PeerState) SetHasProposal(proposal *types.Proposal) {
	ps.mtx.Lock()
	defer ps.mtx.Unlock()

	if ps.PRS.Height != proposal.Height || ps.PRS.Round != proposal.Round {
		return
	}

	if ps.PRS.Proposal {
		return
	}

	ps.PRS.Proposal = true

	// ps.PRS.ProposalBlockParts is set due to NewValidBlockMessage
	if ps.PRS.ProposalBlockParts != nil {
		return
	}

	ps.PRS.ProposalBlockPartSetHeader = proposal.BlockID.PartSetHeader
	ps.PRS.ProposalBlockParts = bits.NewBitArray(int(proposal.BlockID.PartSetHeader.Total))
	ps.PRS.ProposalPOLRound = proposal.POLRound
	ps.PRS.ProposalPOL = nil // Nil until ProposalPOLMessage received.
}

// InitProposalBlockParts initializes the peer's proposal block parts header and bit array.
func (ps *PeerState) InitProposalBlockParts(partSetHeader types.PartSetHeader) {
	ps.mtx.Lock()
	defer ps.mtx.Unlock()

	if ps.PRS.ProposalBlockParts != nil {
		return
	}

	ps.PRS.ProposalBlockPartSetHeader = partSetHeader
	ps.PRS.ProposalBlockParts = bits.NewBitArray(int(partSetHeader.Total))
}

// SetHasProposalBlockPart sets the given block part index as known for the peer.
func (ps *PeerState) SetHasProposalBlockPart(height int64, round int32, index int) {
	ps.mtx.Lock()
	defer ps.mtx.Unlock()

	ps.setHasProposalBlockPart(height, round, index)
}

func (ps *PeerState) setHasProposalBlockPart(height int64, round int32, index int) {
	ps.logger.Debug("setHasProposalBlockPart",
		"peerH/R",
		log.NewLazySprintf("%d/%d", ps.PRS.Height, ps.PRS.Round),
		"H/R",
		log.NewLazySprintf("%d/%d", height, round),
		"index", index)

	if ps.PRS.Height != height || ps.PRS.Round != round {
		return
	}

	ps.PRS.ProposalBlockParts.SetIndex(index, true)
}

<<<<<<< HEAD
// SendPartSetHasPart sends the part to the peer.
// Returns true and marks the peer as having the part if the part was sent.
func (ps *PeerState) SendPartSetHasPart(part *types.Part, prs *cstypes.PeerRoundState) bool {
	// Send the part
	ps.logger.Debug("Sending block part", "height", prs.Height, "round", prs.Round, "index", part.Index)
	pp, err := part.ToProto()
	if err != nil {
		// NOTE: only returns error if part is nil, which it should never be by here
		ps.logger.Error("Could not convert part to proto", "index", part.Index, "error", err)
		return false
	}
	if ps.peer.Send(p2p.Envelope{
		ChannelID: DataChannel,
		Message: &cmtcons.BlockPart{
			Height: prs.Height, // Not our height, so it doesn't matter.
			Round:  prs.Round,  // Not our height, so it doesn't matter.
			Part:   *pp,
		},
	}) {
		ps.SetHasProposalBlockPart(prs.Height, prs.Round, int(part.Index))
		return true
	}
	ps.logger.Debug("Sending block part failed")
	return false
}

// SendProposalSetHasProposal sends the Proposal (and ProposalPOL if there is one) to the peer.
// If successful, it marks the peer as having the proposal.
func (ps *PeerState) SendProposalSetHasProposal(
	logger log.Logger,
	rs *cstypes.RoundState,
	prs *cstypes.PeerRoundState,
) {
	// Proposal: share the proposal metadata with peer.
	logger.Debug("Sending proposal", "height", prs.Height, "round", prs.Round)
	if ps.peer.Send(p2p.Envelope{
		ChannelID: DataChannel,
		Message:   &cmtcons.Proposal{Proposal: *rs.Proposal.ToProto()},
	}) {
		// NOTE[ZM]: A peer might have received different proposal msg so this Proposal msg will be rejected!
		ps.SetHasProposal(rs.Proposal)
	}

	// ProposalPOL: lets peer know which POL votes we have so far.
	// Peer must receive ProposalMessage first.
	// rs.Proposal was validated, so rs.Proposal.POLRound <= rs.Round,
	// so we definitely have rs.Votes.Prevotes(rs.Proposal.POLRound).
	if 0 <= rs.Proposal.POLRound {
		logger.Debug("Sending POL", "height", prs.Height, "round", prs.Round)
		ps.peer.Send(p2p.Envelope{
			ChannelID: DataChannel,
			Message: &cmtcons.ProposalPOL{
				Height:           rs.Height,
				ProposalPolRound: rs.Proposal.POLRound,
				ProposalPol:      *rs.Votes.Prevotes(rs.Proposal.POLRound).BitArray().ToProto(),
			},
		})
	}
}

// SendVoteSetHasVote sends the vote to the peer.
=======
// sendVoteSetHasVote sends the vote to the peer.
>>>>>>> e30eeea1
// Returns true and marks the peer as having the vote if the vote was sent.
func (ps *PeerState) sendVoteSetHasVote(vote *types.Vote) bool {
	ps.logger.Debug("Sending vote message", "ps", ps, "vote", vote)
	if ps.peer.Send(p2p.Envelope{
		ChannelID: VoteChannel,
		Message: &cmtcons.Vote{
			Vote: vote.ToProto(),
		},
	}) {
		ps.SetHasVote(vote)
		return true
	}
	return false
}

// PickVoteToSend picks a vote to send to the peer.
// Returns true if a vote was picked.
// NOTE: `votes` must be the correct Size() for the Height().
func (ps *PeerState) PickVoteToSend(votes types.VoteSetReader) *types.Vote {
	ps.mtx.Lock()
	defer ps.mtx.Unlock()

	if votes.Size() == 0 {
		return nil
	}

	height, round, votesType, size := votes.GetHeight(), votes.GetRound(), types.SignedMsgType(votes.Type()), votes.Size()

	// Lazily set data using 'votes'.
	if votes.IsCommit() {
		ps.ensureCatchupCommitRound(height, round, size)
	}
	ps.ensureVoteBitArrays(height, size)

	psVotes := ps.getVoteBitArray(height, round, votesType)
	if psVotes == nil {
		return nil // Not something worth sending
	}
	if index, ok := votes.BitArray().Sub(psVotes).PickRandom(); ok {
		vote := votes.GetByIndex(int32(index))
		if vote == nil {
			ps.logger.Error("votes.GetByIndex returned nil", "votes", votes, "index", index)
		}
		return vote
	}
	return nil
}

func (ps *PeerState) getVoteBitArray(height int64, round int32, votesType types.SignedMsgType) *bits.BitArray {
	if !types.IsVoteTypeValid(votesType) {
		return nil
	}

	if ps.PRS.Height == height {
		if ps.PRS.Round == round {
			switch votesType {
			case types.PrevoteType:
				return ps.PRS.Prevotes
			case types.PrecommitType:
				return ps.PRS.Precommits
			}
		}
		if ps.PRS.CatchupCommitRound == round {
			switch votesType {
			case types.PrevoteType:
				return nil
			case types.PrecommitType:
				return ps.PRS.CatchupCommit
			}
		}
		if ps.PRS.ProposalPOLRound == round {
			switch votesType {
			case types.PrevoteType:
				return ps.PRS.ProposalPOL
			case types.PrecommitType:
				return nil
			}
		}
		return nil
	}
	if ps.PRS.Height == height+1 {
		if ps.PRS.LastCommitRound == round {
			switch votesType {
			case types.PrevoteType:
				return nil
			case types.PrecommitType:
				return ps.PRS.LastCommit
			}
		}
		return nil
	}
	return nil
}

// 'round': A round for which we have a +2/3 commit.
func (ps *PeerState) ensureCatchupCommitRound(height int64, round int32, numValidators int) {
	if ps.PRS.Height != height {
		return
	}
	/*
		NOTE: This is wrong, 'round' could change.
		e.g. if orig round is not the same as block LastCommit round.
		if ps.CatchupCommitRound != -1 && ps.CatchupCommitRound != round {
			panic(fmt.Sprintf(
				"Conflicting CatchupCommitRound. Height: %v,
				Orig: %v,
				New: %v",
				height,
				ps.CatchupCommitRound,
				round))
		}
	*/
	if ps.PRS.CatchupCommitRound == round {
		return // Nothing to do!
	}
	ps.PRS.CatchupCommitRound = round
	if round == ps.PRS.Round {
		ps.PRS.CatchupCommit = ps.PRS.Precommits
	} else {
		ps.PRS.CatchupCommit = bits.NewBitArray(numValidators)
	}
}

// EnsureVoteBitArrays ensures the bit-arrays have been allocated for tracking
// what votes this peer has received.
// NOTE: It's important to make sure that numValidators actually matches
// what the node sees as the number of validators for height.
func (ps *PeerState) EnsureVoteBitArrays(height int64, numValidators int) {
	ps.mtx.Lock()
	defer ps.mtx.Unlock()
	ps.ensureVoteBitArrays(height, numValidators)
}

func (ps *PeerState) ensureVoteBitArrays(height int64, numValidators int) {
	if ps.PRS.Height == height {
		if ps.PRS.Prevotes == nil {
			ps.PRS.Prevotes = bits.NewBitArray(numValidators)
		}
		if ps.PRS.Precommits == nil {
			ps.PRS.Precommits = bits.NewBitArray(numValidators)
		}
		if ps.PRS.CatchupCommit == nil {
			ps.PRS.CatchupCommit = bits.NewBitArray(numValidators)
		}
		if ps.PRS.ProposalPOL == nil {
			ps.PRS.ProposalPOL = bits.NewBitArray(numValidators)
		}
	} else if ps.PRS.Height == height+1 {
		if ps.PRS.LastCommit == nil {
			ps.PRS.LastCommit = bits.NewBitArray(numValidators)
		}
	}
}

// RecordVote increments internal votes related statistics for this peer.
// It returns the total number of added votes.
func (ps *PeerState) RecordVote() int {
	ps.mtx.Lock()
	defer ps.mtx.Unlock()

	ps.Stats.Votes++

	return ps.Stats.Votes
}

// VotesSent returns the number of blocks for which peer has been sending us
// votes.
func (ps *PeerState) VotesSent() int {
	ps.mtx.Lock()
	defer ps.mtx.Unlock()

	return ps.Stats.Votes
}

// RecordBlockPart increments internal block part related statistics for this peer.
// It returns the total number of added block parts.
func (ps *PeerState) RecordBlockPart() int {
	ps.mtx.Lock()
	defer ps.mtx.Unlock()

	ps.Stats.BlockParts++
	return ps.Stats.BlockParts
}

// BlockPartsSent returns the number of useful block parts the peer has sent us.
func (ps *PeerState) BlockPartsSent() int {
	ps.mtx.Lock()
	defer ps.mtx.Unlock()

	return ps.Stats.BlockParts
}

// SetHasVote sets the given vote as known by the peer.
func (ps *PeerState) SetHasVote(vote *types.Vote) {
	ps.mtx.Lock()
	defer ps.mtx.Unlock()

	ps.setHasVote(vote.Height, vote.Round, vote.Type, vote.ValidatorIndex)
}

func (ps *PeerState) setHasVote(height int64, round int32, voteType types.SignedMsgType, index int32) {
	ps.logger.Debug("setHasVote",
		"peerH/R",
		log.NewLazySprintf("%d/%d", ps.PRS.Height, ps.PRS.Round),
		"H/R",
		log.NewLazySprintf("%d/%d", height, round),
		"type", voteType, "index", index)

	// NOTE: some may be nil BitArrays -> no side effects.
	psVotes := ps.getVoteBitArray(height, round, voteType)
	if psVotes != nil {
		psVotes.SetIndex(int(index), true)
	}
}

// ApplyNewRoundStepMessage updates the peer state for the new round.
func (ps *PeerState) ApplyNewRoundStepMessage(msg *NewRoundStepMessage) {
	ps.mtx.Lock()
	defer ps.mtx.Unlock()

	// Ignore duplicates or decreases
	if CompareHRS(msg.Height, msg.Round, msg.Step, ps.PRS.Height, ps.PRS.Round, ps.PRS.Step) <= 0 {
		return
	}

	// Just remember these values.
	psHeight := ps.PRS.Height
	psRound := ps.PRS.Round
	psCatchupCommitRound := ps.PRS.CatchupCommitRound
	psCatchupCommit := ps.PRS.CatchupCommit
	lastPrecommits := ps.PRS.Precommits

	startTime := cmttime.Now().Add(-1 * time.Duration(msg.SecondsSinceStartTime) * time.Second)
	ps.PRS.Height = msg.Height
	ps.PRS.Round = msg.Round
	ps.PRS.Step = msg.Step
	ps.PRS.StartTime = startTime
	if psHeight != msg.Height || psRound != msg.Round {
		ps.PRS.Proposal = false
		ps.PRS.ProposalBlockPartSetHeader = types.PartSetHeader{}
		ps.PRS.ProposalBlockParts = nil
		ps.PRS.ProposalPOLRound = -1
		ps.PRS.ProposalPOL = nil
		// We'll update the BitArray capacity later.
		ps.PRS.Prevotes = nil
		ps.PRS.Precommits = nil
	}
	if psHeight == msg.Height && psRound != msg.Round && msg.Round == psCatchupCommitRound {
		// Peer caught up to CatchupCommitRound.
		// Preserve psCatchupCommit!
		// NOTE: We prefer to use prs.Precommits if
		// pr.Round matches pr.CatchupCommitRound.
		ps.PRS.Precommits = psCatchupCommit
	}
	if psHeight != msg.Height {
		// Shift Precommits to LastCommit.
		if psHeight+1 == msg.Height && psRound == msg.LastCommitRound {
			ps.PRS.LastCommitRound = msg.LastCommitRound
			ps.PRS.LastCommit = lastPrecommits
		} else {
			ps.PRS.LastCommitRound = msg.LastCommitRound
			ps.PRS.LastCommit = nil
		}
		// We'll update the BitArray capacity later.
		ps.PRS.CatchupCommitRound = -1
		ps.PRS.CatchupCommit = nil
	}
}

// ApplyNewValidBlockMessage updates the peer state for the new valid block.
func (ps *PeerState) ApplyNewValidBlockMessage(msg *NewValidBlockMessage) {
	ps.mtx.Lock()
	defer ps.mtx.Unlock()

	if ps.PRS.Height != msg.Height {
		return
	}

	if ps.PRS.Round != msg.Round && !msg.IsCommit {
		return
	}

	ps.PRS.ProposalBlockPartSetHeader = msg.BlockPartSetHeader
	ps.PRS.ProposalBlockParts = msg.BlockParts
}

// ApplyProposalPOLMessage updates the peer state for the new proposal POL.
func (ps *PeerState) ApplyProposalPOLMessage(msg *ProposalPOLMessage) {
	ps.mtx.Lock()
	defer ps.mtx.Unlock()

	if ps.PRS.Height != msg.Height {
		return
	}
	if ps.PRS.ProposalPOLRound != msg.ProposalPOLRound {
		return
	}

	// TODO: Merge onto existing ps.PRS.ProposalPOL?
	// We might have sent some prevotes in the meantime.
	ps.PRS.ProposalPOL = msg.ProposalPOL
}

// ApplyHasVoteMessage updates the peer state for the new vote.
func (ps *PeerState) ApplyHasVoteMessage(msg *HasVoteMessage) {
	ps.mtx.Lock()
	defer ps.mtx.Unlock()

	if ps.PRS.Height != msg.Height {
		return
	}

	ps.setHasVote(msg.Height, msg.Round, msg.Type, msg.Index)
}

// ApplyHasProposalBlockPartMessage updates the peer state for the new block part.
func (ps *PeerState) ApplyHasProposalBlockPartMessage(msg *HasProposalBlockPartMessage) {
	ps.mtx.Lock()
	defer ps.mtx.Unlock()

	if ps.PRS.Height != msg.Height {
		return
	}

	ps.setHasProposalBlockPart(msg.Height, msg.Round, int(msg.Index))
}

// ApplyVoteSetBitsMessage updates the peer state for the bit-array of votes
// it claims to have for the corresponding BlockID.
// `ourVotes` is a BitArray of votes we have for msg.BlockID
// NOTE: if ourVotes is nil (e.g. msg.Height < rs.Height),
// we conservatively overwrite ps's votes w/ msg.Votes.
func (ps *PeerState) ApplyVoteSetBitsMessage(msg *VoteSetBitsMessage, ourVotes *bits.BitArray) {
	ps.mtx.Lock()
	defer ps.mtx.Unlock()

	votes := ps.getVoteBitArray(msg.Height, msg.Round, msg.Type)
	if votes != nil {
		if ourVotes == nil {
			votes.Update(msg.Votes)
		} else {
			otherVotes := votes.Sub(ourVotes)
			hasVotes := otherVotes.Or(msg.Votes)
			votes.Update(hasVotes)
		}
	}
}

// String returns a string representation of the PeerState.
func (ps *PeerState) String() string {
	return ps.StringIndented("")
}

// StringIndented returns a string representation of the PeerState.
func (ps *PeerState) StringIndented(indent string) string {
	ps.mtx.Lock()
	defer ps.mtx.Unlock()
	return fmt.Sprintf(`PeerState{
%s  Key        %v
%s  RoundState %v
%s  Stats      %v
%s}`,
		indent, ps.peer.ID(),
		indent, ps.PRS.StringIndented(indent+"  "),
		indent, ps.Stats,
		indent)
}

// -----------------------------------------------------------------------------
// Messages

// Message is a message that can be sent and received on the Reactor.
type Message interface {
	ValidateBasic() error
}

func init() {
	cmtjson.RegisterType(&NewRoundStepMessage{}, "tendermint/NewRoundStepMessage")
	cmtjson.RegisterType(&NewValidBlockMessage{}, "tendermint/NewValidBlockMessage")
	cmtjson.RegisterType(&ProposalMessage{}, "tendermint/Proposal")
	cmtjson.RegisterType(&ProposalPOLMessage{}, "tendermint/ProposalPOL")
	cmtjson.RegisterType(&BlockPartMessage{}, "tendermint/BlockPart")
	cmtjson.RegisterType(&VoteMessage{}, "tendermint/Vote")
	cmtjson.RegisterType(&HasVoteMessage{}, "tendermint/HasVote")
	cmtjson.RegisterType(&HasProposalBlockPartMessage{}, "tendermint/HasProposalBlockPart")
	cmtjson.RegisterType(&VoteSetMaj23Message{}, "tendermint/VoteSetMaj23")
	cmtjson.RegisterType(&VoteSetBitsMessage{}, "tendermint/VoteSetBits")
}

// -------------------------------------

// NewRoundStepMessage is sent for every step taken in the ConsensusState.
// For every height/round/step transition.
type NewRoundStepMessage struct {
	Height                int64
	Round                 int32
	Step                  cstypes.RoundStepType
	SecondsSinceStartTime int64
	LastCommitRound       int32
}

// ValidateBasic performs basic validation.
func (m *NewRoundStepMessage) ValidateBasic() error {
	if m.Height < 0 {
		return cmterrors.ErrNegativeField{Field: "Height"}
	}
	if m.Round < 0 {
		return cmterrors.ErrNegativeField{Field: "Round"}
	}
	if !m.Step.IsValid() {
		return cmterrors.ErrInvalidField{Field: "Step"}
	}

	// NOTE: SecondsSinceStartTime may be negative

	// LastCommitRound will be -1 for the initial height, but we don't know what height this is
	// since it can be specified in genesis. The reactor will have to validate this via
	// ValidateHeight().
	if m.LastCommitRound < -1 {
		return cmterrors.ErrInvalidField{Field: "LastCommitRound", Reason: "cannot be < -1"}
	}

	return nil
}

// ValidateHeight validates the height given the chain's initial height.
func (m *NewRoundStepMessage) ValidateHeight(initialHeight int64) error {
	if m.Height < initialHeight {
		return cmterrors.ErrInvalidField{
			Field:  "Height",
			Reason: fmt.Sprintf("%v should be lower than initial height %v", m.Height, initialHeight),
		}
	}

	if m.Height == initialHeight && m.LastCommitRound != -1 {
		return cmterrors.ErrInvalidField{
			Field:  "LastCommitRound",
			Reason: fmt.Sprintf("%v must be -1 for initial height %v", m.LastCommitRound, initialHeight),
		}
	}

	if m.Height > initialHeight && m.LastCommitRound < 0 {
		return cmterrors.ErrInvalidField{
			Field:  "LastCommitRound",
			Reason: fmt.Sprintf("can only be negative for initial height %v", initialHeight),
		}
	}
	return nil
}

// String returns a string representation.
func (m *NewRoundStepMessage) String() string {
	return fmt.Sprintf("[NewRoundStep H:%v R:%v S:%v LCR:%v]",
		m.Height, m.Round, m.Step, m.LastCommitRound)
}

// -------------------------------------

// NewValidBlockMessage is sent when a validator observes a valid block B in some round r,
// i.e., there is a Proposal for block B and 2/3+ prevotes for the block B in the round r.
// In case the block is also committed, then IsCommit flag is set to true.
type NewValidBlockMessage struct {
	Height             int64
	Round              int32
	BlockPartSetHeader types.PartSetHeader
	BlockParts         *bits.BitArray
	IsCommit           bool
}

// ValidateBasic performs basic validation.
func (m *NewValidBlockMessage) ValidateBasic() error {
	if m.Height < 0 {
		return cmterrors.ErrNegativeField{Field: "Height"}
	}
	if m.Round < 0 {
		return cmterrors.ErrNegativeField{Field: "Round"}
	}
	if err := m.BlockPartSetHeader.ValidateBasic(); err != nil {
		return cmterrors.ErrWrongField{Field: "BlockPartSetHeader", Err: err}
	}
	if m.BlockParts.Size() == 0 {
		return cmterrors.ErrRequiredField{Field: "blockParts"}
	}
	if m.BlockParts.Size() != int(m.BlockPartSetHeader.Total) {
		return fmt.Errorf("blockParts bit array size %d not equal to BlockPartSetHeader.Total %d",
			m.BlockParts.Size(),
			m.BlockPartSetHeader.Total)
	}
	if m.BlockParts.Size() > int(types.MaxBlockPartsCount) {
		return fmt.Errorf("blockParts bit array is too big: %d, max: %d", m.BlockParts.Size(), types.MaxBlockPartsCount)
	}
	return nil
}

// String returns a string representation.
func (m *NewValidBlockMessage) String() string {
	return fmt.Sprintf("[ValidBlockMessage H:%v R:%v BP:%v BA:%v IsCommit:%v]",
		m.Height, m.Round, m.BlockPartSetHeader, m.BlockParts, m.IsCommit)
}

// -------------------------------------

// ProposalMessage is sent when a new block is proposed.
type ProposalMessage struct {
	Proposal *types.Proposal
}

// ValidateBasic performs basic validation.
func (m *ProposalMessage) ValidateBasic() error {
	return m.Proposal.ValidateBasic()
}

// String returns a string representation.
func (m *ProposalMessage) String() string {
	return fmt.Sprintf("[Proposal %v]", m.Proposal)
}

// -------------------------------------

// ProposalPOLMessage is sent when a previous proposal is re-proposed.
type ProposalPOLMessage struct {
	Height           int64
	ProposalPOLRound int32
	ProposalPOL      *bits.BitArray
}

// ValidateBasic performs basic validation.
func (m *ProposalPOLMessage) ValidateBasic() error {
	if m.Height < 0 {
		return cmterrors.ErrNegativeField{Field: "Height"}
	}
	if m.ProposalPOLRound < 0 {
		return cmterrors.ErrNegativeField{Field: "ProposalPOLRound"}
	}
	if m.ProposalPOL.Size() == 0 {
		return cmterrors.ErrRequiredField{Field: "ProposalPOL"}
	}
	if m.ProposalPOL.Size() > types.MaxVotesCount {
		return fmt.Errorf("proposalPOL bit array is too big: %d, max: %d", m.ProposalPOL.Size(), types.MaxVotesCount)
	}
	return nil
}

// String returns a string representation.
func (m *ProposalPOLMessage) String() string {
	return fmt.Sprintf("[ProposalPOL H:%v POLR:%v POL:%v]", m.Height, m.ProposalPOLRound, m.ProposalPOL)
}

// -------------------------------------

// BlockPartMessage is sent when gossipping a piece of the proposed block.
type BlockPartMessage struct {
	Height int64
	Round  int32
	Part   *types.Part
}

// ValidateBasic performs basic validation.
func (m *BlockPartMessage) ValidateBasic() error {
	if m.Height < 0 {
		return cmterrors.ErrNegativeField{Field: "Height"}
	}
	if m.Round < 0 {
		return cmterrors.ErrNegativeField{Field: "Round"}
	}
	if err := m.Part.ValidateBasic(); err != nil {
		return cmterrors.ErrWrongField{Field: "Part", Err: err}
	}
	return nil
}

// String returns a string representation.
func (m *BlockPartMessage) String() string {
	return fmt.Sprintf("[BlockPart H:%v R:%v P:%v]", m.Height, m.Round, m.Part)
}

// -------------------------------------

// VoteMessage is sent when voting for a proposal (or lack thereof).
type VoteMessage struct {
	Vote *types.Vote
}

// ValidateBasic checks whether the vote within the message is well-formed.
func (m *VoteMessage) ValidateBasic() error {
	return m.Vote.ValidateBasic()
}

// String returns a string representation.
func (m *VoteMessage) String() string {
	return fmt.Sprintf("[Vote %v]", m.Vote)
}

// -------------------------------------

// HasVoteMessage is sent to indicate that a particular vote has been received.
type HasVoteMessage struct {
	Height int64
	Round  int32
	Type   types.SignedMsgType
	Index  int32
}

// ValidateBasic performs basic validation.
func (m *HasVoteMessage) ValidateBasic() error {
	if m.Height < 0 {
		return cmterrors.ErrNegativeField{Field: "Height"}
	}
	if m.Round < 0 {
		return cmterrors.ErrNegativeField{Field: "Round"}
	}
	if !types.IsVoteTypeValid(m.Type) {
		return cmterrors.ErrInvalidField{Field: "Type"}
	}
	if m.Index < 0 {
		return cmterrors.ErrNegativeField{Field: "Index"}
	}
	return nil
}

// String returns a string representation.
func (m *HasVoteMessage) String() string {
	return fmt.Sprintf("[HasVote VI:%v V:{%v/%02d/%v}]", m.Index, m.Height, m.Round, m.Type)
}

// -------------------------------------

// VoteSetMaj23Message is sent to indicate that a given BlockID has seen +2/3 votes.
type VoteSetMaj23Message struct {
	Height  int64
	Round   int32
	Type    types.SignedMsgType
	BlockID types.BlockID
}

// ValidateBasic performs basic validation.
func (m *VoteSetMaj23Message) ValidateBasic() error {
	if m.Height < 0 {
		return cmterrors.ErrNegativeField{Field: "Height"}
	}
	if m.Round < 0 {
		return cmterrors.ErrNegativeField{Field: "Round"}
	}
	if !types.IsVoteTypeValid(m.Type) {
		return cmterrors.ErrInvalidField{Field: "Type"}
	}
	if err := m.BlockID.ValidateBasic(); err != nil {
		return cmterrors.ErrWrongField{Field: "BlockID", Err: err}
	}
	return nil
}

// String returns a string representation.
func (m *VoteSetMaj23Message) String() string {
	return fmt.Sprintf("[VSM23 %v/%02d/%v %v]", m.Height, m.Round, m.Type, m.BlockID)
}

// -------------------------------------

// VoteSetBitsMessage is sent to communicate the bit-array of votes seen for the BlockID.
type VoteSetBitsMessage struct {
	Height  int64
	Round   int32
	Type    types.SignedMsgType
	BlockID types.BlockID
	Votes   *bits.BitArray
}

// ValidateBasic performs basic validation.
func (m *VoteSetBitsMessage) ValidateBasic() error {
	if m.Height < 0 {
		return cmterrors.ErrNegativeField{Field: "Height"}
	}
	if !types.IsVoteTypeValid(m.Type) {
		return cmterrors.ErrInvalidField{Field: "Type"}
	}
	if err := m.BlockID.ValidateBasic(); err != nil {
		return cmterrors.ErrWrongField{Field: "BlockID", Err: err}
	}
	// NOTE: Votes.Size() can be zero if the node does not have any
	if m.Votes.Size() > types.MaxVotesCount {
		return fmt.Errorf("votes bit array is too big: %d, max: %d", m.Votes.Size(), types.MaxVotesCount)
	}
	return nil
}

// String returns a string representation.
func (m *VoteSetBitsMessage) String() string {
	return fmt.Sprintf("[VSB %v/%02d/%v %v %v]", m.Height, m.Round, m.Type, m.BlockID, m.Votes)
}

// -------------------------------------

// HasProposalBlockPartMessage is sent to indicate that a particular block part has been received.
type HasProposalBlockPartMessage struct {
	Height int64
	Round  int32
	Index  int32
}

// ValidateBasic performs basic validation.
func (m *HasProposalBlockPartMessage) ValidateBasic() error {
	if m.Height < 1 {
		return cmterrors.ErrInvalidField{Field: "Height", Reason: "( < 1 )"}
	}
	if m.Round < 0 {
		return cmterrors.ErrNegativeField{Field: "Round"}
	}
	if m.Index < 0 {
		return cmterrors.ErrNegativeField{Field: "Index"}
	}
	return nil
}

// String returns a string representation.
func (m *HasProposalBlockPartMessage) String() string {
	return fmt.Sprintf("[HasProposalBlockPart PI:%v HR:{%v/%02d}]", m.Index, m.Height, m.Round)
}

var (
	_ types.Wrapper = &cmtcons.BlockPart{}
	_ types.Wrapper = &cmtcons.HasVote{}
	_ types.Wrapper = &cmtcons.HasProposalBlockPart{}
	_ types.Wrapper = &cmtcons.NewRoundStep{}
	_ types.Wrapper = &cmtcons.NewValidBlock{}
	_ types.Wrapper = &cmtcons.Proposal{}
	_ types.Wrapper = &cmtcons.ProposalPOL{}
	_ types.Wrapper = &cmtcons.VoteSetBits{}
	_ types.Wrapper = &cmtcons.VoteSetMaj23{}
)<|MERGE_RESOLUTION|>--- conflicted
+++ resolved
@@ -620,58 +620,301 @@
 	}
 }
 
-<<<<<<< HEAD
-=======
-func (conR *Reactor) gossipDataForCatchup(logger log.Logger, rs *cstypes.RoundState,
-	prs *cstypes.PeerRoundState, ps *PeerState, peer p2p.Peer,
-) {
-	if index, ok := prs.ProposalBlockParts.Not().PickRandom(); ok {
-		// Ensure that the peer's PartSetHeader is correct
-		blockMeta := conR.conS.blockStore.LoadBlockMeta(prs.Height)
-		if blockMeta == nil {
-			logger.Error("Failed to load block meta", "ourHeight", rs.Height,
-				"blockstoreBase", conR.conS.blockStore.Base(), "blockstoreHeight", conR.conS.blockStore.Height())
-			time.Sleep(conR.conS.config.PeerGossipSleepDuration)
+func (conR *Reactor) gossipVotesRoutine(peer p2p.Peer, ps *PeerState) {
+	logger := conR.Logger.With("peer", peer)
+
+	// Simple hack to throttle logs upon sleep.
+	sleeping := 0
+
+OUTER_LOOP:
+	for {
+		// Manage disconnects from self or peer.
+		if !peer.IsRunning() || !conR.IsRunning() {
 			return
-		} else if !blockMeta.BlockID.PartSetHeader.Equals(prs.ProposalBlockPartSetHeader) {
-			logger.Info("Peer ProposalBlockPartSetHeader mismatch, sleeping",
-				"blockPartSetHeader", blockMeta.BlockID.PartSetHeader, "peerBlockPartSetHeader", prs.ProposalBlockPartSetHeader)
-			time.Sleep(conR.conS.config.PeerGossipSleepDuration)
+		}
+
+		// sleep random amount to give reactor a chance to receive HasVote messages
+		// so we can reduce the amount of redundant votes we send
+		if conR.conS.config.PeerGossipIntraloopSleepDuration > 0 {
+			// the config sets an upper bound for how long we sleep.
+			randDuration := cmtrand.Int63n(int64(conR.conS.config.PeerGossipIntraloopSleepDuration))
+			time.Sleep(time.Duration(randDuration))
+		}
+
+		rs := conR.getRoundState()
+		prs := ps.GetRoundState()
+
+		switch sleeping {
+		case 1: // First sleep
+			sleeping = 2
+		case 2: // No more sleep
+			sleeping = 0
+		}
+
+		// logger.Debug("gossipVotesRoutine", "rsHeight", rs.Height, "rsRound", rs.Round,
+		// "prsHeight", prs.Height, "prsRound", prs.Round, "prsStep", prs.Step)
+
+		if vote := pickVoteToSend(logger, conR.conS, rs, ps, prs); vote != nil {
+			if ps.sendVoteSetHasVote(vote) {
+				continue OUTER_LOOP
+			}
+			logger.Debug("Failed to send vote to peer",
+				"height", prs.Height,
+				"vote", vote,
+			)
+		}
+
+		if sleeping == 0 {
+			// We sent nothing. Sleep...
+			sleeping = 1
+			logger.Debug("No votes to send, sleeping", "rs.Height", rs.Height, "prs.Height", prs.Height,
+				"localPV", rs.Votes.Prevotes(rs.Round).BitArray(), "peerPV", prs.Prevotes,
+				"localPC", rs.Votes.Precommits(rs.Round).BitArray(), "peerPC", prs.Precommits)
+		} else if sleeping == 2 {
+			// Continued sleep...
+			sleeping = 1
+		}
+
+		time.Sleep(conR.conS.config.PeerGossipSleepDuration)
+	}
+}
+
+func pickVoteCurrentHeight(
+	logger log.Logger,
+	rs *cstypes.RoundState,
+	prs *cstypes.PeerRoundState,
+	ps *PeerState,
+) *types.Vote {
+	// If there are lastCommits to send...
+	if prs.Step == cstypes.RoundStepNewHeight {
+		if vote := ps.PickVoteToSend(rs.LastCommit); vote != nil {
+			logger.Debug("Picked rs.LastCommit to send")
+			return vote
+		}
+	}
+	// If there are POL prevotes to send...
+	if prs.Step <= cstypes.RoundStepPropose && prs.Round != -1 && prs.Round <= rs.Round && prs.ProposalPOLRound != -1 {
+		if polPrevotes := rs.Votes.Prevotes(prs.ProposalPOLRound); polPrevotes != nil {
+			if vote := ps.PickVoteToSend(polPrevotes); vote != nil {
+				logger.Debug("Picked rs.Prevotes(prs.ProposalPOLRound) to send",
+					"round", prs.ProposalPOLRound)
+				return vote
+			}
+		}
+	}
+	// If there are prevotes to send...
+	if prs.Step <= cstypes.RoundStepPrevoteWait && prs.Round != -1 && prs.Round <= rs.Round {
+		if vote := ps.PickVoteToSend(rs.Votes.Prevotes(prs.Round)); vote != nil {
+			logger.Debug("Picked rs.Prevotes(prs.Round) to send", "round", prs.Round)
+			return vote
+		}
+	}
+	// If there are precommits to send...
+	if prs.Step <= cstypes.RoundStepPrecommitWait && prs.Round != -1 && prs.Round <= rs.Round {
+		if vote := ps.PickVoteToSend(rs.Votes.Precommits(prs.Round)); vote != nil {
+			logger.Debug("Picked rs.Precommits(prs.Round) to send", "round", prs.Round)
+			return vote
+		}
+	}
+	// If there are prevotes to send...Needed because of validBlock mechanism
+	if prs.Round != -1 && prs.Round <= rs.Round {
+		if vote := ps.PickVoteToSend(rs.Votes.Prevotes(prs.Round)); vote != nil {
+			logger.Debug("Picked rs.Prevotes(prs.Round) to send", "round", prs.Round)
+			return vote
+		}
+	}
+	// If there are POLPrevotes to send...
+	if prs.ProposalPOLRound != -1 {
+		if polPrevotes := rs.Votes.Prevotes(prs.ProposalPOLRound); polPrevotes != nil {
+			if vote := ps.PickVoteToSend(polPrevotes); vote != nil {
+				logger.Debug("Picked rs.Prevotes(prs.ProposalPOLRound) to send",
+					"round", prs.ProposalPOLRound)
+				return vote
+			}
+		}
+	}
+
+	return nil
+}
+
+// NOTE: `queryMaj23Routine` has a simple crude design since it only comes
+// into play for liveness when there's a signature DDoS attack happening.
+func (conR *Reactor) queryMaj23Routine(peer p2p.Peer, ps *PeerState) {
+OUTER_LOOP:
+	for {
+		// Manage disconnects from self or peer.
+		if !peer.IsRunning() || !conR.IsRunning() {
 			return
 		}
-		// Load the part
-		part := conR.conS.blockStore.LoadBlockPart(prs.Height, index)
-		if part == nil {
-			logger.Error("Could not load part", "index", index,
-				"blockPartSetHeader", blockMeta.BlockID.PartSetHeader, "peerBlockPartSetHeader", prs.ProposalBlockPartSetHeader)
-			time.Sleep(conR.conS.config.PeerGossipSleepDuration)
-			return
-		}
-		// Send the part
-		logger.Debug("Sending block part for catchup", "round", prs.Round, "index", index)
-		pp, err := part.ToProto()
-		if err != nil {
-			logger.Error("Could not convert part to proto", "index", index, "error", err)
-			return
-		}
-		if peer.Send(p2p.Envelope{
-			ChannelID: DataChannel,
-			Message: &cmtcons.BlockPart{
-				Height: prs.Height, // Not our height, so it doesn't matter.
-				Round:  prs.Round,  // Not our height, so it doesn't matter.
-				Part:   *pp,
-			},
-		}) {
-			ps.SetHasProposalBlockPart(prs.Height, prs.Round, index)
-		} else {
-			logger.Debug("Sending block part for catchup failed")
-			// sleep to avoid retrying too fast
-			time.Sleep(conR.conS.config.PeerGossipSleepDuration)
-		}
-		return
-	}
-	//  logger.Info("No parts to send in catch-up, sleeping")
-	time.Sleep(conR.conS.config.PeerGossipSleepDuration)
+
+		// Maybe send Height/Round/Prevotes
+		{
+			rs := conR.getRoundState()
+			prs := ps.GetRoundState()
+			if rs.Height == prs.Height {
+				if maj23, ok := rs.Votes.Prevotes(prs.Round).TwoThirdsMajority(); ok {
+					peer.TrySend(p2p.Envelope{
+						ChannelID: StateChannel,
+						Message: &cmtcons.VoteSetMaj23{
+							Height:  prs.Height,
+							Round:   prs.Round,
+							Type:    types.PrevoteType,
+							BlockID: maj23.ToProto(),
+						},
+					})
+					time.Sleep(conR.conS.config.PeerQueryMaj23SleepDuration)
+				}
+			}
+		}
+
+		// Maybe send Height/Round/Precommits
+		{
+			rs := conR.getRoundState()
+			prs := ps.GetRoundState()
+			if rs.Height == prs.Height {
+				if maj23, ok := rs.Votes.Precommits(prs.Round).TwoThirdsMajority(); ok {
+					peer.TrySend(p2p.Envelope{
+						ChannelID: StateChannel,
+						Message: &cmtcons.VoteSetMaj23{
+							Height:  prs.Height,
+							Round:   prs.Round,
+							Type:    types.PrecommitType,
+							BlockID: maj23.ToProto(),
+						},
+					})
+					time.Sleep(conR.conS.config.PeerQueryMaj23SleepDuration)
+				}
+			}
+		}
+
+		// Maybe send Height/Round/ProposalPOL
+		{
+			rs := conR.getRoundState()
+			prs := ps.GetRoundState()
+			if rs.Height == prs.Height && prs.ProposalPOLRound >= 0 {
+				if maj23, ok := rs.Votes.Prevotes(prs.ProposalPOLRound).TwoThirdsMajority(); ok {
+					peer.TrySend(p2p.Envelope{
+						ChannelID: StateChannel,
+						Message: &cmtcons.VoteSetMaj23{
+							Height:  prs.Height,
+							Round:   prs.ProposalPOLRound,
+							Type:    types.PrevoteType,
+							BlockID: maj23.ToProto(),
+						},
+					})
+					time.Sleep(conR.conS.config.PeerQueryMaj23SleepDuration)
+				}
+			}
+		}
+
+		// Little point sending LastCommitRound/LastCommit,
+		// These are fleeting and non-blocking.
+
+		// Maybe send Height/CatchupCommitRound/CatchupCommit.
+		{
+			prs := ps.GetRoundState()
+			if prs.CatchupCommitRound != -1 && prs.Height > 0 && prs.Height <= conR.conS.blockStore.Height() &&
+				prs.Height >= conR.conS.blockStore.Base() {
+				if commit := conR.conS.LoadCommit(prs.Height); commit != nil {
+					peer.TrySend(p2p.Envelope{
+						ChannelID: StateChannel,
+						Message: &cmtcons.VoteSetMaj23{
+							Height:  prs.Height,
+							Round:   commit.Round,
+							Type:    types.PrecommitType,
+							BlockID: commit.BlockID.ToProto(),
+						},
+					})
+					time.Sleep(conR.conS.config.PeerQueryMaj23SleepDuration)
+				}
+			}
+		}
+
+		time.Sleep(conR.conS.config.PeerQueryMaj23SleepDuration)
+
+		continue OUTER_LOOP
+	}
+}
+
+// pick a block part to send if the peer has the same part set header as us or if they're catching up and we have the block.
+// returns the part and a bool that signals whether to continue to the loop (true) or to sleep.
+// NOTE there is one case where we don't return a part but continue the loop (ie. we return (nil, true)).
+func pickPartToSend(
+	logger log.Logger,
+	blockStore sm.BlockStore,
+	rs *cstypes.RoundState,
+	ps *PeerState,
+	prs *cstypes.PeerRoundState,
+) (*types.Part, bool) {
+
+	// If peer has same part set header as us, send block parts
+	if rs.ProposalBlockParts.HasHeader(prs.ProposalBlockPartSetHeader) {
+		if index, ok := rs.ProposalBlockParts.BitArray().Sub(prs.ProposalBlockParts.Copy()).PickRandom(); ok {
+			part := rs.ProposalBlockParts.GetPart(index)
+			return part, true
+		}
+	}
+
+	// If the peer is on a previous height that we have, help catch up.
+	blockStoreBase := blockStore.Base()
+	if blockStoreBase > 0 &&
+		0 < prs.Height && prs.Height < rs.Height &&
+		prs.Height >= blockStoreBase {
+
+		heightLogger := logger.With("height", prs.Height)
+
+		// if we never received the commit message from the peer, the block parts won't be initialized
+		if prs.ProposalBlockParts == nil {
+			blockMeta := blockStore.LoadBlockMeta(prs.Height)
+			if blockMeta == nil {
+				heightLogger.Error("Failed to load block meta",
+					"blockstoreBase", blockStoreBase, "blockstoreHeight", blockStore.Height())
+				return nil, false
+			} else {
+				ps.InitProposalBlockParts(blockMeta.BlockID.PartSetHeader)
+			}
+			// continue the loop since prs is a copy and not effected by this initialization
+			return nil, true // continue OUTER_LOOP
+		}
+		part := pickPartForCatchup(heightLogger, rs, prs, blockStore)
+		if part != nil {
+			return part, true
+		}
+	}
+
+	return nil, false
+}
+
+func pickPartForCatchup(
+	logger log.Logger,
+	rs *cstypes.RoundState,
+	prs *cstypes.PeerRoundState,
+	blockStore sm.BlockStore,
+) *types.Part {
+
+	index, ok := prs.ProposalBlockParts.Not().PickRandom()
+	if !ok {
+		return nil
+	}
+	// Ensure that the peer's PartSetHeader is correct
+	blockMeta := blockStore.LoadBlockMeta(prs.Height)
+	if blockMeta == nil {
+		logger.Error("Failed to load block meta", "ourHeight", rs.Height,
+			"blockstoreBase", blockStore.Base(), "blockstoreHeight", blockStore.Height())
+		return nil
+	} else if !blockMeta.BlockID.PartSetHeader.Equals(prs.ProposalBlockPartSetHeader) {
+		logger.Info("Peer ProposalBlockPartSetHeader mismatch, sleeping",
+			"blockPartSetHeader", blockMeta.BlockID.PartSetHeader, "peerBlockPartSetHeader", prs.ProposalBlockPartSetHeader)
+		return nil
+	}
+	// Load the part
+	part := blockStore.LoadBlockPart(prs.Height, index)
+	if part == nil {
+		logger.Error("Could not load part", "index", index,
+			"blockPartSetHeader", blockMeta.BlockID.PartSetHeader, "peerBlockPartSetHeader", prs.ProposalBlockPartSetHeader)
+		return nil
+	}
+	return part
 }
 
 func pickVoteToSend(
@@ -720,359 +963,6 @@
 		}
 		if ec == nil {
 			return nil
-		}
-		if vote := ps.PickVoteToSend(ec); vote != nil {
-			logger.Debug("Picked Catchup commit to send", "height", prs.Height)
-			return vote
-		}
-	}
-	return nil
-}
-
->>>>>>> e30eeea1
-func (conR *Reactor) gossipVotesRoutine(peer p2p.Peer, ps *PeerState) {
-	logger := conR.Logger.With("peer", peer)
-
-	// Simple hack to throttle logs upon sleep.
-	sleeping := 0
-
-OUTER_LOOP:
-	for {
-		// Manage disconnects from self or peer.
-		if !peer.IsRunning() || !conR.IsRunning() {
-			return
-		}
-
-		// sleep random amount to give reactor a chance to receive HasVote messages
-		// so we can reduce the amount of redundant votes we send
-		if conR.conS.config.PeerGossipIntraloopSleepDuration > 0 {
-			// the config sets an upper bound for how long we sleep.
-			randDuration := cmtrand.Int63n(int64(conR.conS.config.PeerGossipIntraloopSleepDuration))
-			time.Sleep(time.Duration(randDuration))
-		}
-
-		rs := conR.getRoundState()
-		prs := ps.GetRoundState()
-
-		switch sleeping {
-		case 1: // First sleep
-			sleeping = 2
-		case 2: // No more sleep
-			sleeping = 0
-		}
-
-		// logger.Debug("gossipVotesRoutine", "rsHeight", rs.Height, "rsRound", rs.Round,
-		// "prsHeight", prs.Height, "prsRound", prs.Round, "prsStep", prs.Step)
-
-		if vote := pickVoteToSend(logger, conR.conS, rs, ps, prs); vote != nil {
-			if ps.sendVoteSetHasVote(vote) {
-				continue OUTER_LOOP
-			}
-			logger.Debug("Failed to send vote to peer",
-				"height", prs.Height,
-				"vote", vote,
-			)
-		}
-
-		if sleeping == 0 {
-			// We sent nothing. Sleep...
-			sleeping = 1
-			logger.Debug("No votes to send, sleeping", "rs.Height", rs.Height, "prs.Height", prs.Height,
-				"localPV", rs.Votes.Prevotes(rs.Round).BitArray(), "peerPV", prs.Prevotes,
-				"localPC", rs.Votes.Precommits(rs.Round).BitArray(), "peerPC", prs.Precommits)
-		} else if sleeping == 2 {
-			// Continued sleep...
-			sleeping = 1
-		}
-
-		time.Sleep(conR.conS.config.PeerGossipSleepDuration)
-	}
-}
-
-func pickVoteCurrentHeight(
-	logger log.Logger,
-	rs *cstypes.RoundState,
-	prs *cstypes.PeerRoundState,
-	ps *PeerState,
-) *types.Vote {
-	// If there are lastCommits to send...
-	if prs.Step == cstypes.RoundStepNewHeight {
-		if vote := ps.PickVoteToSend(rs.LastCommit); vote != nil {
-			logger.Debug("Picked rs.LastCommit to send")
-			return vote
-		}
-	}
-	// If there are POL prevotes to send...
-	if prs.Step <= cstypes.RoundStepPropose && prs.Round != -1 && prs.Round <= rs.Round && prs.ProposalPOLRound != -1 {
-		if polPrevotes := rs.Votes.Prevotes(prs.ProposalPOLRound); polPrevotes != nil {
-			if vote := ps.PickVoteToSend(polPrevotes); vote != nil {
-				logger.Debug("Picked rs.Prevotes(prs.ProposalPOLRound) to send",
-					"round", prs.ProposalPOLRound)
-				return vote
-			}
-		}
-	}
-	// If there are prevotes to send...
-	if prs.Step <= cstypes.RoundStepPrevoteWait && prs.Round != -1 && prs.Round <= rs.Round {
-		if vote := ps.PickVoteToSend(rs.Votes.Prevotes(prs.Round)); vote != nil {
-			logger.Debug("Picked rs.Prevotes(prs.Round) to send", "round", prs.Round)
-			return vote
-		}
-	}
-	// If there are precommits to send...
-	if prs.Step <= cstypes.RoundStepPrecommitWait && prs.Round != -1 && prs.Round <= rs.Round {
-		if vote := ps.PickVoteToSend(rs.Votes.Precommits(prs.Round)); vote != nil {
-			logger.Debug("Picked rs.Precommits(prs.Round) to send", "round", prs.Round)
-			return vote
-		}
-	}
-	// If there are prevotes to send...Needed because of validBlock mechanism
-	if prs.Round != -1 && prs.Round <= rs.Round {
-		if vote := ps.PickVoteToSend(rs.Votes.Prevotes(prs.Round)); vote != nil {
-			logger.Debug("Picked rs.Prevotes(prs.Round) to send", "round", prs.Round)
-			return vote
-		}
-	}
-	// If there are POLPrevotes to send...
-	if prs.ProposalPOLRound != -1 {
-		if polPrevotes := rs.Votes.Prevotes(prs.ProposalPOLRound); polPrevotes != nil {
-			if vote := ps.PickVoteToSend(polPrevotes); vote != nil {
-				logger.Debug("Picked rs.Prevotes(prs.ProposalPOLRound) to send",
-					"round", prs.ProposalPOLRound)
-				return vote
-			}
-		}
-	}
-
-	return nil
-}
-
-// NOTE: `queryMaj23Routine` has a simple crude design since it only comes
-// into play for liveness when there's a signature DDoS attack happening.
-func (conR *Reactor) queryMaj23Routine(peer p2p.Peer, ps *PeerState) {
-OUTER_LOOP:
-	for {
-		// Manage disconnects from self or peer.
-		if !peer.IsRunning() || !conR.IsRunning() {
-			return
-		}
-
-		// Maybe send Height/Round/Prevotes
-		{
-			rs := conR.getRoundState()
-			prs := ps.GetRoundState()
-			if rs.Height == prs.Height {
-				if maj23, ok := rs.Votes.Prevotes(prs.Round).TwoThirdsMajority(); ok {
-					peer.TrySend(p2p.Envelope{
-						ChannelID: StateChannel,
-						Message: &cmtcons.VoteSetMaj23{
-							Height:  prs.Height,
-							Round:   prs.Round,
-							Type:    types.PrevoteType,
-							BlockID: maj23.ToProto(),
-						},
-					})
-					time.Sleep(conR.conS.config.PeerQueryMaj23SleepDuration)
-				}
-			}
-		}
-
-		// Maybe send Height/Round/Precommits
-		{
-			rs := conR.getRoundState()
-			prs := ps.GetRoundState()
-			if rs.Height == prs.Height {
-				if maj23, ok := rs.Votes.Precommits(prs.Round).TwoThirdsMajority(); ok {
-					peer.TrySend(p2p.Envelope{
-						ChannelID: StateChannel,
-						Message: &cmtcons.VoteSetMaj23{
-							Height:  prs.Height,
-							Round:   prs.Round,
-							Type:    types.PrecommitType,
-							BlockID: maj23.ToProto(),
-						},
-					})
-					time.Sleep(conR.conS.config.PeerQueryMaj23SleepDuration)
-				}
-			}
-		}
-
-		// Maybe send Height/Round/ProposalPOL
-		{
-			rs := conR.getRoundState()
-			prs := ps.GetRoundState()
-			if rs.Height == prs.Height && prs.ProposalPOLRound >= 0 {
-				if maj23, ok := rs.Votes.Prevotes(prs.ProposalPOLRound).TwoThirdsMajority(); ok {
-					peer.TrySend(p2p.Envelope{
-						ChannelID: StateChannel,
-						Message: &cmtcons.VoteSetMaj23{
-							Height:  prs.Height,
-							Round:   prs.ProposalPOLRound,
-							Type:    types.PrevoteType,
-							BlockID: maj23.ToProto(),
-						},
-					})
-					time.Sleep(conR.conS.config.PeerQueryMaj23SleepDuration)
-				}
-			}
-		}
-
-		// Little point sending LastCommitRound/LastCommit,
-		// These are fleeting and non-blocking.
-
-		// Maybe send Height/CatchupCommitRound/CatchupCommit.
-		{
-			prs := ps.GetRoundState()
-			if prs.CatchupCommitRound != -1 && prs.Height > 0 && prs.Height <= conR.conS.blockStore.Height() &&
-				prs.Height >= conR.conS.blockStore.Base() {
-				if commit := conR.conS.LoadCommit(prs.Height); commit != nil {
-					peer.TrySend(p2p.Envelope{
-						ChannelID: StateChannel,
-						Message: &cmtcons.VoteSetMaj23{
-							Height:  prs.Height,
-							Round:   commit.Round,
-							Type:    types.PrecommitType,
-							BlockID: commit.BlockID.ToProto(),
-						},
-					})
-					time.Sleep(conR.conS.config.PeerQueryMaj23SleepDuration)
-				}
-			}
-		}
-
-		time.Sleep(conR.conS.config.PeerQueryMaj23SleepDuration)
-
-		continue OUTER_LOOP
-	}
-}
-
-// pick a block part to send if the peer has the same part set header as us or if they're catching up and we have the block.
-// returns the part and a bool that signals whether to continue to the loop (true) or to sleep.
-// NOTE there is one case where we don't return a part but continue the loop (ie. we return (nil, true)).
-func pickPartToSend(
-	logger log.Logger,
-	blockStore sm.BlockStore,
-	rs *cstypes.RoundState,
-	ps *PeerState,
-	prs *cstypes.PeerRoundState,
-) (*types.Part, bool) {
-
-	// If peer has same part set header as us, send block parts
-	if rs.ProposalBlockParts.HasHeader(prs.ProposalBlockPartSetHeader) {
-		if index, ok := rs.ProposalBlockParts.BitArray().Sub(prs.ProposalBlockParts.Copy()).PickRandom(); ok {
-			part := rs.ProposalBlockParts.GetPart(index)
-			return part, true
-		}
-	}
-
-	// If the peer is on a previous height that we have, help catch up.
-	blockStoreBase := blockStore.Base()
-	if blockStoreBase > 0 &&
-		0 < prs.Height && prs.Height < rs.Height &&
-		prs.Height >= blockStoreBase {
-
-		heightLogger := logger.With("height", prs.Height)
-
-		// if we never received the commit message from the peer, the block parts won't be initialized
-		if prs.ProposalBlockParts == nil {
-			blockMeta := blockStore.LoadBlockMeta(prs.Height)
-			if blockMeta == nil {
-				heightLogger.Error("Failed to load block meta",
-					"blockstoreBase", blockStoreBase, "blockstoreHeight", blockStore.Height())
-				return nil, false
-			} else {
-				ps.InitProposalBlockParts(blockMeta.BlockID.PartSetHeader)
-			}
-			// continue the loop since prs is a copy and not effected by this initialization
-			return nil, true // continue OUTER_LOOP
-		}
-		part := pickPartForCatchup(heightLogger, rs, prs, blockStore)
-		if part != nil {
-			return part, true
-		}
-	}
-
-	return nil, false
-}
-
-func pickPartForCatchup(
-	logger log.Logger,
-	rs *cstypes.RoundState,
-	prs *cstypes.PeerRoundState,
-	blockStore sm.BlockStore,
-) *types.Part {
-
-	index, ok := prs.ProposalBlockParts.Not().PickRandom()
-	if !ok {
-		return nil
-	}
-	// Ensure that the peer's PartSetHeader is correct
-	blockMeta := blockStore.LoadBlockMeta(prs.Height)
-	if blockMeta == nil {
-		logger.Error("Failed to load block meta", "ourHeight", rs.Height,
-			"blockstoreBase", blockStore.Base(), "blockstoreHeight", blockStore.Height())
-		return nil
-	} else if !blockMeta.BlockID.PartSetHeader.Equals(prs.ProposalBlockPartSetHeader) {
-		logger.Info("Peer ProposalBlockPartSetHeader mismatch, sleeping",
-			"blockPartSetHeader", blockMeta.BlockID.PartSetHeader, "peerBlockPartSetHeader", prs.ProposalBlockPartSetHeader)
-		return nil
-	}
-	// Load the part
-	part := blockStore.LoadBlockPart(prs.Height, index)
-	if part == nil {
-		logger.Error("Could not load part", "index", index,
-			"blockPartSetHeader", blockMeta.BlockID.PartSetHeader, "peerBlockPartSetHeader", prs.ProposalBlockPartSetHeader)
-		return nil
-	}
-	return part
-}
-
-func pickVoteToSend(
-	logger log.Logger,
-	conS *State,
-	rs *cstypes.RoundState,
-	ps *PeerState,
-	prs *cstypes.PeerRoundState,
-) *types.Vote {
-	// If height matches, then send LastCommit, Prevotes, Precommits.
-	if rs.Height == prs.Height {
-		heightLogger := logger.With("height", prs.Height)
-		return pickVotesForHeight(heightLogger, rs, prs, ps)
-	}
-
-	// Special catchup logic.
-	// If peer is lagging by height 1, send LastCommit.
-	if prs.Height != 0 && rs.Height == prs.Height+1 {
-		if vote := ps.PickVoteToSend(rs.LastCommit); vote != nil {
-			logger.Debug("Picked rs.LastCommit to send", "height", prs.Height)
-			return vote
-		}
-	}
-
-	// Catchup logic
-	// If peer is lagging by more than 1, send Commit.
-	blockStoreBase := conS.blockStore.Base()
-	if blockStoreBase > 0 && prs.Height != 0 && rs.Height >= prs.Height+2 && prs.Height >= blockStoreBase {
-		// Load the block's extended commit for prs.Height,
-		// which contains precommit signatures for prs.Height.
-		var ec *types.ExtendedCommit
-		var veEnabled bool
-		func() {
-			conS.mtx.RLock()
-			defer conS.mtx.RUnlock()
-			veEnabled = conS.state.ConsensusParams.Feature.VoteExtensionsEnabled(prs.Height)
-		}()
-		if veEnabled {
-			ec = conS.blockStore.LoadBlockExtendedCommit(prs.Height)
-		} else {
-			c := conS.blockStore.LoadBlockCommit(prs.Height)
-			if c == nil {
-				return nil
-			}
-			ec = c.WrappedExtendedCommit()
-		}
-		if ec == nil {
-			return nil
 
 		}
 		if vote := ps.PickVoteToSend(ec); vote != nil {
@@ -1290,7 +1180,6 @@
 	ps.PRS.ProposalBlockParts.SetIndex(index, true)
 }
 
-<<<<<<< HEAD
 // SendPartSetHasPart sends the part to the peer.
 // Returns true and marks the peer as having the part if the part was sent.
 func (ps *PeerState) SendPartSetHasPart(part *types.Part, prs *cstypes.PeerRoundState) bool {
@@ -1351,10 +1240,7 @@
 	}
 }
 
-// SendVoteSetHasVote sends the vote to the peer.
-=======
 // sendVoteSetHasVote sends the vote to the peer.
->>>>>>> e30eeea1
 // Returns true and marks the peer as having the vote if the vote was sent.
 func (ps *PeerState) sendVoteSetHasVote(vote *types.Vote) bool {
 	ps.logger.Debug("Sending vote message", "ps", ps, "vote", vote)
