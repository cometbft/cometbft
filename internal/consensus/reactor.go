--- conflicted
+++ resolved
@@ -622,7 +622,6 @@
 	}
 }
 
-<<<<<<< HEAD
 func (conR *Reactor) gossipDataForCatchup(logger log.Logger, rs *cstypes.RoundState,
 	prs *cstypes.PeerRoundState, ps *PeerState, peer p2p.Peer,
 ) {
@@ -675,10 +674,6 @@
 	time.Sleep(conR.conS.config.PeerGossipSleepDuration)
 }
 
-<<<<<<< HEAD
-=======
->>>>>>> 163f2d5dc (refactor(consensus): separate sending block parts from "pick part" logic (#2663))
-=======
 func pickVoteToSend(
 	logger log.Logger,
 	conS *State,
@@ -734,7 +729,6 @@
 	return nil
 }
 
->>>>>>> fc1c2ba3
 func (conR *Reactor) gossipVotesRoutine(peer p2p.Peer, ps *PeerState) {
 	logger := conR.Logger.With("peer", peer)
 
@@ -794,12 +788,7 @@
 	}
 }
 
-<<<<<<< HEAD
-<<<<<<< HEAD
-func (*Reactor) gossipVotesForHeight(
-=======
 func pickVoteCurrentHeight(
->>>>>>> fc1c2ba3
 	logger log.Logger,
 	rs *cstypes.RoundState,
 	prs *cstypes.PeerRoundState,
@@ -857,8 +846,6 @@
 	return nil
 }
 
-=======
->>>>>>> 163f2d5dc (refactor(consensus): separate sending block parts from "pick part" logic (#2663))
 // NOTE: `queryMaj23Routine` has a simple crude design since it only comes
 // into play for liveness when there's a signature DDoS attack happening.
 func (conR *Reactor) queryMaj23Routine(peer p2p.Peer, ps *PeerState) {
@@ -1357,86 +1344,6 @@
 	ps.PRS.ProposalBlockParts.SetIndex(index, true)
 }
 
-<<<<<<< HEAD
-<<<<<<< HEAD
-// PickSendVote picks a vote and sends it to the peer.
-// Returns true if vote was sent.
-func (ps *PeerState) PickSendVote(votes types.VoteSetReader) bool {
-	if vote, ok := ps.PickVoteToSend(votes); ok {
-		ps.logger.Debug("Sending vote message", "ps", ps, "vote", vote)
-		if ps.peer.Send(p2p.Envelope{
-			ChannelID: VoteChannel,
-			Message: &cmtcons.Vote{
-				Vote: vote.ToProto(),
-			},
-		}) {
-			ps.SetHasVote(vote)
-			return true
-		}
-		return false
-=======
-// SendPartSetHasPart sends the part to the peer.
-// Returns true and marks the peer as having the part if the part was sent.
-func (ps *PeerState) SendPartSetHasPart(part *types.Part, prs *cstypes.PeerRoundState) bool {
-	// Send the part
-	ps.logger.Debug("Sending block part", "height", prs.Height, "round", prs.Round, "index", part.Index)
-	pp, err := part.ToProto()
-	if err != nil {
-		// NOTE: only returns error if part is nil, which it should never be by here
-		ps.logger.Error("Could not convert part to proto", "index", part.Index, "error", err)
-		return false
-	}
-	if ps.peer.Send(p2p.Envelope{
-		ChannelID: DataChannel,
-		Message: &cmtcons.BlockPart{
-			Height: prs.Height, // Not our height, so it doesn't matter.
-			Round:  prs.Round,  // Not our height, so it doesn't matter.
-			Part:   *pp,
-		},
-	}) {
-		ps.SetHasProposalBlockPart(prs.Height, prs.Round, int(part.Index))
-		return true
-	}
-	ps.logger.Debug("Sending block part failed")
-	return false
-}
-
-// SendProposalSetHasProposal sends the Proposal (and ProposalPOL if there is one) to the peer.
-// If successful, it marks the peer as having the proposal.
-func (ps *PeerState) SendProposalSetHasProposal(
-	logger log.Logger,
-	rs *cstypes.RoundState,
-	prs *cstypes.PeerRoundState,
-) {
-	// Proposal: share the proposal metadata with peer.
-	logger.Debug("Sending proposal", "height", prs.Height, "round", prs.Round)
-	if ps.peer.Send(p2p.Envelope{
-		ChannelID: DataChannel,
-		Message:   &cmtcons.Proposal{Proposal: *rs.Proposal.ToProto()},
-	}) {
-		// NOTE[ZM]: A peer might have received different proposal msg so this Proposal msg will be rejected!
-		ps.SetHasProposal(rs.Proposal)
-	}
-
-	// ProposalPOL: lets peer know which POL votes we have so far.
-	// Peer must receive ProposalMessage first.
-	// rs.Proposal was validated, so rs.Proposal.POLRound <= rs.Round,
-	// so we definitely have rs.Votes.Prevotes(rs.Proposal.POLRound).
-	if 0 <= rs.Proposal.POLRound {
-		logger.Debug("Sending POL", "height", prs.Height, "round", prs.Round)
-		ps.peer.Send(p2p.Envelope{
-			ChannelID: DataChannel,
-			Message: &cmtcons.ProposalPOL{
-				Height:           rs.Height,
-				ProposalPolRound: rs.Proposal.POLRound,
-				ProposalPol:      *rs.Votes.Prevotes(rs.Proposal.POLRound).BitArray().ToProto(),
-			},
-		})
-	}
-}
-
-=======
->>>>>>> fc1c2ba3
 // sendVoteSetHasVote sends the vote to the peer.
 // Returns true and marks the peer as having the vote if the vote was sent.
 func (ps *PeerState) sendVoteSetHasVote(vote *types.Vote) bool {
@@ -1449,10 +1356,6 @@
 	}) {
 		ps.SetHasVote(vote)
 		return true
-<<<<<<< HEAD
->>>>>>> 163f2d5dc (refactor(consensus): separate sending block parts from "pick part" logic (#2663))
-=======
->>>>>>> fc1c2ba3
 	}
 	return false
 }
