package consensus

import (
	"bytes"
	"context"
	"errors"
	"fmt"
	"io"
	"os"
	"runtime/debug"
	"sort"
	"strconv"
	"time"

	"github.com/cosmos/gogoproto/proto"

	cmtproto "github.com/cometbft/cometbft/api/cometbft/types/v1"
	cfg "github.com/cometbft/cometbft/config"
	"github.com/cometbft/cometbft/crypto"
	cstypes "github.com/cometbft/cometbft/internal/consensus/types"
	cmtevents "github.com/cometbft/cometbft/internal/events"
	"github.com/cometbft/cometbft/internal/fail"
	cmtos "github.com/cometbft/cometbft/internal/os"
	"github.com/cometbft/cometbft/internal/service"
	sm "github.com/cometbft/cometbft/internal/state"
	cmtsync "github.com/cometbft/cometbft/internal/sync"
	cmtjson "github.com/cometbft/cometbft/libs/json"
	"github.com/cometbft/cometbft/libs/log"
	cmtmath "github.com/cometbft/cometbft/libs/math"
	"github.com/cometbft/cometbft/p2p"
	"github.com/cometbft/cometbft/types"
	cmterrors "github.com/cometbft/cometbft/types/errors"
	cmttime "github.com/cometbft/cometbft/types/time"
)

var msgQueueSize = 1000

// msgs from the reactor which may update the state.
type msgInfo struct {
	Msg         Message   `json:"msg"`
	PeerID      p2p.ID    `json:"peer_key"`
	ReceiveTime time.Time `json:"receive_time"`
}

// internally generated messages which may update the state.
type timeoutInfo struct {
	Duration time.Duration         `json:"duration"`
	Height   int64                 `json:"height"`
	Round    int32                 `json:"round"`
	Step     cstypes.RoundStepType `json:"step"`
}

func (ti *timeoutInfo) String() string {
	return fmt.Sprintf("%v ; %d/%d %v", ti.Duration, ti.Height, ti.Round, ti.Step)
}

// interface to the mempool.
type txNotifier interface {
	TxsAvailable() <-chan struct{}
}

// interface to the evidence pool.
type evidencePool interface {
	// reports conflicting votes to the evidence pool to be processed into evidence
	ReportConflictingVotes(voteA, voteB *types.Vote)
}

// State handles execution of the consensus algorithm.
// It processes votes and proposals, and upon reaching agreement,
// commits blocks to the chain and executes them against the application.
// The internal state machine receives input from peers, the internal validator, and from a timer.
type State struct {
	service.BaseService

	// config details
	config        *cfg.ConsensusConfig
	privValidator types.PrivValidator // for signing votes

	// store blocks and commits
	blockStore sm.BlockStore

	// create and execute blocks
	blockExec *sm.BlockExecutor

	// notify us if txs are available
	txNotifier txNotifier

	// add evidence to the pool
	// when it's detected
	evpool evidencePool

	// internal state
	mtx cmtsync.RWMutex
	cstypes.RoundState
	state sm.State // State until height-1.
	// privValidator pubkey, memoized for the duration of one block
	// to avoid extra requests to HSM
	privValidatorPubKey crypto.PubKey

	// state changes may be triggered by: msgs from peers,
	// msgs from ourself, or by timeouts
	peerMsgQueue     chan msgInfo
	internalMsgQueue chan msgInfo
	timeoutTicker    TimeoutTicker

	// information about about added votes and block parts are written on this channel
	// so statistics can be computed by reactor
	statsMsgQueue chan msgInfo

	// we use eventBus to trigger msg broadcasts in the reactor,
	// and to notify external subscribers, eg. through a websocket
	eventBus *types.EventBus

	// a Write-Ahead Log ensures we can recover from any kind of crash
	// and helps us avoid signing conflicting votes
	wal          WAL
	replayMode   bool // so we don't log signing errors during replay
	doWALCatchup bool // determines if we even try to do the catchup

	// for tests where we want to limit the number of transitions the state makes
	nSteps int

	// some functions can be overwritten for testing
	decideProposal func(height int64, round int32)
	doPrevote      func(height int64, round int32)
	setProposal    func(proposal *types.Proposal, t time.Time) error

	// closed when we finish shutting down
	done chan struct{}

	// synchronous pubsub between consensus state and reactor.
	// state only emits EventNewRoundStep and EventVote
	evsw cmtevents.EventSwitch

	// for reporting metrics
	metrics *Metrics

	// offline state sync height indicating to which height the node synced offline
	offlineStateSyncHeight int64
}

// StateOption sets an optional parameter on the State.
type StateOption func(*State)

// NewState returns a new State.
func NewState(
	config *cfg.ConsensusConfig,
	state sm.State,
	blockExec *sm.BlockExecutor,
	blockStore sm.BlockStore,
	txNotifier txNotifier,
	evpool evidencePool,
	options ...StateOption,
) *State {
	cs := &State{
		config:           config,
		blockExec:        blockExec,
		blockStore:       blockStore,
		txNotifier:       txNotifier,
		peerMsgQueue:     make(chan msgInfo, msgQueueSize),
		internalMsgQueue: make(chan msgInfo, msgQueueSize),
		timeoutTicker:    NewTimeoutTicker(),
		statsMsgQueue:    make(chan msgInfo, msgQueueSize),
		done:             make(chan struct{}),
		doWALCatchup:     true,
		wal:              nilWAL{},
		evpool:           evpool,
		evsw:             cmtevents.NewEventSwitch(),
		metrics:          NopMetrics(),
	}
	for _, option := range options {
		option(cs)
	}
	// set function defaults (may be overwritten before calling Start)
	cs.decideProposal = cs.defaultDecideProposal
	cs.doPrevote = cs.defaultDoPrevote
	cs.setProposal = cs.defaultSetProposal

	// We have no votes, so reconstruct LastCommit from SeenCommit.
	if state.LastBlockHeight > 0 {
		// In case of out of band performed statesync, the state store
		// will have a state but no extended commit (as no block has been downloaded).
		// If the height at which the vote extensions are enabled is lower
		// than the height at which we statesync, consensus will panic because
		// it will try to reconstruct the extended commit here.
		if cs.offlineStateSyncHeight != 0 {
			cs.reconstructSeenCommit(state)
		} else {
			cs.reconstructLastCommit(state)
		}
	}

	cs.updateToState(state)

	// NOTE: we do not call scheduleRound0 yet, we do that upon Start()

	cs.BaseService = *service.NewBaseService(nil, "State", cs)

	return cs
}

// SetLogger implements Service.
func (cs *State) SetLogger(l log.Logger) {
	cs.BaseService.Logger = l
	cs.timeoutTicker.SetLogger(l)
}

// SetEventBus sets event bus.
func (cs *State) SetEventBus(b *types.EventBus) {
	cs.eventBus = b
	cs.blockExec.SetEventBus(b)
}

// StateMetrics sets the metrics.
func StateMetrics(metrics *Metrics) StateOption {
	return func(cs *State) { cs.metrics = metrics }
}

// OfflineStateSyncHeight indicates the height at which the node
// statesync offline - before booting sets the metrics.
func OfflineStateSyncHeight(height int64) StateOption {
	return func(cs *State) { cs.offlineStateSyncHeight = height }
}

// String returns a string.
func (cs *State) String() string {
	// better not to access shared variables
	return "ConsensusState"
}

// GetState returns a copy of the chain state.
func (cs *State) GetState() sm.State {
	cs.mtx.RLock()
	defer cs.mtx.RUnlock()
	return cs.state.Copy()
}

// GetLastHeight returns the last height committed.
// If there were no blocks, returns 0.
func (cs *State) GetLastHeight() int64 {
	cs.mtx.RLock()
	defer cs.mtx.RUnlock()
	return cs.RoundState.Height - 1
}

// GetRoundState returns a shallow copy of the internal consensus state.
func (cs *State) GetRoundState() *cstypes.RoundState {
	cs.mtx.RLock()
	rs := cs.RoundState // copy
	cs.mtx.RUnlock()
	return &rs
}

// GetRoundStateJSON returns a json of RoundState.
func (cs *State) GetRoundStateJSON() ([]byte, error) {
	cs.mtx.RLock()
	defer cs.mtx.RUnlock()
	return cmtjson.Marshal(cs.RoundState)
}

// GetRoundStateSimpleJSON returns a json of RoundStateSimple.
func (cs *State) GetRoundStateSimpleJSON() ([]byte, error) {
	cs.mtx.RLock()
	defer cs.mtx.RUnlock()
	return cmtjson.Marshal(cs.RoundState.RoundStateSimple())
}

// GetValidators returns a copy of the current validators.
func (cs *State) GetValidators() (int64, []*types.Validator) {
	cs.mtx.RLock()
	defer cs.mtx.RUnlock()
	return cs.state.LastBlockHeight, cs.state.Validators.Copy().Validators
}

// SetPrivValidator sets the private validator account for signing votes. It
// immediately requests pubkey and caches it.
func (cs *State) SetPrivValidator(priv types.PrivValidator) {
	cs.mtx.Lock()
	defer cs.mtx.Unlock()

	cs.privValidator = priv

	if err := cs.updatePrivValidatorPubKey(); err != nil {
		cs.Logger.Error("failed to get private validator pubkey", "err", err)
	}
}

// SetTimeoutTicker sets the local timer. It may be useful to overwrite for
// testing.
func (cs *State) SetTimeoutTicker(timeoutTicker TimeoutTicker) {
	cs.mtx.Lock()
	cs.timeoutTicker = timeoutTicker
	cs.mtx.Unlock()
}

// LoadCommit loads the commit for a given height.
func (cs *State) LoadCommit(height int64) *types.Commit {
	cs.mtx.RLock()
	defer cs.mtx.RUnlock()

	if height == cs.blockStore.Height() {
		return cs.blockStore.LoadSeenCommit(height)
	}

	return cs.blockStore.LoadBlockCommit(height)
}

// OnStart loads the latest state via the WAL, and starts the timeout and
// receive routines.
func (cs *State) OnStart() error {
	// We may set the WAL in testing before calling Start, so only OpenWAL if its
	// still the nilWAL.
	if _, ok := cs.wal.(nilWAL); ok {
		if err := cs.loadWalFile(); err != nil {
			return err
		}
	}

	// we need the timeoutRoutine for replay so
	// we don't block on the tick chan.
	// NOTE: we will get a build up of garbage go routines
	// firing on the tockChan until the receiveRoutine is started
	// to deal with them (by that point, at most one will be valid)
	if err := cs.timeoutTicker.Start(); err != nil {
		return err
	}

	// We may have lost some votes if the process crashed reload from consensus
	// log to catchup.
	if cs.doWALCatchup {
		repairAttempted := false

	LOOP:
		for {
			err := cs.catchupReplay(cs.Height)
			switch {
			case err == nil:
				break LOOP

			case !IsDataCorruptionError(err):
				cs.Logger.Error("error on catchup replay; proceeding to start state anyway", "err", err)
				break LOOP

			case repairAttempted:
				return err
			}

			cs.Logger.Error("the WAL file is corrupted; attempting repair", "err", err)

			// 1) prep work
			if err := cs.wal.Stop(); err != nil {
				return err
			}

			repairAttempted = true

			// 2) backup original WAL file
			corruptedFile := fmt.Sprintf("%s.CORRUPTED", cs.config.WalFile())
			if err := cmtos.CopyFile(cs.config.WalFile(), corruptedFile); err != nil {
				return err
			}

			cs.Logger.Debug("backed up WAL file", "src", cs.config.WalFile(), "dst", corruptedFile)

			// 3) try to repair (WAL file will be overwritten!)
			if err := repairWalFile(corruptedFile, cs.config.WalFile()); err != nil {
				cs.Logger.Error("the WAL repair failed", "err", err)
				return err
			}

			cs.Logger.Info("successful WAL repair")

			// reload WAL file
			if err := cs.loadWalFile(); err != nil {
				return err
			}
		}
	}

	if err := cs.evsw.Start(); err != nil {
		return err
	}

	// Double Signing Risk Reduction
	if err := cs.checkDoubleSigningRisk(cs.Height); err != nil {
		return err
	}

	// now start the receiveRoutine
	go cs.receiveRoutine(0)

	// schedule the first round!
	// use GetRoundState so we don't race the receiveRoutine for access
	cs.scheduleRound0(cs.GetRoundState())

	return nil
}

// timeoutRoutine: receive requests for timeouts on tickChan and fire timeouts on tockChan
// receiveRoutine: serializes processing of proposoals, block parts, votes; coordinates state transitions.
//

func (cs *State) startRoutines(maxSteps int) {
	err := cs.timeoutTicker.Start()
	if err != nil {
		cs.Logger.Error("failed to start timeout ticker", "err", err)
		return
	}

	go cs.receiveRoutine(maxSteps)
}

// loadWalFile loads WAL data from file. It overwrites cs.wal.
func (cs *State) loadWalFile() error {
	wal, err := cs.OpenWAL(cs.config.WalFile())
	if err != nil {
		cs.Logger.Error("failed to load state WAL", "err", err)
		return err
	}

	cs.wal = wal
	return nil
}

// OnStop implements service.Service.
func (cs *State) OnStop() {
	if err := cs.evsw.Stop(); err != nil {
		cs.Logger.Error("failed trying to stop eventSwitch", "error", err)
	}

	if err := cs.timeoutTicker.Stop(); err != nil {
		cs.Logger.Error("failed trying to stop timeoutTicket", "error", err)
	}
	// WAL is stopped in receiveRoutine.
}

// Wait waits for the the main routine to return.
// NOTE: be sure to Stop() the event switch and drain
// any event channels or this may deadlock.
func (cs *State) Wait() {
	<-cs.done
}

// OpenWAL opens a file to log all consensus messages and timeouts for
// deterministic accountability.
func (cs *State) OpenWAL(walFile string) (WAL, error) {
	wal, err := NewWAL(walFile)
	if err != nil {
		cs.Logger.Error("failed to open WAL", "file", walFile, "err", err)
		return nil, err
	}

	wal.SetLogger(cs.Logger.With("wal", walFile))

	if err := wal.Start(); err != nil {
		cs.Logger.Error("failed to start WAL", "err", err)
		return nil, err
	}

	return wal, nil
}

//------------------------------------------------------------
// Public interface for passing messages into the consensus state, possibly causing a state transition.
// If peerID == "", the msg is considered internal.
// Messages are added to the appropriate queue (peer or internal).
// If the queue is full, the function may block.
// TODO: should these return anything or let callers just use events?

// AddVote inputs a vote.
func (cs *State) AddVote(vote *types.Vote, peerID p2p.ID) (added bool, err error) {
	if peerID == "" {
		cs.internalMsgQueue <- msgInfo{&VoteMessage{vote}, "", time.Time{}}
	} else {
		cs.peerMsgQueue <- msgInfo{&VoteMessage{vote}, peerID, time.Time{}}
	}

	// TODO: wait for event?!
	return false, nil
}

// SetProposal inputs a proposal.
func (cs *State) SetProposal(proposal *types.Proposal, peerID p2p.ID) error {
	if peerID == "" {
		cs.internalMsgQueue <- msgInfo{&ProposalMessage{proposal}, "", cmttime.Now()}
	} else {
		cs.peerMsgQueue <- msgInfo{&ProposalMessage{proposal}, peerID, cmttime.Now()}
	}

	// TODO: wait for event?!
	return nil
}

// AddProposalBlockPart inputs a part of the proposal block.
func (cs *State) AddProposalBlockPart(height int64, round int32, part *types.Part, peerID p2p.ID) error {
	if peerID == "" {
		cs.internalMsgQueue <- msgInfo{&BlockPartMessage{height, round, part}, "", time.Time{}}
	} else {
		cs.peerMsgQueue <- msgInfo{&BlockPartMessage{height, round, part}, peerID, time.Time{}}
	}

	// TODO: wait for event?!
	return nil
}

// SetProposalAndBlock inputs the proposal and all block parts.
func (cs *State) SetProposalAndBlock(
	proposal *types.Proposal,
	block *types.Block,
	parts *types.PartSet,
	peerID p2p.ID,
) error {
	// TODO: Since the block parameter is not used, we should instead expose just a SetProposal method.
	if err := cs.SetProposal(proposal, peerID); err != nil {
		return err
	}

	for i := 0; i < int(parts.Total()); i++ {
		part := parts.GetPart(i)
		if err := cs.AddProposalBlockPart(proposal.Height, proposal.Round, part, peerID); err != nil {
			return err
		}
	}

	return nil
}

//------------------------------------------------------------
// internal functions for managing the state

func (cs *State) updateHeight(height int64) {
	cs.metrics.Height.Set(float64(height))
	cs.Height = height
}

func (cs *State) updateRoundStep(round int32, step cstypes.RoundStepType) {
	if !cs.replayMode {
		if round != cs.Round || round == 0 && step == cstypes.RoundStepNewRound {
			cs.metrics.MarkRound(cs.Round, cs.StartTime)
		}
		if cs.Step != step {
			cs.metrics.MarkStep(cs.Step)
		}
	}
	cs.Round = round
	cs.Step = step
}

// enterNewRound(height, 0) at cs.StartTime.
func (cs *State) scheduleRound0(rs *cstypes.RoundState) {
	// cs.Logger.Info("scheduleRound0", "now", cmttime.Now(), "startTime", cs.StartTime)
	sleepDuration := rs.StartTime.Sub(cmttime.Now())
	cs.scheduleTimeout(sleepDuration, rs.Height, 0, cstypes.RoundStepNewHeight)
}

// Attempt to schedule a timeout (by sending timeoutInfo on the tickChan).
func (cs *State) scheduleTimeout(duration time.Duration, height int64, round int32, step cstypes.RoundStepType) {
	cs.timeoutTicker.ScheduleTimeout(timeoutInfo{duration, height, round, step})
}

// send a msg into the receiveRoutine regarding our own proposal, block part, or vote.
func (cs *State) sendInternalMessage(mi msgInfo) {
	select {
	case cs.internalMsgQueue <- mi:
	default:
		// NOTE: using the go-routine means our votes can
		// be processed out of order.
		// TODO: use CList here for strict determinism and
		// attempt push to internalMsgQueue in receiveRoutine
		cs.Logger.Debug("internal msg queue is full; using a go-routine")
		go func() { cs.internalMsgQueue <- mi }()
	}
}

// ReconstructSeenCommit reconstructs the seen commit
// This function is meant to be called after statesync
// that was performed offline as to avoid interfering with vote
// extensions.
func (cs *State) reconstructSeenCommit(state sm.State) {
	votes, err := cs.votesFromSeenCommit(state)
	if err != nil {
		panic(fmt.Sprintf("failed to reconstruct last commit; %s", err))
	}
	cs.LastCommit = votes
}

// Reconstruct the LastCommit from either SeenCommit or the ExtendedCommit. SeenCommit
// and ExtendedCommit are saved along with the block. If VoteExtensions are required
// the method will panic on an absent ExtendedCommit or an ExtendedCommit without
// extension data.
func (cs *State) reconstructLastCommit(state sm.State) {
	extensionsEnabled := state.ConsensusParams.Feature.VoteExtensionsEnabled(state.LastBlockHeight)
	if !extensionsEnabled {
		cs.reconstructSeenCommit(state)
		return
	}
	votes, err := cs.votesFromExtendedCommit(state)
	if err != nil {
		panic(fmt.Sprintf("failed to reconstruct last extended commit; %s", err))
	}
	cs.LastCommit = votes
}

func (cs *State) votesFromExtendedCommit(state sm.State) (*types.VoteSet, error) {
	ec := cs.blockStore.LoadBlockExtendedCommit(state.LastBlockHeight)
	if ec == nil {
		return nil, fmt.Errorf("extended commit for height %v not found", state.LastBlockHeight)
	}
	if ec.Height != state.LastBlockHeight {
		return nil, fmt.Errorf("heights don't match in votesFromExtendedCommit %v!=%v",
			ec.Height, state.LastBlockHeight)
	}
	vs := ec.ToExtendedVoteSet(state.ChainID, state.LastValidators)
	if !vs.HasTwoThirdsMajority() {
		return nil, ErrCommitQuorumNotMet
	}
	return vs, nil
}

func (cs *State) votesFromSeenCommit(state sm.State) (*types.VoteSet, error) {
	commit := cs.blockStore.LoadSeenCommit(state.LastBlockHeight)
	if commit == nil {
		commit = cs.blockStore.LoadBlockCommit(state.LastBlockHeight)
	}
	if commit == nil {
		return nil, fmt.Errorf("commit for height %v not found", state.LastBlockHeight)
	}
	if commit.Height != state.LastBlockHeight {
		return nil, fmt.Errorf("heights don't match in votesFromSeenCommit %v!=%v",
			commit.Height, state.LastBlockHeight)
	}
	vs := commit.ToVoteSet(state.ChainID, state.LastValidators)
	if !vs.HasTwoThirdsMajority() {
		return nil, ErrCommitQuorumNotMet
	}
	return vs, nil
}

// Updates State and increments height to match that of state.
// The round becomes 0 and cs.Step becomes cstypes.RoundStepNewHeight.
func (cs *State) updateToState(state sm.State) {
	if cs.CommitRound > -1 && 0 < cs.Height && cs.Height != state.LastBlockHeight {
		panic(fmt.Sprintf(
			"updateToState() expected state height of %v but found %v",
			cs.Height, state.LastBlockHeight,
		))
	}

	if !cs.state.IsEmpty() {
		if cs.state.LastBlockHeight > 0 && cs.state.LastBlockHeight+1 != cs.Height {
			// This might happen when someone else is mutating cs.state.
			// Someone forgot to pass in state.Copy() somewhere?!
			panic(fmt.Sprintf(
				"inconsistent cs.state.LastBlockHeight+1 %v vs cs.Height %v",
				cs.state.LastBlockHeight+1, cs.Height,
			))
		}
		if cs.state.LastBlockHeight > 0 && cs.Height == cs.state.InitialHeight {
			panic(fmt.Sprintf(
				"inconsistent cs.state.LastBlockHeight %v, expected 0 for initial height %v",
				cs.state.LastBlockHeight, cs.state.InitialHeight,
			))
		}

		// If state isn't further out than cs.state, just ignore.
		// This happens when SwitchToConsensus() is called in the reactor.
		// We don't want to reset e.g. the Votes, but we still want to
		// signal the new round step, because other services (eg. txNotifier)
		// depend on having an up-to-date peer state!
		if state.LastBlockHeight <= cs.state.LastBlockHeight {
			cs.Logger.Debug(
				"ignoring updateToState()",
				"new_height", state.LastBlockHeight+1,
				"old_height", cs.state.LastBlockHeight+1,
			)
			cs.newStep()
			return
		}
	}

	// Reset fields based on state.
	validators := state.Validators

	switch {
	case state.LastBlockHeight == 0: // Very first commit should be empty.
		cs.LastCommit = (*types.VoteSet)(nil)
	case cs.CommitRound > -1 && cs.Votes != nil: // Otherwise, use cs.Votes
		if !cs.Votes.Precommits(cs.CommitRound).HasTwoThirdsMajority() {
			panic(fmt.Sprintf(
				"wanted to form a commit, but precommits (H/R: %d/%d) didn't have 2/3+: %v",
				state.LastBlockHeight, cs.CommitRound, cs.Votes.Precommits(cs.CommitRound),
			))
		}

		cs.LastCommit = cs.Votes.Precommits(cs.CommitRound)

	case cs.LastCommit == nil:
		// NOTE: when consensus starts, it has no votes. reconstructLastCommit
		// must be called to reconstruct LastCommit from SeenCommit.
		panic(fmt.Sprintf(
			"last commit cannot be empty after initial block (H:%d)",
			state.LastBlockHeight+1,
		))
	}

	// Next desired block height
	height := state.LastBlockHeight + 1
	if height == 1 {
		height = state.InitialHeight
	}

	// RoundState fields
	cs.updateHeight(height)
	cs.updateRoundStep(0, cstypes.RoundStepNewHeight)

	if cs.CommitTime.IsZero() {
		// "Now" makes it easier to sync up dev nodes.
		// We add timeoutCommit to allow transactions
		// to be gathered for the first block.
		// And alternative solution that relies on clocks:
		// cs.StartTime = state.LastBlockTime.Add(timeoutCommit)
		cs.StartTime = cs.config.Commit(cmttime.Now())
	} else {
		cs.StartTime = cs.config.Commit(cs.CommitTime)
	}

	cs.Validators = validators
	cs.Proposal = nil
	cs.ProposalReceiveTime = time.Time{}
	cs.ProposalBlock = nil
	cs.ProposalBlockParts = nil
	cs.LockedRound = -1
	cs.LockedBlock = nil
	cs.LockedBlockParts = nil
	cs.ValidRound = -1
	cs.ValidBlock = nil
	cs.ValidBlockParts = nil
	if state.ConsensusParams.Feature.VoteExtensionsEnabled(height) {
		cs.Votes = cstypes.NewExtendedHeightVoteSet(state.ChainID, height, validators)
	} else {
		cs.Votes = cstypes.NewHeightVoteSet(state.ChainID, height, validators)
	}
	cs.CommitRound = -1
	cs.LastValidators = state.LastValidators
	cs.TriggeredTimeoutPrecommit = false

	cs.state = state

	// Finally, broadcast RoundState
	cs.newStep()
}

func (cs *State) newStep() {
	rs := cs.RoundStateEvent()
	if err := cs.wal.Write(rs); err != nil {
		cs.Logger.Error("failed writing to WAL", "err", err)
	}

	cs.nSteps++

	// newStep is called by updateToState in NewState before the eventBus is set!
	if cs.eventBus != nil {
		if err := cs.eventBus.PublishEventNewRoundStep(rs); err != nil {
			cs.Logger.Error("failed publishing new round step", "err", err)
		}

		cs.evsw.FireEvent(types.EventNewRoundStep, &cs.RoundState)
	}
}

//-----------------------------------------
// the main go routines

// receiveRoutine handles messages which may cause state transitions.
// it's argument (n) is the number of messages to process before exiting - use 0 to run forever
// It keeps the RoundState and is the only thing that updates it.
// Updates (state transitions) happen on timeouts, complete proposals, and 2/3 majorities.
// State must be locked before any internal state is updated.
func (cs *State) receiveRoutine(maxSteps int) {
	onExit := func(cs *State) {
		// NOTE: the internalMsgQueue may have signed messages from our
		// priv_val that haven't hit the WAL, but its ok because
		// priv_val tracks LastSig

		// close wal now that we're done writing to it
		if err := cs.wal.Stop(); err != nil {
			cs.Logger.Error("failed trying to stop WAL", "error", err)
		}

		cs.wal.Wait()
		close(cs.done)
	}

	defer func() {
		if r := recover(); r != nil {
			cs.Logger.Error("CONSENSUS FAILURE!!!", "err", r, "stack", string(debug.Stack()))
			// stop gracefully
			//
			// NOTE: We most probably shouldn't be running any further when there is
			// some unexpected panic. Some unknown error happened, and so we don't
			// know if that will result in the validator signing an invalid thing. It
			// might be worthwhile to explore a mechanism for manual resuming via
			// some console or secure RPC system, but for now, halting the chain upon
			// unexpected consensus bugs sounds like the better option.
			onExit(cs)
		}
	}()

	for {
		if maxSteps > 0 {
			if cs.nSteps >= maxSteps {
				cs.Logger.Debug("reached max steps; exiting receive routine")
				cs.nSteps = 0
				return
			}
		}

		rs := cs.RoundState
		var mi msgInfo

		select {
		case <-cs.txNotifier.TxsAvailable():
			cs.handleTxsAvailable()

		case mi = <-cs.peerMsgQueue:
			if err := cs.wal.Write(mi); err != nil {
				cs.Logger.Error("failed writing to WAL", "err", err)
			}
			// handles proposals, block parts, votes
			// may generate internal events (votes, complete proposals, 2/3 majorities)
			cs.handleMsg(mi)

		case mi = <-cs.internalMsgQueue:
			err := cs.wal.WriteSync(mi) // NOTE: fsync
			if err != nil {
				panic(fmt.Sprintf(
					"failed to write %v msg to consensus WAL due to %v; check your file system and restart the node",
					mi, err,
				))
			}

			if _, ok := mi.Msg.(*VoteMessage); ok {
				// we actually want to simulate failing during
				// the previous WriteSync, but this isn't easy to do.
				// Equivalent would be to fail here and manually remove
				// some bytes from the end of the wal.
				fail.Fail() // XXX
			}

			// handles proposals, block parts, votes
			cs.handleMsg(mi)

		case ti := <-cs.timeoutTicker.Chan(): // tockChan:
			if err := cs.wal.Write(ti); err != nil {
				cs.Logger.Error("failed writing to WAL", "err", err)
			}

			// if the timeout is relevant to the rs
			// go to the next step
			cs.handleTimeout(ti, rs)

		case <-cs.Quit():
			onExit(cs)
			return
		}
	}
}

// state transitions on complete-proposal, 2/3-any, 2/3-one.
func (cs *State) handleMsg(mi msgInfo) {
	cs.mtx.Lock()
	defer cs.mtx.Unlock()
	var (
		added bool
		err   error
	)

	msg, peerID := mi.Msg, mi.PeerID

	switch msg := msg.(type) {
	case *ProposalMessage:
		// will not cause transition.
		// once proposal is set, we can receive block parts
		err = cs.setProposal(msg.Proposal, mi.ReceiveTime)

	case *BlockPartMessage:
		// if the proposal is complete, we'll enterPrevote or tryFinalizeCommit
		added, err = cs.addProposalBlockPart(msg, peerID)

		// We unlock here to yield to any routines that need to read the the RoundState.
		// Previously, this code held the lock from the point at which the final block
		// part was received until the block executed against the application.
		// This prevented the reactor from being able to retrieve the most updated
		// version of the RoundState. The reactor needs the updated RoundState to
		// gossip the now completed block.
		//
		// This code can be further improved by either always operating on a copy
		// of RoundState and only locking when switching out State's copy of
		// RoundState with the updated copy or by emitting RoundState events in
		// more places for routines depending on it to listen for.
		cs.mtx.Unlock()

		cs.mtx.Lock()
		if added && cs.ProposalBlockParts.IsComplete() {
			cs.handleCompleteProposal(msg.Height)
		}
		if added {
			cs.statsMsgQueue <- mi
		}

		if err != nil && msg.Round != cs.Round {
			cs.Logger.Debug(
				"received block part from wrong round",
				"height", cs.Height,
				"cs_round", cs.Round,
				"block_round", msg.Round,
			)
			err = nil
		}

	case *VoteMessage:
		// attempt to add the vote and dupeout the validator if its a duplicate signature
		// if the vote gives us a 2/3-any or 2/3-one, we transition
		added, err = cs.tryAddVote(msg.Vote, peerID)
		if added {
			cs.statsMsgQueue <- mi
		}

		// if err == ErrAddingVote {
		// TODO: punish peer
		// We probably don't want to stop the peer here. The vote does not
		// necessarily comes from a malicious peer but can be just broadcasted by
		// a typical peer.
		// https://github.com/tendermint/tendermint/issues/1281
		// }

		// NOTE: the vote is broadcast to peers by the reactor listening
		// for vote events

		// TODO: If rs.Height == vote.Height && rs.Round < vote.Round,
		// the peer is sending us CatchupCommit precommits.
		// We could make note of this and help filter in broadcastHasVoteMessage().

	default:
		cs.Logger.Error("unknown msg type", "type", fmt.Sprintf("%T", msg))
		return
	}

	if err != nil {
		cs.Logger.Error(
			"failed to process message",
			"height", cs.Height,
			"round", cs.Round,
			"peer", peerID,
			"msg_type", fmt.Sprintf("%T", msg),
			"err", err,
		)
	}
}

func (cs *State) handleTimeout(ti timeoutInfo, rs cstypes.RoundState) {
	cs.Logger.Debug("received tock", "timeout", ti.Duration, "height", ti.Height, "round", ti.Round, "step", ti.Step)

	// timeouts must be for current height, round, step
	if ti.Height != rs.Height || ti.Round < rs.Round || (ti.Round == rs.Round && ti.Step < rs.Step) {
		cs.Logger.Debug("ignoring tock because we are ahead", "height", rs.Height, "round", rs.Round, "step", rs.Step)
		return
	}

	// the timeout will now cause a state transition
	cs.mtx.Lock()
	defer cs.mtx.Unlock()

	switch ti.Step {
	case cstypes.RoundStepNewHeight:
		// NewRound event fired from enterNewRound.
		// XXX: should we fire timeout here (for timeout commit)?
		cs.enterNewRound(ti.Height, 0)

	case cstypes.RoundStepNewRound:
		cs.enterPropose(ti.Height, ti.Round)

	case cstypes.RoundStepPropose:
		if err := cs.eventBus.PublishEventTimeoutPropose(cs.RoundStateEvent()); err != nil {
			cs.Logger.Error("failed publishing timeout propose", "err", err)
		}

		cs.enterPrevote(ti.Height, ti.Round)

	case cstypes.RoundStepPrevoteWait:
		if err := cs.eventBus.PublishEventTimeoutWait(cs.RoundStateEvent()); err != nil {
			cs.Logger.Error("failed publishing timeout wait", "err", err)
		}

		cs.enterPrecommit(ti.Height, ti.Round)

	case cstypes.RoundStepPrecommitWait:
		if err := cs.eventBus.PublishEventTimeoutWait(cs.RoundStateEvent()); err != nil {
			cs.Logger.Error("failed publishing timeout wait", "err", err)
		}

		cs.enterPrecommit(ti.Height, ti.Round)
		cs.enterNewRound(ti.Height, ti.Round+1)

	default:
		panic(cmterrors.ErrInvalidField{Field: "timeout_step"})
	}
}

func (cs *State) handleTxsAvailable() {
	cs.mtx.Lock()
	defer cs.mtx.Unlock()

	// We only need to do this for round 0.
	if cs.Round != 0 {
		return
	}

	switch cs.Step {
	case cstypes.RoundStepNewHeight: // timeoutCommit phase
		if cs.needProofBlock(cs.Height) {
			// enterPropose will be called by enterNewRound
			return
		}

		// +1ms to ensure RoundStepNewRound timeout always happens after RoundStepNewHeight
		timeoutCommit := cs.StartTime.Sub(cmttime.Now()) + 1*time.Millisecond
		cs.scheduleTimeout(timeoutCommit, cs.Height, 0, cstypes.RoundStepNewRound)

	case cstypes.RoundStepNewRound: // after timeoutCommit
		cs.enterPropose(cs.Height, 0)
	}
}

//-----------------------------------------------------------------------------
// State functions
// Used internally by handleTimeout and handleMsg to make state transitions

// Enter: `timeoutNewHeight` by startTime (commitTime+timeoutCommit),
//
//	or, if SkipTimeoutCommit==true, after receiving all precommits from (height,round-1)
//
// Enter: `timeoutPrecommits` after any +2/3 precommits from (height,round-1)
// Enter: +2/3 precommits for nil at (height,round-1)
// Enter: +2/3 prevotes any or +2/3 precommits for block or any from (height, round)
// NOTE: cs.StartTime was already set for height.
func (cs *State) enterNewRound(height int64, round int32) {
	logger := cs.Logger.With("height", height, "round", round)

	if cs.Height != height || round < cs.Round || (cs.Round == round && cs.Step != cstypes.RoundStepNewHeight) {
		logger.Debug(
			"entering new round with invalid args",
			"current", log.NewLazySprintf("%v/%v/%v", cs.Height, cs.Round, cs.Step),
		)
		return
	}

	if now := cmttime.Now(); cs.StartTime.After(now) {
		logger.Debug("need to set a buffer and log message here for sanity", "start_time", cs.StartTime, "now", now)
	}

	prevHeight, prevRound, prevStep := cs.Height, cs.Round, cs.Step

	// increment validators if necessary
	validators := cs.Validators
	if cs.Round < round {
		validators = validators.Copy()
		validators.IncrementProposerPriority(cmtmath.SafeSubInt32(round, cs.Round))
	}

	// Setup new round
	// we don't fire newStep for this step,
	// but we fire an event, so update the round step first
	cs.updateRoundStep(round, cstypes.RoundStepNewRound)
	cs.Validators = validators
	// If round == 0, we've already reset these upon new height, and meanwhile
	// we might have received a proposal for round 0.
	propAddress := validators.GetProposer().PubKey.Address()
	if round != 0 {
		logger.Info("resetting proposal info", "proposer", propAddress)
		cs.Proposal = nil
		cs.ProposalReceiveTime = time.Time{}
		cs.ProposalBlock = nil
		cs.ProposalBlockParts = nil
	}

	logger.Debug("entering new round",
		"previous", log.NewLazySprintf("%v/%v/%v", prevHeight, prevRound, prevStep),
		"proposer", propAddress,
	)

	cs.Votes.SetRound(cmtmath.SafeAddInt32(round, 1)) // also track next round (round+1) to allow round-skipping
	cs.TriggeredTimeoutPrecommit = false

	if err := cs.eventBus.PublishEventNewRound(cs.NewRoundEvent()); err != nil {
		cs.Logger.Error("failed publishing new round", "err", err)
	}
	// Wait for txs to be available in the mempool
	// before we enterPropose in round 0. If the last block changed the app hash,
	// we may need an empty "proof" block, and enterPropose immediately.
	waitForTxs := cs.config.WaitForTxs() && round == 0 && !cs.needProofBlock(height)
	if waitForTxs {
		if cs.config.CreateEmptyBlocksInterval > 0 {
			cs.scheduleTimeout(cs.config.CreateEmptyBlocksInterval, height, round,
				cstypes.RoundStepNewRound)
		}
		return
	}

	cs.enterPropose(height, round)
}

// needProofBlock returns true on the first height (so the genesis app hash is signed right away)
// and where the last block (height-1) caused the app hash to change.
func (cs *State) needProofBlock(height int64) bool {
	if height == cs.state.InitialHeight {
		return true
	}

	lastBlockMeta := cs.blockStore.LoadBlockMeta(height - 1)
	if lastBlockMeta == nil {
		// See https://github.com/cometbft/cometbft/issues/370
		cs.Logger.Info("short-circuited needProofBlock", "height", height, "InitialHeight", cs.state.InitialHeight)
		return true
	}

	return !bytes.Equal(cs.state.AppHash, lastBlockMeta.Header.AppHash)
}

// Enter (CreateEmptyBlocks): from enterNewRound(height,round)
// Enter (CreateEmptyBlocks, CreateEmptyBlocksInterval > 0 ):
//
//	after enterNewRound(height,round), after timeout of CreateEmptyBlocksInterval
//
// Enter (!CreateEmptyBlocks) : after enterNewRound(height,round), once txs are in the mempool.
func (cs *State) enterPropose(height int64, round int32) {
	logger := cs.Logger.With("height", height, "round", round)

	if cs.Height != height || round < cs.Round || (cs.Round == round && cstypes.RoundStepPropose <= cs.Step) {
		logger.Debug(
			"entering propose step with invalid args",
			"current", log.NewLazySprintf("%v/%v/%v", cs.Height, cs.Round, cs.Step),
		)
		return
	}

	// If this validator is the proposer of this round, and the previous block time is later than
	// our local clock time, wait to propose until our local clock time has passed the block time.
	if cs.isPBTSEnabled(height) && cs.privValidatorPubKey != nil && cs.isProposer(cs.privValidatorPubKey.Address()) {
		proposerWaitTime := proposerWaitTime(cmttime.DefaultSource{}, cs.state.LastBlockTime)
		if proposerWaitTime > 0 {
			cs.scheduleTimeout(proposerWaitTime, height, round, cstypes.RoundStepNewRound)
			return
		}
	}

	logger.Debug("entering propose step", "current", log.NewLazySprintf("%v/%v/%v", cs.Height, cs.Round, cs.Step))

	defer func() {
		// Done enterPropose:
		cs.updateRoundStep(round, cstypes.RoundStepPropose)
		cs.newStep()

		// If we have the whole proposal + POL, then goto Prevote now.
		// else, we'll enterPrevote when the rest of the proposal is received (in AddProposalBlockPart),
		// or else after timeoutPropose
		if cs.isProposalComplete() {
			cs.enterPrevote(height, cs.Round)
		}
	}()

	// If we don't get the proposal and all block parts quick enough, enterPrevote
	cs.scheduleTimeout(cs.config.Propose(round), height, round, cstypes.RoundStepPropose)

	// Nothing more to do if we're not a validator
	if cs.privValidator == nil {
		logger.Debug("propose step; not proposing since node is not a validator")
		return
	}

	if cs.privValidatorPubKey == nil {
		// If this node is a validator & proposer in the current round, it will
		// miss the opportunity to create a block.
		logger.Error("propose step; empty priv validator public key", "err", ErrPubKeyIsNotSet)
		return
	}

	addr := cs.privValidatorPubKey.Address()

	// if not a validator, we're done
	if !cs.Validators.HasAddress(addr) {
		logger.Debug("propose step; not proposing since node is not in the validator set",
			"addr", addr,
			"vals", cs.Validators)
		return
	}

	if cs.isProposer(addr) {
		logger.Debug("propose step; our turn to propose", "proposer", addr)
		cs.decideProposal(height, round)
	} else {
		logger.Debug("propose step; not our turn to propose", "proposer", cs.Validators.GetProposer().Address)
	}
}

func (cs *State) isProposer(address []byte) bool {
	return bytes.Equal(cs.Validators.GetProposer().Address, address)
}

func (cs *State) defaultDecideProposal(height int64, round int32) {
	var block *types.Block
	var blockParts *types.PartSet

	// Decide on block
	if cs.ValidBlock != nil {
		// If there is valid block, choose that.
		block, blockParts = cs.ValidBlock, cs.ValidBlockParts
	} else {
		// Create a new proposal block from state/txs from the mempool.
		var err error
		block, err = cs.createProposalBlock(context.TODO())
		if err != nil {
			cs.Logger.Error("unable to create proposal block", "error", err)
			return
		} else if block == nil {
			panic("Method createProposalBlock should not provide a nil block without errors")
		}
		cs.metrics.ProposalCreateCount.Add(1)
		blockParts, err = block.MakePartSet(types.BlockPartSizeBytes)
		if err != nil {
			cs.Logger.Error("unable to create proposal block part set", "error", err)
			return
		}
	}

	// Flush the WAL. Otherwise, we may not recompute the same proposal to sign,
	// and the privValidator will refuse to sign anything.
	if err := cs.wal.FlushAndSync(); err != nil {
		cs.Logger.Error("failed flushing WAL to disk")
	}

	// Make proposal
	propBlockID := types.BlockID{Hash: block.Hash(), PartSetHeader: blockParts.Header()}
	proposal := types.NewProposal(height, round, cs.ValidRound, propBlockID, block.Header.Time)
	p := proposal.ToProto()
	if err := cs.privValidator.SignProposal(cs.state.ChainID, p); err == nil {
		proposal.Signature = p.Signature

		// send proposal and block parts on internal msg queue
		cs.sendInternalMessage(msgInfo{&ProposalMessage{proposal}, "", cmttime.Now()})

		for i := 0; i < int(blockParts.Total()); i++ {
			part := blockParts.GetPart(i)
			cs.sendInternalMessage(msgInfo{&BlockPartMessage{cs.Height, cs.Round, part}, "", time.Time{}})
		}

		cs.Logger.Debug("signed proposal", "height", height, "round", round, "proposal", proposal)
	} else if !cs.replayMode {
		cs.Logger.Error("propose step; failed signing proposal", "height", height, "round", round, "err", err)
	}
}

// Returns true if the proposal block is complete &&
// (if POLRound was proposed, we have +2/3 prevotes from there).
func (cs *State) isProposalComplete() bool {
	if cs.Proposal == nil || cs.ProposalBlock == nil {
		return false
	}
	// we have the proposal. if there's a POLRound,
	// make sure we have the prevotes from it too
	if cs.Proposal.POLRound < 0 {
		return true
	}
	// if this is false the proposer is lying or we haven't received the POL yet
	return cs.Votes.Prevotes(cs.Proposal.POLRound).HasTwoThirdsMajority()
}

// Create the next block to propose and return it. Returns nil block upon error.
//
// We really only need to return the parts, but the block is returned for
// convenience so we can log the proposal block.
//
// NOTE: keep it side-effect free for clarity.
// CONTRACT: cs.privValidator is not nil.
func (cs *State) createProposalBlock(ctx context.Context) (*types.Block, error) {
	if cs.privValidator == nil {
		return nil, ErrNilPrivValidator
	}

	// TODO(sergio): wouldn't it be easier if CreateProposalBlock accepted cs.LastCommit directly?
	var lastExtCommit *types.ExtendedCommit
	switch {
	case cs.Height == cs.state.InitialHeight:
		// We're creating a proposal for the first block.
		// The commit is empty, but not nil.
		lastExtCommit = &types.ExtendedCommit{}

	case cs.LastCommit.HasTwoThirdsMajority():
		// Make the commit from LastCommit
		lastExtCommit = cs.LastCommit.MakeExtendedCommit(cs.state.ConsensusParams.Feature)

	default: // This shouldn't happen.
		return nil, ErrProposalWithoutPreviousCommit
	}

	if cs.privValidatorPubKey == nil {
		// If this node is a validator & proposer in the current round, it will
		// miss the opportunity to create a block.
		return nil, fmt.Errorf("propose step; empty priv validator public key, error: %w", ErrPubKeyIsNotSet)
	}

	proposerAddr := cs.privValidatorPubKey.Address()

	ret, err := cs.blockExec.CreateProposalBlock(ctx, cs.Height, cs.state, lastExtCommit, proposerAddr)
	if err != nil {
		panic(err)
	}
	return ret, nil
}

// Enter: `timeoutPropose` after entering Propose.
// Enter: proposal block and POL is ready.
// If we received a valid proposal within this round and we are not locked on a block,
// we will prevote for block.
// Otherwise, if we receive a valid proposal that matches the block we are
// locked on or matches a block that received a POL in a round later than our
// locked round, prevote for the proposal, otherwise vote nil.
func (cs *State) enterPrevote(height int64, round int32) {
	logger := cs.Logger.With("height", height, "round", round)

	if cs.Height != height || round < cs.Round || (cs.Round == round && cstypes.RoundStepPrevote <= cs.Step) {
		logger.Debug(
			"entering prevote step with invalid args",
			"current", log.NewLazySprintf("%v/%v/%v", cs.Height, cs.Round, cs.Step),
		)
		return
	}

	defer func() {
		// Done enterPrevote:
		cs.updateRoundStep(round, cstypes.RoundStepPrevote)
		cs.newStep()
	}()

	logger.Debug("entering prevote step", "current", log.NewLazySprintf("%v/%v/%v", cs.Height, cs.Round, cs.Step))

	// Sign and broadcast vote as necessary
	cs.doPrevote(height, round)

	// Once `addVote` hits any +2/3 prevotes, we will go to PrevoteWait
	// (so we have more time to try and collect +2/3 prevotes for a single block)
}

func (cs *State) timelyProposalMargins() (time.Duration, time.Duration) {
	sp := types.AdaptiveSynchronyParams(
		cs.state.ConsensusParams.Synchrony.Precision,
		cs.state.ConsensusParams.Synchrony.MessageDelay,
		cs.Round,
	)

	// cs.ProposalReceiveTime - cs.Proposal.Timestamp >= -1 * Precision
	// cs.ProposalReceiveTime - cs.Proposal.Timestamp <= MessageDelay + Precision
	return -sp.Precision, sp.MessageDelay + sp.Precision
}

func (cs *State) proposalIsTimely() bool {
	sp := cs.state.ConsensusParams.Synchrony.InRound(cs.Proposal.Round)

	return cs.Proposal.IsTimely(cs.ProposalReceiveTime, sp)
}

func (cs *State) defaultDoPrevote(height int64, round int32) {
	logger := cs.Logger.With("height", height, "round", round)

	// We did not receive a proposal within this round. (and thus executing this from a timeout)
	if cs.ProposalBlock == nil {
		logger.Debug("prevote step: ProposalBlock is nil; prevoting nil")
		cs.signAddVote(types.PrevoteType, nil, types.PartSetHeader{}, nil)
		return
	}

	if cs.Proposal == nil {
		logger.Debug("prevote step: did not receive proposal; prevoting nil")
		cs.signAddVote(types.PrevoteType, nil, types.PartSetHeader{}, nil)
		return
	}

	// Timestamp validation using Proposed-Based TimeStamp (PBTS) algorithm.
	// See: https://github.com/cometbft/cometbft/blob/main/spec/consensus/proposer-based-timestamp/
	if cs.isPBTSEnabled(height) {
		if !cs.Proposal.Timestamp.Equal(cs.ProposalBlock.Header.Time) {
			logger.Debug("prevote step: proposal timestamp not equal; prevoting nil")
			cs.signAddVote(types.PrevoteType, nil, types.PartSetHeader{}, nil)
			return
		}

		if cs.Proposal.POLRound == -1 && !cs.proposalIsTimely() {
			lowerBound, upperBound := cs.timelyProposalMargins()
			// TODO: use Warn level once available.
			logger.Info("prevote step: Proposal is not timely; prevoting nil",
				"timestamp", cs.Proposal.Timestamp.Format(time.RFC3339Nano),
				"receive_time", cs.ProposalReceiveTime.Format(time.RFC3339Nano),
				"timestamp_difference", cs.ProposalReceiveTime.Sub(cs.Proposal.Timestamp),
				"lower_bound", lowerBound,
				"upper_bound", upperBound)
			cs.signAddVote(types.PrevoteType, nil, types.PartSetHeader{}, nil)
			return
		}

		if cs.Proposal.POLRound == -1 {
			logger.Debug("prevote step: Proposal is timely",
				"timestamp", cs.Proposal.Timestamp.Format(time.RFC3339Nano),
				"receive_time", cs.ProposalReceiveTime.Format(time.RFC3339Nano),
				"timestamp_difference", cs.ProposalReceiveTime.Sub(cs.Proposal.Timestamp))
		}
	}

	// Validate proposal block, from consensus' perspective
	err := cs.blockExec.ValidateBlock(cs.state, cs.ProposalBlock)
	if err != nil {
		// ProposalBlock is invalid, prevote nil.
		logger.Error("prevote step: consensus deems this block invalid; prevoting nil",
			"err", err)
		cs.signAddVote(types.PrevoteType, nil, types.PartSetHeader{}, nil)
		return
	}

	/*
		22: upon <PROPOSAL, h_p, round_p, v, −1> from proposer(h_p, round_p) while step_p = propose do
		23: if valid(v) && (lockedRound_p = −1 || lockedValue_p = v) then
		24:   broadcast <PREVOTE, h_p, round_p, id(v)>
		25: else
		26:   broadcast <PREVOTE, h_p, round_p, nil>

		Here, cs.Proposal.POLRound corresponds to the -1 in the rule of the pseude-code (line 22).
		This means that the proposer is producing a new proposal that has not previously
		seen a 2/3 majority by the network.

		If the application deems the proposal as valid AND we're not locked on a
		block OR the proposal matches our locked block (line 23), we prevote the
		proposal (line 24).

		Otherwise, we have already locked on a value that is different from the
		proposed value, so we prevote nil (line 26).

		Note that there are two cases on which we know that the proposal is
		application-valid, that is, it was validated by the application at least
		by one correct node in a previous step:
		- when the proposal matches our non-nil valid block AND we're not locked on a block, and
		- when the proposal matches our non-nil locked block.
		In these cases we do not need to query the application to validate the
		proposal.
	*/
	if cs.Proposal.POLRound == -1 {
		if cs.LockedRound == -1 {
			if cs.ValidRound != -1 && cs.ProposalBlock.HashesTo(cs.ValidBlock.Hash()) {
				logger.Debug("prevote step: ProposalBlock matches our valid block; prevoting the proposal")
				cs.signAddVote(types.PrevoteType, cs.ProposalBlock.Hash(), cs.ProposalBlockParts.Header(), nil)
				return
			}

			// We request the Application, via a `ProcessProposal` ABCI call, to
			// confirm that the block is valid. If the application does not
			// accept the block, consensus prevotes nil.
			//
			// WARNING: misuse of block rejection by the Application can seriously compromise
			// the liveness properties of consensus.
			// Please see `PrepareProosal`-`ProcessProposal` coherence and determinism properties
			// in the ABCI++ specification.
			isAppValid, err := cs.blockExec.ProcessProposal(cs.ProposalBlock, cs.state)
			if err != nil {
				panic(fmt.Sprintf(
					"state machine returned an error (%v) when calling ProcessProposal", err,
				))
			}
			cs.metrics.MarkProposalProcessed(isAppValid)

			if !isAppValid {
				logger.Error("prevote step: state machine rejected a proposed block; this should not happen:"+
					"the proposer may be misbehaving; prevoting nil", "err", err)
				cs.signAddVote(types.PrevoteType, nil, types.PartSetHeader{}, nil)
				return
			}

			logger.Debug("prevote step: ProposalBlock is valid and there is no locked block; prevoting the proposal")
			cs.signAddVote(types.PrevoteType, cs.ProposalBlock.Hash(), cs.ProposalBlockParts.Header(), nil)
			return
		}

		if cs.ProposalBlock.HashesTo(cs.LockedBlock.Hash()) {
			logger.Debug("prevote step: ProposalBlock is valid (POLRound is -1) and matches our locked block; prevoting the proposal")
			cs.signAddVote(types.PrevoteType, cs.ProposalBlock.Hash(), cs.ProposalBlockParts.Header(), nil)
			return
		}

		logger.Debug("prevote step: ProposalBlock is valid (POLRound is -1), but doesn't match our locked block; prevoting nil")
		cs.signAddVote(types.PrevoteType, nil, types.PartSetHeader{}, nil)
		return
	}

	/*
		28: upon <PROPOSAL, h_p, round_p, v, v_r> from proposer(h_p, round_p) AND 2f + 1 <PREVOTE, h_p, v_r, id(v)> while
		step_p = propose && (v_r ≥ 0 && v_r < round_p) do
		29: if valid(v) && (lockedRound_p ≤ v_r || lockedValue_p = v) then
		30:   broadcast <PREVOTE, h_p, round_p, id(v)>
		31: else
		32:   broadcast <PREVOTE, h_p, round_p, nil>

		This rule is a bit confusing but breaks down as follows:

		First note that 'valid(v)' in line 29 states that we should request the
		application to validate the proposal. We know that the proposal was
		prevoted by a +2/3 majority, so it must have been prevoted and validated
		at least by one correct node. Therefore it must be valid and in the
		following cases we don't need to query the application again.

		If we see a proposal in the current round for value 'v' that lists its valid round as 'v_r'
		AND this validator saw a 2/3 majority of the voting power prevote for 'v' in round 'v_r' (line 28),
		then we will issue a prevote for 'v' in this round (line 30) if 'v' either matches our locked value OR
		'v_r' is a round greater than or equal to our current locked round (line 29).
		Otherwise we prevote nil (line 32).

		Note that 'v_r' can be a round greater than to our current locked round if a 2/3 majority of
		the network prevoted a value in round 'v_r' but we did not lock on it, possibly because we
		missed the proposal in round 'v_r'.
	*/
	blockID, ok := cs.Votes.Prevotes(cs.Proposal.POLRound).TwoThirdsMajority()
	ok = ok && !blockID.IsNil()
	if ok && cs.ProposalBlock.HashesTo(blockID.Hash) && cs.Proposal.POLRound < cs.Round {
		if cs.LockedRound < cs.Proposal.POLRound {
			logger.Debug("prevote step: ProposalBlock is valid and received a 2/3" +
				"majority in a round later than the locked round; prevoting the proposal")
			cs.signAddVote(types.PrevoteType, cs.ProposalBlock.Hash(), cs.ProposalBlockParts.Header(), nil)
			return
		}
		if cs.ProposalBlock.HashesTo(cs.LockedBlock.Hash()) {
			logger.Debug("prevote step: ProposalBlock is valid and matches our locked block; prevoting the proposal")
			cs.signAddVote(types.PrevoteType, cs.ProposalBlock.Hash(), cs.ProposalBlockParts.Header(), nil)
			return
		}
		// If v_r = lockedRound_p we expect v to match lockedValue_p. If it is not the case,
		// we have two 2/3+ majorities for different values at round v_r, meaning that the
		// assumption of a 2/3+ majority of honest processes was violated. We should at
		// least log this scenario, see: https://github.com/cometbft/cometbft/issues/1309.
		if cs.LockedRound == cs.Proposal.POLRound {
			logger.Info("prevote step: ProposalBlock is valid and received a 2/3" +
				"majority at our locked round, while not matching our locked value;" +
				"this can only happen when 1/3 or more validators are double signing; prevoting the proposal")
			cs.signAddVote(types.PrevoteType, cs.ProposalBlock.Hash(), cs.ProposalBlockParts.Header(), nil)
			return
		}
	}

	logger.Debug("prevote step: ProposalBlock is valid but was not our locked block or " +
		"did not receive a more recent majority; prevoting nil")
	cs.signAddVote(types.PrevoteType, nil, types.PartSetHeader{}, nil)
}

// Enter: any +2/3 prevotes at next round.
func (cs *State) enterPrevoteWait(height int64, round int32) {
	logger := cs.Logger.With("height", height, "round", round)

	if cs.Height != height || round < cs.Round || (cs.Round == round && cstypes.RoundStepPrevoteWait <= cs.Step) {
		logger.Debug(
			"entering prevote wait step with invalid args",
			"current", log.NewLazySprintf("%v/%v/%v", cs.Height, cs.Round, cs.Step),
		)
		return
	}

	if !cs.Votes.Prevotes(round).HasTwoThirdsAny() {
		panic(fmt.Sprintf(
			"entering prevote wait step (%v/%v), but prevotes does not have any +2/3 votes",
			height, round,
		))
	}

	logger.Debug("entering prevote wait step", "current", log.NewLazySprintf("%v/%v/%v", cs.Height, cs.Round, cs.Step))

	defer func() {
		// Done enterPrevoteWait:
		cs.updateRoundStep(round, cstypes.RoundStepPrevoteWait)
		cs.newStep()
	}()

	// Wait for some more prevotes; enterPrecommit
	cs.scheduleTimeout(cs.config.Prevote(round), height, round, cstypes.RoundStepPrevoteWait)
}

// Enter: `timeoutPrevote` after any +2/3 prevotes.
// Enter: `timeoutPrecommit` after any +2/3 precommits.
// Enter: +2/3 precomits for block or nil.
// Lock & precommit the ProposalBlock if we have enough prevotes for it (a POL in this round)
// else, precommit nil otherwise.
func (cs *State) enterPrecommit(height int64, round int32) {
	logger := cs.Logger.With("height", height, "round", round)

	if cs.Height != height || round < cs.Round || (cs.Round == round && cstypes.RoundStepPrecommit <= cs.Step) {
		logger.Debug(
			"entering precommit step with invalid args",
			"current", log.NewLazySprintf("%v/%v/%v", cs.Height, cs.Round, cs.Step),
		)
		return
	}

	logger.Debug("entering precommit step", "current", log.NewLazySprintf("%v/%v/%v", cs.Height, cs.Round, cs.Step))

	defer func() {
		// Done enterPrecommit:
		cs.updateRoundStep(round, cstypes.RoundStepPrecommit)
		cs.newStep()
	}()

	// check for a polka
	blockID, ok := cs.Votes.Prevotes(round).TwoThirdsMajority()

	// If we don't have a polka, we must precommit nil.
	if !ok {
		if cs.LockedBlock != nil {
			logger.Debug("precommit step; no +2/3 prevotes during enterPrecommit while we are locked; precommitting nil")
		} else {
			logger.Debug("precommit step; no +2/3 prevotes during enterPrecommit; precommitting nil")
		}

		cs.signAddVote(types.PrecommitType, nil, types.PartSetHeader{}, nil)
		return
	}

	// At this point +2/3 prevoted for a particular block or nil.
	if err := cs.eventBus.PublishEventPolka(cs.RoundStateEvent()); err != nil {
		logger.Error("failed publishing polka", "err", err)
	}

	// the latest POLRound should be this round.
	polRound, _ := cs.Votes.POLInfo()
	if polRound < round {
		panic(fmt.Sprintf("this POLRound should be %v but got %v", round, polRound))
	}

	// +2/3 prevoted nil. Precommit nil.
	if blockID.IsNil() {
		logger.Debug("precommit step; +2/3 prevoted for nil; precommitting nil")
		cs.signAddVote(types.PrecommitType, nil, types.PartSetHeader{}, nil)
		return
	}
	// At this point, +2/3 prevoted for a particular block.

	// If we're already locked on that block, precommit it, and update the LockedRound
	if cs.LockedBlock.HashesTo(blockID.Hash) {
		logger.Debug("precommit step; +2/3 prevoted locked block; relocking")
		cs.LockedRound = round

		if err := cs.eventBus.PublishEventRelock(cs.RoundStateEvent()); err != nil {
			logger.Error("precommit step; failed publishing event relock", "err", err)
		}

		cs.signAddVote(types.PrecommitType, blockID.Hash, blockID.PartSetHeader, cs.LockedBlock)
		return
	}

	// If greater than 2/3 of the voting power on the network prevoted for
	// the proposed block, update our locked block to this block and issue a
	// precommit vote for it.
	if cs.ProposalBlock.HashesTo(blockID.Hash) {
		logger.Debug("precommit step: +2/3 prevoted proposal block; locking", "hash", blockID.Hash)

		// Validate the block.
		if err := cs.blockExec.ValidateBlock(cs.state, cs.ProposalBlock); err != nil {
			panic(fmt.Sprintf("precommit step; +2/3 prevoted for an invalid block: %v; relocking", err))
		}

		cs.LockedRound = round
		cs.LockedBlock = cs.ProposalBlock
		cs.LockedBlockParts = cs.ProposalBlockParts

		if err := cs.eventBus.PublishEventLock(cs.RoundStateEvent()); err != nil {
			logger.Error("precommit step; failed publishing event lock", "err", err)
		}

		cs.signAddVote(types.PrecommitType, blockID.Hash, blockID.PartSetHeader, cs.ProposalBlock)
		return
	}

	// There was a polka in this round for a block we don't have.
	// Fetch that block, and precommit nil.
	logger.Debug("precommit step; +2/3 prevotes for a block we do not have; voting nil", "block_id", blockID)

	if !cs.ProposalBlockParts.HasHeader(blockID.PartSetHeader) {
		cs.ProposalBlock = nil
		cs.ProposalBlockParts = types.NewPartSetFromHeader(blockID.PartSetHeader)
	}

	cs.signAddVote(types.PrecommitType, nil, types.PartSetHeader{}, nil)
}

// Enter: any +2/3 precommits for next round.
func (cs *State) enterPrecommitWait(height int64, round int32) {
	logger := cs.Logger.With("height", height, "round", round)

	if cs.Height != height || round < cs.Round || (cs.Round == round && cs.TriggeredTimeoutPrecommit) {
		logger.Debug(
			"entering precommit wait step with invalid args",
			"triggered_timeout", cs.TriggeredTimeoutPrecommit,
			"current", log.NewLazySprintf("%v/%v", cs.Height, cs.Round),
		)
		return
	}

	if !cs.Votes.Precommits(round).HasTwoThirdsAny() {
		panic(fmt.Sprintf(
			"entering precommit wait step (%v/%v), but precommits does not have any +2/3 votes",
			height, round,
		))
	}

	logger.Debug("entering precommit wait step", "current", log.NewLazySprintf("%v/%v/%v", cs.Height, cs.Round, cs.Step))

	defer func() {
		// Done enterPrecommitWait:
		cs.TriggeredTimeoutPrecommit = true
		cs.newStep()
	}()

	// wait for some more precommits; enterNewRound
	cs.scheduleTimeout(cs.config.Precommit(round), height, round, cstypes.RoundStepPrecommitWait)
}

// Enter: +2/3 precommits for block.
func (cs *State) enterCommit(height int64, commitRound int32) {
	logger := cs.Logger.With("height", height, "commit_round", commitRound)

	if cs.Height != height || cstypes.RoundStepCommit <= cs.Step {
		logger.Debug(
			"entering commit step with invalid args",
			"current", log.NewLazySprintf("%v/%v/%v", cs.Height, cs.Round, cs.Step),
		)
		return
	}

	logger.Debug("entering commit step", "current", log.NewLazySprintf("%v/%v/%v", cs.Height, cs.Round, cs.Step))

	defer func() {
		// Done enterCommit:
		// keep cs.Round the same, commitRound points to the right Precommits set.
		cs.updateRoundStep(cs.Round, cstypes.RoundStepCommit)
		cs.CommitRound = commitRound
		cs.CommitTime = cmttime.Now()
		cs.newStep()

		// Maybe finalize immediately.
		cs.tryFinalizeCommit(height)
	}()

	blockID, ok := cs.Votes.Precommits(commitRound).TwoThirdsMajority()
	if !ok || blockID.IsNil() {
		panic("RunActionCommit() expects +2/3 precommits")
	}

	// The Locked* fields no longer matter.
	// Move them over to ProposalBlock if they match the commit hash,
	// otherwise they'll be cleared in updateToState.
	if cs.LockedBlock.HashesTo(blockID.Hash) {
		logger.Debug("commit is for a locked block; set ProposalBlock=LockedBlock", "block_hash", blockID.Hash)
		cs.ProposalBlock = cs.LockedBlock
		cs.ProposalBlockParts = cs.LockedBlockParts
	}

	// If we don't have the block being committed, set up to get it.
	if !cs.ProposalBlock.HashesTo(blockID.Hash) {
		if !cs.ProposalBlockParts.HasHeader(blockID.PartSetHeader) {
			logger.Info(
				"commit is for a block we do not know about; set ProposalBlock=nil",
				"proposal", log.NewLazyBlockHash(cs.ProposalBlock),
				"commit", blockID.Hash,
			)

			// We're getting the wrong block.
			// Set up ProposalBlockParts and keep waiting.
			cs.ProposalBlock = nil
			cs.ProposalBlockParts = types.NewPartSetFromHeader(blockID.PartSetHeader)

			if err := cs.eventBus.PublishEventValidBlock(cs.RoundStateEvent()); err != nil {
				logger.Error("failed publishing valid block", "err", err)
			}

			cs.evsw.FireEvent(types.EventValidBlock, &cs.RoundState)
		}
	}
}

// If we have the block AND +2/3 commits for it, finalize.
func (cs *State) tryFinalizeCommit(height int64) {
	logger := cs.Logger.With("height", height)

	if cs.Height != height {
		panic(fmt.Sprintf("tryFinalizeCommit() cs.Height: %v vs height: %v", cs.Height, height))
	}

	blockID, ok := cs.Votes.Precommits(cs.CommitRound).TwoThirdsMajority()
	if !ok || blockID.IsNil() {
		logger.Error("failed attempt to finalize commit; there was no +2/3 majority or +2/3 was for nil")
		return
	}

	if !cs.ProposalBlock.HashesTo(blockID.Hash) {
		// TODO: this happens every time if we're not a validator (ugly logs)
		// TODO: ^^ wait, why does it matter that we're a validator?
		logger.Debug(
			"failed attempt to finalize commit; we do not have the commit block",
			"proposal_block", log.NewLazyBlockHash(cs.ProposalBlock),
			"commit_block", blockID.Hash,
		)
		return
	}

	cs.finalizeCommit(height)
}

// Increment height and goto cstypes.RoundStepNewHeight.
func (cs *State) finalizeCommit(height int64) {
	logger := cs.Logger.With("height", height)

	if cs.Height != height || cs.Step != cstypes.RoundStepCommit {
		logger.Debug(
			"entering finalize commit step",
			"current", log.NewLazySprintf("%v/%v/%v", cs.Height, cs.Round, cs.Step),
		)
		return
	}

	cs.calculatePrevoteMessageDelayMetrics()

	blockID, ok := cs.Votes.Precommits(cs.CommitRound).TwoThirdsMajority()
	block, blockParts := cs.ProposalBlock, cs.ProposalBlockParts

	if !ok {
		panic("cannot finalize commit; commit does not have 2/3 majority")
	}
	if !blockParts.HasHeader(blockID.PartSetHeader) {
		panic("expected ProposalBlockParts header to be commit header")
	}
	if !block.HashesTo(blockID.Hash) {
		panic("cannot finalize commit; proposal block does not hash to commit hash")
	}

	if err := cs.blockExec.ValidateBlock(cs.state, block); err != nil {
		panic(fmt.Errorf("+2/3 committed an invalid block: %w", err))
	}

	logger.Info(
		"finalizing commit of block",
		"hash", log.NewLazyBlockHash(block),
		"root", block.AppHash,
		"num_txs", len(block.Txs),
	)
	logger.Debug("committed block", "block", log.NewLazySprintf("%v", block))

	fail.Fail() // XXX

	// Save to blockStore.
	if cs.blockStore.Height() < block.Height {
		// NOTE: the seenCommit is local justification to commit this block,
		// but may differ from the LastCommit included in the next block
		seenExtendedCommit := cs.Votes.Precommits(cs.CommitRound).MakeExtendedCommit(cs.state.ConsensusParams.Feature)
		if cs.state.ConsensusParams.Feature.VoteExtensionsEnabled(block.Height) {
			cs.blockStore.SaveBlockWithExtendedCommit(block, blockParts, seenExtendedCommit)
		} else {
			cs.blockStore.SaveBlock(block, blockParts, seenExtendedCommit.ToCommit())
		}
	} else {
		// Happens during replay if we already saved the block but didn't commit
		logger.Debug("calling finalizeCommit on already stored block", "height", block.Height)
	}

	fail.Fail() // XXX

	// Write EndHeightMessage{} for this height, implying that the blockstore
	// has saved the block.
	//
	// If we crash before writing this EndHeightMessage{}, we will recover by
	// running ApplyBlock during the ABCI handshake when we restart.  If we
	// didn't save the block to the blockstore before writing
	// EndHeightMessage{}, we'd have to change WAL replay -- currently it
	// complains about replaying for heights where an #ENDHEIGHT entry already
	// exists.
	//
	// Either way, the State should not be resumed until we
	// successfully call ApplyBlock (ie. later here, or in Handshake after
	// restart).
	endMsg := EndHeightMessage{height}
	if err := cs.wal.WriteSync(endMsg); err != nil { // NOTE: fsync
		panic(fmt.Sprintf(
			"failed to write %v msg to consensus WAL due to %v; check your file system and restart the node",
			endMsg, err,
		))
	}

	fail.Fail() // XXX

	// Create a copy of the state for staging and an event cache for txs.
	stateCopy := cs.state.Copy()

	// Execute and commit the block, update and save the state, and update the mempool.
	// NOTE The block.AppHash won't reflect these txs until the next block.
	stateCopy, err := cs.blockExec.ApplyBlock(
		stateCopy,
		types.BlockID{
			Hash:          block.Hash(),
			PartSetHeader: blockParts.Header(),
		},
		block,
	)
	if err != nil {
		panic(fmt.Sprintf("failed to apply block; error %v", err))
	}

	fail.Fail() // XXX

	// must be called before we update state
	cs.recordMetrics(height, block)

	// NewHeightStep!
	cs.updateToState(stateCopy)

	fail.Fail() // XXX

	// Private validator might have changed it's key pair => refetch pubkey.
	if err := cs.updatePrivValidatorPubKey(); err != nil {
		logger.Error("failed to get private validator pubkey", "err", err)
	}

	// cs.StartTime is already set.
	// Schedule Round0 to start soon.
	cs.scheduleRound0(&cs.RoundState)

	// By here,
	// * cs.Height has been increment to height+1
	// * cs.Step is now cstypes.RoundStepNewHeight
	// * cs.StartTime is set to when we will start round0.
}

func (cs *State) recordMetrics(height int64, block *types.Block) {
	cs.metrics.Validators.Set(float64(cs.Validators.Size()))
	cs.metrics.ValidatorsPower.Set(float64(cs.Validators.TotalVotingPower()))

	var (
		missingValidators      int
		missingValidatorsPower int64
	)
	// height=0 -> MissingValidators and MissingValidatorsPower are both 0.
	// Remember that the first LastCommit is intentionally empty, so it's not
	// fair to increment missing validators number.
	if height > cs.state.InitialHeight {
		// Sanity check that commit size matches validator set size - only applies
		// after first block.
		var (
			commitSize = block.LastCommit.Size()
			valSetLen  = len(cs.LastValidators.Validators)
			address    types.Address
		)
		if commitSize != valSetLen {
			panic(fmt.Sprintf("commit size (%d) doesn't match valset length (%d) at height %d\n\n%v\n\n%v",
				commitSize, valSetLen, block.Height, block.LastCommit.Signatures, cs.LastValidators.Validators))
		}

		if cs.privValidator != nil {
			if cs.privValidatorPubKey == nil {
				// Metrics won't be updated, but it's not critical.
				cs.Logger.Error(fmt.Sprintf("recordMetrics: %v", ErrPubKeyIsNotSet))
			} else {
				address = cs.privValidatorPubKey.Address()
			}
		}

		for i, val := range cs.LastValidators.Validators {
			commitSig := block.LastCommit.Signatures[i]
			if commitSig.BlockIDFlag == types.BlockIDFlagAbsent {
				missingValidators++
				missingValidatorsPower += val.VotingPower
			}

			if bytes.Equal(val.Address, address) {
				label := []string{
					"validator_address", val.Address.String(),
				}
				cs.metrics.ValidatorPower.With(label...).Set(float64(val.VotingPower))
				if commitSig.BlockIDFlag == types.BlockIDFlagCommit {
					cs.metrics.ValidatorLastSignedHeight.With(label...).Set(float64(height))
				} else {
					cs.metrics.ValidatorMissedBlocks.With(label...).Add(float64(1))
				}
			}
		}
	}
	cs.metrics.MissingValidators.Set(float64(missingValidators))
	cs.metrics.MissingValidatorsPower.Set(float64(missingValidatorsPower))

	// NOTE: byzantine validators power and count is only for consensus evidence i.e. duplicate vote
	var (
		byzantineValidatorsPower = int64(0)
		byzantineValidatorsCount = int64(0)
	)
	for _, ev := range block.Evidence.Evidence {
		if dve, ok := ev.(*types.DuplicateVoteEvidence); ok {
			if _, val := cs.Validators.GetByAddress(dve.VoteA.ValidatorAddress); val != nil {
				byzantineValidatorsCount++
				byzantineValidatorsPower += val.VotingPower
			}
		}
	}
	cs.metrics.ByzantineValidators.Set(float64(byzantineValidatorsCount))
	cs.metrics.ByzantineValidatorsPower.Set(float64(byzantineValidatorsPower))

	if height > 1 {
		lastBlockMeta := cs.blockStore.LoadBlockMeta(height - 1)
		if lastBlockMeta != nil {
			cs.metrics.BlockIntervalSeconds.Observe(
				block.Time.Sub(lastBlockMeta.Header.Time).Seconds(),
			)
		}
	}

	cs.metrics.NumTxs.Set(float64(len(block.Data.Txs)))
	cs.metrics.TotalTxs.Add(float64(len(block.Data.Txs)))
	cs.metrics.BlockSizeBytes.Set(float64(block.Size()))
	cs.metrics.ChainSizeBytes.Add(float64(block.Size()))
	cs.metrics.CommittedHeight.Set(float64(block.Height))
}

//-----------------------------------------------------------------------------

func (cs *State) defaultSetProposal(proposal *types.Proposal, recvTime time.Time) error {
	// Already have one
	// TODO: possibly catch double proposals
	if cs.Proposal != nil || proposal == nil {
		return nil
	}

	// Does not apply
	if proposal.Height != cs.Height || proposal.Round != cs.Round {
		return nil
	}

	// Verify POLRound, which must be -1 or in range [0, proposal.Round).
	if proposal.POLRound < -1 ||
		(proposal.POLRound >= 0 && proposal.POLRound >= proposal.Round) {
		return ErrInvalidProposalPOLRound
	}

	p := proposal.ToProto()
	// Verify signature
	pubKey := cs.Validators.GetProposer().PubKey
	if !pubKey.VerifySignature(
		types.ProposalSignBytes(cs.state.ChainID, p), proposal.Signature,
	) {
		return ErrInvalidProposalSignature
	}

	// Validate the proposed block size, derived from its PartSetHeader
	maxBytes := cs.state.ConsensusParams.Block.MaxBytes
	if maxBytes == -1 {
		maxBytes = int64(types.MaxBlockSizeBytes)
	}
	if int64(proposal.BlockID.PartSetHeader.Total) > (maxBytes-1)/int64(types.BlockPartSizeBytes)+1 {
		return ErrProposalTooManyParts
	}

	proposal.Signature = p.Signature
	cs.Proposal = proposal
	cs.ProposalReceiveTime = recvTime
	cs.calculateProposalTimestampDifferenceMetric()
	// We don't update cs.ProposalBlockParts if it is already set.
	// This happens if we're already in cstypes.RoundStepCommit or if there is a valid block in the current round.
	// TODO: We can check if Proposal is for a different block as this is a sign of misbehavior!
	if cs.ProposalBlockParts == nil {
		cs.ProposalBlockParts = types.NewPartSetFromHeader(proposal.BlockID.PartSetHeader)
	}

	cs.Logger.Info("received proposal", "proposal", proposal, "proposer", pubKey.Address())
	return nil
}

// NOTE: block is not necessarily valid.
// Asynchronously triggers either enterPrevote (before we timeout of propose) or tryFinalizeCommit,
// once we have the full block.
func (cs *State) addProposalBlockPart(msg *BlockPartMessage, peerID p2p.ID) (added bool, err error) {
	height, round, part := msg.Height, msg.Round, msg.Part

	// Blocks might be reused, so round mismatch is OK
	if cs.Height != height {
		cs.Logger.Debug("received block part from wrong height", "height", height, "round", round)
		cs.metrics.BlockGossipPartsReceived.With("matches_current", "false").Add(1)
		return false, nil
	}

	// We're not expecting a block part.
	if cs.ProposalBlockParts == nil {
		cs.metrics.BlockGossipPartsReceived.With("matches_current", "false").Add(1)
		// NOTE: this can happen when we've gone to a higher round and
		// then receive parts from the previous round - not necessarily a bad peer.
		cs.Logger.Debug(
			"received a block part when we are not expecting any",
			"height", height,
			"round", round,
			"index", part.Index,
			"peer", peerID,
		)
		return false, nil
	}

	added, err = cs.ProposalBlockParts.AddPart(part)
	if err != nil {
		if errors.Is(err, types.ErrPartSetInvalidProof) || errors.Is(err, types.ErrPartSetUnexpectedIndex) {
			cs.metrics.BlockGossipPartsReceived.With("matches_current", "false").Add(1)
		}
		return added, err
	}

	cs.metrics.BlockGossipPartsReceived.With("matches_current", "true").Add(1)
	if !added {
		// NOTE: we are disregarding possible duplicates above where heights dont match or we're not expecting block parts yet
		// but between the matches_current = true and false, we have all the info.
		cs.metrics.DuplicateBlockPart.Add(1)
	} else {
		cs.evsw.FireEvent(types.EventProposalBlockPart, msg)
	}

	maxBytes := cs.state.ConsensusParams.Block.MaxBytes
	if maxBytes == -1 {
		maxBytes = int64(types.MaxBlockSizeBytes)
	}
	if cs.ProposalBlockParts.ByteSize() > maxBytes {
		return added, fmt.Errorf("total size of proposal block parts exceeds maximum block bytes (%d > %d)",
			cs.ProposalBlockParts.ByteSize(), maxBytes,
		)
	}
	if added && cs.ProposalBlockParts.IsComplete() {
		bz, err := io.ReadAll(cs.ProposalBlockParts.GetReader())
		if err != nil {
			return added, err
		}

		pbb := new(cmtproto.Block)
		err = proto.Unmarshal(bz, pbb)
		if err != nil {
			return added, err
		}

		block, err := types.BlockFromProto(pbb)
		if err != nil {
			return added, err
		}

		cs.ProposalBlock = block

		// NOTE: it's possible to receive complete proposal blocks for future rounds without having the proposal
		cs.Logger.Info("received complete proposal block", "height", cs.ProposalBlock.Height, "hash", cs.ProposalBlock.Hash())

		if err := cs.eventBus.PublishEventCompleteProposal(cs.CompleteProposalEvent()); err != nil {
			cs.Logger.Error("failed publishing event complete proposal", "err", err)
		}
	}
	return added, nil
}

func (cs *State) handleCompleteProposal(blockHeight int64) {
	// Update Valid* if we can.
	prevotes := cs.Votes.Prevotes(cs.Round)
	blockID, hasTwoThirds := prevotes.TwoThirdsMajority()
	if hasTwoThirds && !blockID.IsNil() && (cs.ValidRound < cs.Round) {
		if cs.ProposalBlock.HashesTo(blockID.Hash) {
			cs.Logger.Debug(
				"updating valid block to new proposal block",
				"valid_round", cs.Round,
				"valid_block_hash", log.NewLazyBlockHash(cs.ProposalBlock),
			)

			cs.ValidRound = cs.Round
			cs.ValidBlock = cs.ProposalBlock
			cs.ValidBlockParts = cs.ProposalBlockParts
		}
		// TODO: In case there is +2/3 majority in Prevotes set for some
		// block and cs.ProposalBlock contains different block, either
		// proposer is faulty or voting power of faulty processes is more
		// than 1/3. We should trigger in the future accountability
		// procedure at this point.
	}

	if cs.Step <= cstypes.RoundStepPropose && cs.isProposalComplete() {
		// Move onto the next step
		cs.enterPrevote(blockHeight, cs.Round)
		if hasTwoThirds { // this is optimisation as this will be triggered when prevote is added
			cs.enterPrecommit(blockHeight, cs.Round)
		}
	} else if cs.Step == cstypes.RoundStepCommit {
		// If we're waiting on the proposal block...
		cs.tryFinalizeCommit(blockHeight)
	}
}

// Attempt to add the vote. if its a duplicate signature, dupeout the validator.
func (cs *State) tryAddVote(vote *types.Vote, peerID p2p.ID) (bool, error) {
	added, err := cs.addVote(vote, peerID)
	// NOTE: some of these errors are swallowed here
	if err != nil {
		// If the vote height is off, we'll just ignore it,
		// But if it's a conflicting sig, add it to the cs.evpool.
		// If it's otherwise invalid, punish peer.
		//nolint: gocritic
		if voteErr, ok := err.(*types.ErrVoteConflictingVotes); ok {
			if cs.privValidatorPubKey == nil {
				return false, ErrPubKeyIsNotSet
			}

			if bytes.Equal(vote.ValidatorAddress, cs.privValidatorPubKey.Address()) {
				cs.Logger.Error(
					"found conflicting vote from ourselves; did you unsafe_reset a validator?",
					"height", vote.Height,
					"round", vote.Round,
					"type", vote.Type,
				)

				return added, err
			}

			// report conflicting votes to the evidence pool
			cs.evpool.ReportConflictingVotes(voteErr.VoteA, voteErr.VoteB)
			cs.Logger.Debug(
				"found and sent conflicting votes to the evidence pool",
				"vote_a", voteErr.VoteA,
				"vote_b", voteErr.VoteB,
			)

			return added, err
		} else if errors.Is(err, types.ErrVoteNonDeterministicSignature) {
			cs.Logger.Info("vote has non-deterministic signature", "err", err)
		} else if errors.Is(err, types.ErrInvalidVoteExtension) {
			cs.Logger.Info("vote has invalid extension")
		} else {
			// Either
			// 1) bad peer OR
			// 2) not a bad peer? this can also err sometimes with "Unexpected step" OR
			// 3) tmkms use with multiple validators connecting to a single tmkms instance
			// 		(https://github.com/tendermint/tendermint/issues/3839).
			cs.Logger.Info("failed attempting to add vote", "err", err)
			return added, ErrAddingVote
		}
	}

	return added, nil
}

func (cs *State) addVote(vote *types.Vote, peerID p2p.ID) (added bool, err error) {
	cs.Logger.Debug(
		"adding vote",
		"vote_height", vote.Height,
		"vote_type", vote.Type,
		"val_index", vote.ValidatorIndex,
		"cs_height", cs.Height,
		"extLen", len(vote.Extension),
		"extSigLen", len(vote.ExtensionSignature),
	)

	if vote.Height < cs.Height || (vote.Height == cs.Height && vote.Round < cs.Round) {
		cs.metrics.MarkLateVote(vote.Type)
	}

	// A precommit for the previous height?
	// These come in while we wait timeoutCommit
	if vote.Height+1 == cs.Height && vote.Type == types.PrecommitType {
		if cs.Step != cstypes.RoundStepNewHeight {
			// Late precommit at prior height is ignored
			cs.Logger.Debug("precommit vote came in after commit timeout and has been ignored", "vote", vote)
			return added, err
		}

		added, err = cs.LastCommit.AddVote(vote)
		if !added {
			// If the vote wasn't added but there's no error, its a duplicate vote
			if err == nil {
				cs.metrics.DuplicateVote.Add(1)
			}
			return added, err
		}

		cs.Logger.Debug("added vote to last precommits", "last_commit", cs.LastCommit.StringShort())
		if err := cs.eventBus.PublishEventVote(types.EventDataVote{Vote: vote}); err != nil {
			return added, err
		}

		cs.evsw.FireEvent(types.EventVote, vote)

		// if we can skip timeoutCommit and have all the votes now,
		if cs.config.SkipTimeoutCommit && cs.LastCommit.HasAll() {
			// go straight to new round (skip timeout commit)
			// cs.scheduleTimeout(time.Duration(0), cs.Height, 0, cstypes.RoundStepNewHeight)
			cs.enterNewRound(cs.Height, 0)
		}

		return added, err
	}

	// Height mismatch is ignored.
	// Not necessarily a bad peer, but not favorable behavior.
	if vote.Height != cs.Height {
		cs.Logger.Debug("vote ignored and not added", "vote_height", vote.Height, "cs_height", cs.Height, "peer", peerID)
		return added, err
	}

	// Check to see if the chain is configured to extend votes.
	extEnabled := cs.state.ConsensusParams.Feature.VoteExtensionsEnabled(vote.Height)
	if extEnabled {
		// The chain is configured to extend votes, check that the vote is
		// not for a nil block and verify the extensions signature against the
		// corresponding public key.

		var myAddr []byte
		if cs.privValidatorPubKey != nil {
			myAddr = cs.privValidatorPubKey.Address()
		}
		// Verify VoteExtension if precommit and not nil
		// https://github.com/tendermint/tendermint/issues/8487
		if vote.Type == types.PrecommitType && !vote.BlockID.IsNil() &&
			!bytes.Equal(vote.ValidatorAddress, myAddr) { // Skip the VerifyVoteExtension call if the vote was issued by this validator.
			// The core fields of the vote message were already validated in the
			// consensus reactor when the vote was received.
			// Here, we verify the signature of the vote extension included in the vote
			// message.
			_, val := cs.state.Validators.GetByIndex(vote.ValidatorIndex)
			if err := vote.VerifyExtension(cs.state.ChainID, val.PubKey); err != nil {
				return false, err
			}

			err := cs.blockExec.VerifyVoteExtension(context.TODO(), vote)
			cs.metrics.MarkVoteExtensionReceived(err == nil)
			if err != nil {
				return false, err
			}
		}
	} else if len(vote.Extension) > 0 || len(vote.ExtensionSignature) > 0 {
		// Vote extensions are not enabled on the network.
		// Reject the vote, as it is malformed
		//
		// TODO punish a peer if it sent a vote with an extension when the feature
		// is disabled on the network.
		// https://github.com/tendermint/tendermint/issues/8565
		return false, fmt.Errorf("received vote with vote extension for height %v (extensions disabled) from peer ID %s", vote.Height, peerID)
	}

	height := cs.Height
	added, err = cs.Votes.AddVote(vote, peerID, extEnabled)
	if !added {
		// Either duplicate, or error upon cs.Votes.AddByIndex()

		// If the vote wasn't added but there's no error, its a duplicate vote
		if err == nil {
			cs.metrics.DuplicateVote.Add(1)
		}
		return added, err
	}
	if vote.Round == cs.Round {
		vals := cs.state.Validators
		_, val := vals.GetByIndex(vote.ValidatorIndex)
		cs.metrics.MarkVoteReceived(vote.Type, val.VotingPower, vals.TotalVotingPower())
	}

	if err := cs.eventBus.PublishEventVote(types.EventDataVote{Vote: vote}); err != nil {
		return added, err
	}
	cs.evsw.FireEvent(types.EventVote, vote)

	switch vote.Type {
	case types.PrevoteType:
		prevotes := cs.Votes.Prevotes(vote.Round)
		cs.Logger.Debug("added vote to prevote", "vote", vote, "prevotes", prevotes.StringShort())

		// Check to see if >2/3 of the voting power on the network voted for any non-nil block.
		if blockID, ok := prevotes.TwoThirdsMajority(); ok && !blockID.IsNil() {
			// Greater than 2/3 of the voting power on the network voted for some
			// non-nil block

			// Update Valid* if we can.
			if cs.ValidRound < vote.Round && vote.Round == cs.Round {
				if cs.ProposalBlock.HashesTo(blockID.Hash) {
					cs.Logger.Debug("updating valid block because of POL", "valid_round", cs.ValidRound, "pol_round", vote.Round)
					cs.ValidRound = vote.Round
					cs.ValidBlock = cs.ProposalBlock
					cs.ValidBlockParts = cs.ProposalBlockParts
				} else {
					cs.Logger.Debug(
						"valid block we do not know about; set ProposalBlock=nil",
						"proposal", log.NewLazyBlockHash(cs.ProposalBlock),
						"block_id", blockID.Hash,
					)

					// we're getting the wrong block
					cs.ProposalBlock = nil
				}

				if !cs.ProposalBlockParts.HasHeader(blockID.PartSetHeader) {
					cs.ProposalBlockParts = types.NewPartSetFromHeader(blockID.PartSetHeader)
				}

				cs.evsw.FireEvent(types.EventValidBlock, &cs.RoundState)
				if err := cs.eventBus.PublishEventValidBlock(cs.RoundStateEvent()); err != nil {
					return added, err
				}
			}
		}

		// If +2/3 prevotes for *anything* for future round:
		switch {
		case cs.Round < vote.Round && prevotes.HasTwoThirdsAny():
			// Round-skip if there is any 2/3+ of votes ahead of us
			cs.enterNewRound(height, vote.Round)

		case cs.Round == vote.Round && cstypes.RoundStepPrevote <= cs.Step: // current round
			blockID, ok := prevotes.TwoThirdsMajority()
			if ok && (cs.isProposalComplete() || blockID.IsNil()) {
				cs.enterPrecommit(height, vote.Round)
			} else if prevotes.HasTwoThirdsAny() {
				cs.enterPrevoteWait(height, vote.Round)
			}

		case cs.Proposal != nil && 0 <= cs.Proposal.POLRound && cs.Proposal.POLRound == vote.Round:
			// If the proposal is now complete, enter prevote of cs.Round.
			if cs.isProposalComplete() {
				cs.enterPrevote(height, cs.Round)
			}
		}

	case types.PrecommitType:
		precommits := cs.Votes.Precommits(vote.Round)
		cs.Logger.Debug("added vote to precommit",
			"height", vote.Height,
			"round", vote.Round,
			"validator", vote.ValidatorAddress.String(),
			"vote_timestamp", vote.Timestamp,
			"data", precommits.LogString())

		blockID, ok := precommits.TwoThirdsMajority()
		if ok {
			// Executed as TwoThirdsMajority could be from a higher round
			cs.enterNewRound(height, vote.Round)
			cs.enterPrecommit(height, vote.Round)

			if !blockID.IsNil() {
				cs.enterCommit(height, vote.Round)
				if cs.config.SkipTimeoutCommit && precommits.HasAll() {
					cs.enterNewRound(cs.Height, 0)
				}
			} else {
				cs.enterPrecommitWait(height, vote.Round)
			}
		} else if cs.Round <= vote.Round && precommits.HasTwoThirdsAny() {
			cs.enterNewRound(height, vote.Round)
			cs.enterPrecommitWait(height, vote.Round)
		}

	default:
		panic(fmt.Sprintf("unexpected vote type %v", vote.Type))
	}

	return added, err
}

// CONTRACT: cs.privValidator is not nil.
func (cs *State) signVote(
	msgType types.SignedMsgType,
	hash []byte,
	header types.PartSetHeader,
	block *types.Block,
) (*types.Vote, error) {
	// Flush the WAL. Otherwise, we may not recompute the same vote to sign,
	// and the privValidator will refuse to sign anything.
	if err := cs.wal.FlushAndSync(); err != nil {
		return nil, err
	}

	if cs.privValidatorPubKey == nil {
		return nil, ErrPubKeyIsNotSet
	}

	addr := cs.privValidatorPubKey.Address()
	valIdx, _ := cs.Validators.GetByAddress(addr)
	timestamp := cs.voteTime(cs.Height)

	vote := &types.Vote{
		ValidatorAddress: addr,
		ValidatorIndex:   valIdx,
		Height:           cs.Height,
		Round:            cs.Round,
		Timestamp:        timestamp,
		Type:             msgType,
		BlockID:          types.BlockID{Hash: hash, PartSetHeader: header},
	}

	extEnabled := cs.state.ConsensusParams.Feature.VoteExtensionsEnabled(vote.Height)
	if msgType == types.PrecommitType && !vote.BlockID.IsNil() {
		// if the signedMessage type is for a non-nil precommit, add
		// VoteExtension
		if extEnabled {
			ext, err := cs.blockExec.ExtendVote(context.TODO(), vote, block, cs.state)
			if err != nil {
				return nil, err
			}
			vote.Extension = ext
		}
	}

	recoverable, err := types.SignAndCheckVote(vote, cs.privValidator, cs.state.ChainID, extEnabled && (msgType == types.PrecommitType))
	if err != nil && !recoverable {
		panic(fmt.Sprintf("non-recoverable error when signing vote (%d/%d)", vote.Height, vote.Round))
	}

	return vote, err
}

func (cs *State) voteTime(height int64) time.Time {
	if cs.isPBTSEnabled(height) {
		return cmttime.Now()
	}
	now := cmttime.Now()
	minVoteTime := now

	// Minimum time increment between blocks
	const timeIota = time.Millisecond
	// TODO: We should remove next line in case we don't vote for v in case cs.ProposalBlock == nil,
	// even if cs.LockedBlock != nil. See https://github.com/cometbft/cometbft/tree/main/spec/.
	if cs.LockedBlock != nil {
		// See the BFT time spec
		// https://github.com/cometbft/cometbft/blob/main/spec/consensus/bft-time.md
		minVoteTime = cs.LockedBlock.Time.Add(timeIota)
	} else if cs.ProposalBlock != nil {
		minVoteTime = cs.ProposalBlock.Time.Add(timeIota)
	}

	if now.After(minVoteTime) {
		return now
	}
	return minVoteTime
}

// sign the vote and publish on internalMsgQueue
// block information is only used to extend votes (precommit only); should be nil in all other cases.
func (cs *State) signAddVote(
	msgType types.SignedMsgType,
	hash []byte,
	header types.PartSetHeader,
	block *types.Block,
) {
	if cs.privValidator == nil { // the node does not have a key
		return
	}

	if cs.privValidatorPubKey == nil {
		// Vote won't be signed, but it's not critical.
		cs.Logger.Error(fmt.Sprintf("signAddVote: %v", ErrPubKeyIsNotSet))
		return
	}

	// If the node not in the validator set, do nothing.
	if !cs.Validators.HasAddress(cs.privValidatorPubKey.Address()) {
		return
	}

	// TODO: pass pubKey to signVote
	vote, err := cs.signVote(msgType, hash, header, block)
	if err != nil {
		cs.Logger.Error("failed signing vote", "height", cs.Height, "round", cs.Round, "vote", vote, "err", err)
		return
	}
	hasExt := len(vote.ExtensionSignature) > 0
	extEnabled := cs.state.ConsensusParams.Feature.VoteExtensionsEnabled(vote.Height)
	if vote.Type == types.PrecommitType && !vote.BlockID.IsNil() && hasExt != extEnabled {
		panic(fmt.Errorf("vote extension absence/presence does not match extensions enabled %t!=%t, height %d, type %v",
			hasExt, extEnabled, vote.Height, vote.Type))
	}
	cs.sendInternalMessage(msgInfo{&VoteMessage{vote}, "", time.Time{}})
	cs.Logger.Debug("signed and pushed vote", "height", cs.Height, "round", cs.Round, "vote", vote)
}

// updatePrivValidatorPubKey gets the private validator public key and
// memoizes it. This func returns an error if the private validator is not
// responding or responds with an error.
func (cs *State) updatePrivValidatorPubKey() error {
	if cs.privValidator == nil {
		return nil
	}

	pubKey, err := cs.privValidator.GetPubKey()
	if err != nil {
		return err
	}
	cs.privValidatorPubKey = pubKey
	return nil
}

// look back to check existence of the node's consensus votes before joining consensus.
func (cs *State) checkDoubleSigningRisk(height int64) error {
	if cs.privValidator != nil && cs.privValidatorPubKey != nil && cs.config.DoubleSignCheckHeight > 0 && height > 0 {
		valAddr := cs.privValidatorPubKey.Address()
		doubleSignCheckHeight := cs.config.DoubleSignCheckHeight
		if doubleSignCheckHeight > height {
			doubleSignCheckHeight = height
		}

		for i := int64(1); i < doubleSignCheckHeight; i++ {
			lastCommit := cs.blockStore.LoadSeenCommit(height - i)
			if lastCommit != nil {
				for sigIdx, s := range lastCommit.Signatures {
					if s.BlockIDFlag == types.BlockIDFlagCommit && bytes.Equal(s.ValidatorAddress, valAddr) {
						cs.Logger.Info("found signature from the same key", "sig", s, "idx", sigIdx, "height", height-i)
						return ErrSignatureFoundInPastBlocks
					}
				}
			}
		}
	}

	return nil
}

func (cs *State) calculatePrevoteMessageDelayMetrics() {
	if cs.Proposal == nil {
		return
	}

	ps := cs.Votes.Prevotes(cs.Round)
	pl := ps.List()

	sort.Slice(pl, func(i, j int) bool {
		return pl[i].Timestamp.Before(pl[j].Timestamp)
	})

	var votingPowerSeen int64
	for _, v := range pl {
		_, val := cs.Validators.GetByAddress(v.ValidatorAddress)
		votingPowerSeen += val.VotingPower
		if votingPowerSeen >= cs.Validators.TotalVotingPower()*2/3+1 {
			cs.metrics.QuorumPrevoteDelay.With("proposer_address", cs.Validators.GetProposer().Address.String()).Set(v.Timestamp.Sub(cs.Proposal.Timestamp).Seconds())
			break
		}
	}
	if ps.HasAll() {
		cs.metrics.FullPrevoteDelay.With("proposer_address", cs.Validators.GetProposer().Address.String()).Set(pl[len(pl)-1].Timestamp.Sub(cs.Proposal.Timestamp).Seconds())
	}
}

//---------------------------------------------------------

func CompareHRS(h1 int64, r1 int32, s1 cstypes.RoundStepType, h2 int64, r2 int32, s2 cstypes.RoundStepType) int {
	if h1 < h2 {
		return -1
	} else if h1 > h2 {
		return 1
	}
	if r1 < r2 {
		return -1
	} else if r1 > r2 {
		return 1
	}
	if s1 < s2 {
		return -1
	} else if s1 > s2 {
		return 1
	}
	return 0
}

// repairWalFile decodes messages from src (until the decoder errors) and
// writes them to dst.
func repairWalFile(src, dst string) error {
	in, err := os.Open(src)
	if err != nil {
		return err
	}
	defer in.Close()

	out, err := os.Create(dst)
	if err != nil {
		return err
	}
	defer out.Close()

	var (
		dec = NewWALDecoder(in)
		enc = NewWALEncoder(out)
	)

	// best-case repair (until first error is encountered)
	for {
		msg, err := dec.Decode()
		if err != nil {
			break
		}

		err = enc.Encode(msg)
		if err != nil {
			return fmt.Errorf("failed to encode msg: %w", err)
		}
	}

	//nolint:nilerr
	return nil
}

func (cs *State) calculateProposalTimestampDifferenceMetric() {
	if cs.Proposal != nil && cs.Proposal.POLRound == -1 {
<<<<<<< HEAD
		sp := cs.state.ConsensusParams.Synchrony.InRound(cs.Proposal.Round)

		isTimely := cs.Proposal.IsTimely(cs.ProposalReceiveTime, sp)
		cs.metrics.ProposalTimestampDifference.With("is_timely", strconv.FormatBool(isTimely)).
=======
		// If PBTS is disabled, default SynchronyParams are used
		tp := types.AdaptiveSynchronyParams(
			cs.state.ConsensusParams.Synchrony.Precision,
			cs.state.ConsensusParams.Synchrony.MessageDelay,
			cs.Proposal.Round,
		)

		isTimely := cs.Proposal.IsTimely(cs.ProposalReceiveTime, tp)
		cs.metrics.ProposalTimestampDifference.
			With("is_timely", strconv.FormatBool(isTimely)).
>>>>>>> d1e2145d
			Observe(cs.ProposalReceiveTime.Sub(cs.Proposal.Timestamp).Seconds())
	}
}

// proposerWaitTime determines how long the proposer should wait to propose its next block.
// If the result is zero, a block can be proposed immediately.
//
// Block times must be monotonically increasing, so if the block time of the previous
// block is larger than the proposer's current time, then the proposer will sleep
// until its local clock exceeds the previous block time.
func proposerWaitTime(lt cmttime.Source, bt time.Time) time.Duration {
	t := lt.Now()
	if bt.After(t) {
		return bt.Sub(t)
	}
	return 0
}

// isPBTSEnabled returns true if PBTS is enabled at the current height.
func (cs *State) isPBTSEnabled(height int64) bool {
	return cs.state.ConsensusParams.Feature.PbtsEnabled(height)
}<|MERGE_RESOLUTION|>--- conflicted
+++ resolved
@@ -1352,11 +1352,7 @@
 }
 
 func (cs *State) timelyProposalMargins() (time.Duration, time.Duration) {
-	sp := types.AdaptiveSynchronyParams(
-		cs.state.ConsensusParams.Synchrony.Precision,
-		cs.state.ConsensusParams.Synchrony.MessageDelay,
-		cs.Round,
-	)
+	sp := cs.state.ConsensusParams.Synchrony.InRound(cs.Round)
 
 	// cs.ProposalReceiveTime - cs.Proposal.Timestamp >= -1 * Precision
 	// cs.ProposalReceiveTime - cs.Proposal.Timestamp <= MessageDelay + Precision
@@ -2707,23 +2703,11 @@
 
 func (cs *State) calculateProposalTimestampDifferenceMetric() {
 	if cs.Proposal != nil && cs.Proposal.POLRound == -1 {
-<<<<<<< HEAD
 		sp := cs.state.ConsensusParams.Synchrony.InRound(cs.Proposal.Round)
 
 		isTimely := cs.Proposal.IsTimely(cs.ProposalReceiveTime, sp)
-		cs.metrics.ProposalTimestampDifference.With("is_timely", strconv.FormatBool(isTimely)).
-=======
-		// If PBTS is disabled, default SynchronyParams are used
-		tp := types.AdaptiveSynchronyParams(
-			cs.state.ConsensusParams.Synchrony.Precision,
-			cs.state.ConsensusParams.Synchrony.MessageDelay,
-			cs.Proposal.Round,
-		)
-
-		isTimely := cs.Proposal.IsTimely(cs.ProposalReceiveTime, tp)
 		cs.metrics.ProposalTimestampDifference.
 			With("is_timely", strconv.FormatBool(isTimely)).
->>>>>>> d1e2145d
 			Observe(cs.ProposalReceiveTime.Sub(cs.Proposal.Timestamp).Seconds())
 	}
 }
