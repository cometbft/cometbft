--- conflicted
+++ resolved
@@ -98,15 +98,6 @@
 
 			if shouldSkipTick(newti, ti) {
 				continue
-<<<<<<< HEAD
-			}
-			if newti.Height == ti.Height && newti.Round < ti.Round {
-				continue
-			}
-			if newti.Height == ti.Height && newti.Round == ti.Round && ti.Step > 0 && newti.Step <= ti.Step {
-				continue
-=======
->>>>>>> b9512c92
 			}
 
 			// stop the last timer
