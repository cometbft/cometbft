package evidence

import (
	"bytes"
	"fmt"
	"sync"
	"sync/atomic"
	"time"

<<<<<<< HEAD
	"github.com/cosmos/gogoproto/proto"
	gogotypes "github.com/cosmos/gogoproto/types"
	"github.com/google/orderedcode"

	cmterrors "github.com/cometbft/cometbft/types/errors"

=======
>>>>>>> 99fcbc4c
	dbm "github.com/cometbft/cometbft-db"
	cmtproto "github.com/cometbft/cometbft/api/cometbft/types/v1"
	clist "github.com/cometbft/cometbft/internal/clist"
	sm "github.com/cometbft/cometbft/internal/state"
	"github.com/cometbft/cometbft/libs/log"
	"github.com/cometbft/cometbft/types"
	cmterrors "github.com/cometbft/cometbft/types/errors"
	"github.com/cosmos/gogoproto/proto"
	gogotypes "github.com/cosmos/gogoproto/types"
)

<<<<<<< HEAD
// Pool maintains a pool of valid evidence to be broadcasted and committed
=======
const (
	baseKeyCommitted = byte(0x00)
	baseKeyPending   = byte(0x01)
)

// Pool maintains a pool of valid evidence to be broadcasted and committed.
>>>>>>> 99fcbc4c
type Pool struct {
	logger log.Logger

	evidenceStore dbm.DB
	evidenceList  *clist.CList // concurrent linked-list of evidence
	evidenceSize  uint32       // amount of pending evidence

	// needed to load validators to verify evidence
	stateDB sm.Store
	// needed to load headers and commits to verify evidence
	blockStore BlockStore

	mtx sync.Mutex
	// latest state
	state sm.State
	// evidence from consensus is buffered to this slice, awaiting until the next height
	// before being flushed to the pool. This prevents broadcasting and proposing of
	// evidence before the height with which the evidence happened is finished.
	consensusBuffer []duplicateVoteSet

	pruningHeight int64
	pruningTime   time.Time
}

// NewPool creates an evidence pool. If using an existing evidence store,
// it will add all pending evidence to the concurrent list.
func NewPool(evidenceDB dbm.DB, stateDB sm.Store, blockStore BlockStore) (*Pool, error) {
	state, err := stateDB.Load()
	if err != nil {
		return nil, sm.ErrCannotLoadState{Err: err}
	}

	pool := &Pool{
		stateDB:         stateDB,
		blockStore:      blockStore,
		state:           state,
		logger:          log.NewNopLogger(),
		evidenceStore:   evidenceDB,
		evidenceList:    clist.New(),
		consensusBuffer: make([]duplicateVoteSet, 0),
	}

	// if pending evidence already in db, in event of prior failure, then check for expiration,
	// update the size and load it back to the evidenceList
	pool.pruningHeight, pool.pruningTime = pool.removeExpiredPendingEvidence()
	evList, _, err := pool.listEvidence(-1)
	if err != nil {
		return nil, err
	}
	atomic.StoreUint32(&pool.evidenceSize, uint32(len(evList)))
	for _, ev := range evList {
		pool.evidenceList.PushBack(ev)
	}

	return pool, nil
}

// PendingEvidence is used primarily as part of block proposal and returns up to maxNum of uncommitted evidence.
func (evpool *Pool) PendingEvidence(maxBytes int64) ([]types.Evidence, int64) {
	if evpool.Size() == 0 {
		return []types.Evidence{}, 0
	}
	evidence, size, err := evpool.listEvidence(maxBytes)
	if err != nil {
		evpool.logger.Error("Unable to retrieve pending evidence", "err", err)
	}
	return evidence, size
}

// Update takes both the new state and the evidence committed at that height and performs
// the following operations:
//  1. Take any conflicting votes from consensus and use the state's LastBlockTime to form
//     DuplicateVoteEvidence and add it to the pool.
//  2. Update the pool's state which contains evidence params relating to expiry.
//  3. Moves pending evidence that has now been committed into the committed pool.
//  4. Removes any expired evidence based on both height and time.
func (evpool *Pool) Update(state sm.State, ev types.EvidenceList) {
	// sanity check
	if state.LastBlockHeight <= evpool.state.LastBlockHeight {
		panic(fmt.Sprintf(
			"failed EvidencePool.Update new state height is less than or equal to previous state height: %d <= %d",
			state.LastBlockHeight,
			evpool.state.LastBlockHeight,
		))
	}
	evpool.logger.Debug("Updating evidence pool", "last_block_height", state.LastBlockHeight,
		"last_block_time", state.LastBlockTime)

	// flush conflicting vote pairs from the buffer, producing DuplicateVoteEvidence and
	// adding it to the pool
	evpool.processConsensusBuffer(state)
	// update state
	evpool.updateState(state)

	// move committed evidence out from the pending pool and into the committed pool
	evpool.markEvidenceAsCommitted(ev)

	// prune pending evidence when it has expired. This also updates when the next evidence will expire
	if evpool.Size() > 0 && state.LastBlockHeight > evpool.pruningHeight &&
		state.LastBlockTime.After(evpool.pruningTime) {
		evpool.pruningHeight, evpool.pruningTime = evpool.removeExpiredPendingEvidence()
	}
}

// AddEvidence checks the evidence is valid and adds it to the pool.
func (evpool *Pool) AddEvidence(ev types.Evidence) error {
	evpool.logger.Info("Attempting to add evidence", "ev", ev)

	// We have already verified this piece of evidence - no need to do it again
	if evpool.isPending(ev) {
		evpool.logger.Info("Evidence already pending, ignoring this one", "ev", ev)
		return nil
	}

	// check that the evidence isn't already committed
	if evpool.isCommitted(ev) {
		// this can happen if the peer that sent us the evidence is behind so we shouldn't
		// punish the peer.
		evpool.logger.Info("Evidence was already committed, ignoring this one", "ev", ev)
		return nil
	}

	// 1) Verify against state.
	err := evpool.verify(ev)
	if err != nil {
		return types.NewErrInvalidEvidence(ev, err)
	}

	// 2) Save to store.
	if err := evpool.addPendingEvidence(ev); err != nil {
		return fmt.Errorf("can't add evidence to pending list: %w", err)
	}

	// 3) Add evidence to clist.
	evpool.evidenceList.PushBack(ev)

	evpool.logger.Info("Verified new evidence of byzantine behavior", "evidence", ev)

	return nil
}

// ReportConflictingVotes takes two conflicting votes and forms duplicate vote evidence,
// adding it eventually to the evidence pool.
//
// Duplicate vote attacks happen before the block is committed and the timestamp is
// finalized, thus the evidence pool holds these votes in a buffer, forming the
// evidence from them once consensus at that height has been reached and `Update()` with
// the new state called.
//
// Votes are not verified.
func (evpool *Pool) ReportConflictingVotes(voteA, voteB *types.Vote) {
	evpool.mtx.Lock()
	defer evpool.mtx.Unlock()
	evpool.consensusBuffer = append(evpool.consensusBuffer, duplicateVoteSet{
		VoteA: voteA,
		VoteB: voteB,
	})
}

// CheckEvidence takes an array of evidence from a block and verifies all the evidence there.
// If it has already verified the evidence then it jumps to the next one. It ensures that no
// evidence has already been committed or is being proposed twice. It also adds any
// evidence that it doesn't currently have so that it can quickly form ABCI Evidence later.
func (evpool *Pool) CheckEvidence(evList types.EvidenceList) error {
	hashes := make([][]byte, len(evList))
	for idx, ev := range evList {
		_, isLightEv := ev.(*types.LightClientAttackEvidence)

		// We must verify light client attack evidence regardless because there could be a
		// different conflicting block with the same hash.
		if isLightEv || !evpool.isPending(ev) {
			// check that the evidence isn't already committed
			if evpool.isCommitted(ev) {
				return &types.ErrInvalidEvidence{Evidence: ev, Reason: ErrEvidenceAlreadyCommitted}
			}

			err := evpool.verify(ev)
			if err != nil {
				return err
			}

			if err := evpool.addPendingEvidence(ev); err != nil {
				// Something went wrong with adding the evidence but we already know it is valid
				// hence we log an error and continue
				evpool.logger.Error("Can't add evidence to pending list", "err", err, "ev", ev)
			}

			evpool.logger.Info("Check evidence: verified evidence of byzantine behavior", "evidence", ev)
		}

		// check for duplicate evidence. We cache hashes so we don't have to work them out again.
		hashes[idx] = ev.Hash()
		for i := idx - 1; i >= 0; i-- {
			if bytes.Equal(hashes[i], hashes[idx]) {
				return &types.ErrInvalidEvidence{Evidence: ev, Reason: ErrDuplicateEvidence}
			}
		}
	}

	return nil
}

// EvidenceFront goes to the first evidence in the clist.
func (evpool *Pool) EvidenceFront() *clist.CElement {
	return evpool.evidenceList.Front()
}

// EvidenceWaitChan is a channel that closes once the first evidence in the list is there. i.e Front is not nil.
func (evpool *Pool) EvidenceWaitChan() <-chan struct{} {
	return evpool.evidenceList.WaitChan()
}

// SetLogger sets the Logger.
func (evpool *Pool) SetLogger(l log.Logger) {
	evpool.logger = l
}

// Size returns the number of evidence in the pool.
func (evpool *Pool) Size() uint32 {
	return atomic.LoadUint32(&evpool.evidenceSize)
}

// State returns the current state of the evpool.
func (evpool *Pool) State() sm.State {
	evpool.mtx.Lock()
	defer evpool.mtx.Unlock()
	return evpool.state
}

func (evpool *Pool) Close() error {
	return evpool.evidenceStore.Close()
}

// IsExpired checks whether evidence or a polc is expired by checking whether a height and time is older
// than set by the evidence consensus parameters.
func (evpool *Pool) isExpired(height int64, time time.Time) bool {
	var (
		params       = evpool.State().ConsensusParams.Evidence
		ageDuration  = evpool.State().LastBlockTime.Sub(time)
		ageNumBlocks = evpool.State().LastBlockHeight - height
	)
	return ageNumBlocks > params.MaxAgeNumBlocks &&
		ageDuration > params.MaxAgeDuration
}

// IsCommitted returns true if we have already seen this exact evidence and it is already marked as committed.
func (evpool *Pool) isCommitted(evidence types.Evidence) bool {
	key := keyCommitted(evidence)
	ok, err := evpool.evidenceStore.Has(key)
	if err != nil {
		evpool.logger.Error("Unable to find committed evidence", "err", err)
	}
	return ok
}

// IsPending checks whether the evidence is already pending. DB errors are passed to the logger.
func (evpool *Pool) isPending(evidence types.Evidence) bool {
	key := keyPending(evidence)
	ok, err := evpool.evidenceStore.Has(key)
	if err != nil {
		evpool.logger.Error("Unable to find pending evidence", "err", err)
	}
	return ok
}

func (evpool *Pool) addPendingEvidence(ev types.Evidence) error {
	evpb, err := types.EvidenceToProto(ev)
	if err != nil {
		return cmterrors.ErrMsgToProto{MessageName: "Evidence", Err: err}
	}

	evBytes, err := evpb.Marshal()
	if err != nil {
		return fmt.Errorf("unable to marshal evidence: %w", err)
	}

	key := keyPending(ev)

	err = evpool.evidenceStore.Set(key, evBytes)
	if err != nil {
		return fmt.Errorf("can't persist evidence: %w", err)
	}
	atomic.AddUint32(&evpool.evidenceSize, 1)
	return nil
}

func (evpool *Pool) removePendingEvidence(evidence types.Evidence) {
	key := keyPending(evidence)
	if err := evpool.evidenceStore.Delete(key); err != nil {
		evpool.logger.Error("Unable to delete pending evidence", "err", err)
	} else {
		atomic.AddUint32(&evpool.evidenceSize, ^uint32(0))
		evpool.logger.Debug("Deleted pending evidence", "evidence", evidence)
	}
}

// markEvidenceAsCommitted processes all the evidence in the block, marking it as
// committed and removing it from the pending database.
func (evpool *Pool) markEvidenceAsCommitted(evidence types.EvidenceList) {
	blockEvidenceMap := make(map[string]struct{}, len(evidence))
	for _, ev := range evidence {
		if evpool.isPending(ev) {
			evpool.removePendingEvidence(ev)
			blockEvidenceMap[evMapKey(ev)] = struct{}{}
		}

		// Add evidence to the committed list. As the evidence is stored in the block store
		// we only need to record the height that it was saved at.
		key := keyCommitted(ev)

		h := gogotypes.Int64Value{Value: ev.Height()}
		evBytes, err := proto.Marshal(&h)
		if err != nil {
			evpool.logger.Error("failed to marshal committed evidence", "err", err, "key(height/hash)", key)
			continue
		}

		if err := evpool.evidenceStore.Set(key, evBytes); err != nil {
			evpool.logger.Error("Unable to save committed evidence", "err", err, "key(height/hash)", key)
		}
	}

	// remove committed evidence from the clist
	if len(blockEvidenceMap) != 0 {
		evpool.removeEvidenceFromList(blockEvidenceMap)
	}
}

// listEvidence retrieves the list of pending evidence from oldest to newest
// within maxBytes. If maxBytes is -1, there's no cap on the size of returned
// evidence.
func (evpool *Pool) listEvidence(maxBytes int64) ([]types.Evidence, int64, error) {
	var (
		evSize    int64
		totalSize int64
		evidence  []types.Evidence
		evList    cmtproto.EvidenceList // used for calculating the bytes size
	)

	iter, err := dbm.IteratePrefix(evpool.evidenceStore, prefixPendingBytes())
	if err != nil {
		return nil, totalSize, fmt.Errorf("database error: %v", err)
	}
	defer iter.Close()
	for ; iter.Valid(); iter.Next() {
		var evpb cmtproto.Evidence
		err := evpb.Unmarshal(iter.Value())
		if err != nil {
			return evidence, totalSize, err
		}
		evList.Evidence = append(evList.Evidence, evpb)
		evSize = int64(evList.Size())
		if maxBytes != -1 && evSize > maxBytes {
			if err := iter.Error(); err != nil {
				return evidence, totalSize, err
			}
			return evidence, totalSize, nil
		}

		ev, err := types.EvidenceFromProto(&evpb)
		if err != nil {
			return nil, totalSize, err
		}

		totalSize = evSize
		evidence = append(evidence, ev)
	}

	if err := iter.Error(); err != nil {
		return evidence, totalSize, err
	}
	return evidence, totalSize, nil
}

func (evpool *Pool) removeExpiredPendingEvidence() (int64, time.Time) {
	iter, err := dbm.IteratePrefix(evpool.evidenceStore, prefixPendingBytes())
	if err != nil {
		evpool.logger.Error("Unable to iterate over pending evidence", "err", err)
		return evpool.State().LastBlockHeight, evpool.State().LastBlockTime
	}
	defer iter.Close()
	blockEvidenceMap := make(map[string]struct{})
	for ; iter.Valid(); iter.Next() {
		ev, err := bytesToEv(iter.Value())
		if err != nil {
			evpool.logger.Error("Error in transition evidence from protobuf", "err", err)
			continue
		}
		if !evpool.isExpired(ev.Height(), ev.Time()) {
			if len(blockEvidenceMap) != 0 {
				evpool.removeEvidenceFromList(blockEvidenceMap)
			}

			// return the height and time with which this evidence will have expired so we know when to prune next
			return ev.Height() + evpool.State().ConsensusParams.Evidence.MaxAgeNumBlocks + 1,
				ev.Time().Add(evpool.State().ConsensusParams.Evidence.MaxAgeDuration).Add(time.Second)
		}
		evpool.removePendingEvidence(ev)
		blockEvidenceMap[evMapKey(ev)] = struct{}{}
	}
	// We either have no pending evidence or all evidence has expired
	if len(blockEvidenceMap) != 0 {
		evpool.removeEvidenceFromList(blockEvidenceMap)
	}
	return evpool.State().LastBlockHeight, evpool.State().LastBlockTime
}

func (evpool *Pool) removeEvidenceFromList(
	blockEvidenceMap map[string]struct{},
) {
	for e := evpool.evidenceList.Front(); e != nil; e = e.Next() {
		// Remove from clist
		ev := e.Value.(types.Evidence)
		if _, ok := blockEvidenceMap[evMapKey(ev)]; ok {
			evpool.evidenceList.Remove(e)
			e.DetachPrev()
		}
	}
}

func (evpool *Pool) updateState(state sm.State) {
	evpool.mtx.Lock()
	defer evpool.mtx.Unlock()
	evpool.state = state
}

// processConsensusBuffer converts all the duplicate votes witnessed from consensus
// into DuplicateVoteEvidence. It sets the evidence timestamp to the block height
// from the most recently committed block.
// Evidence is then added to the pool so as to be ready to be broadcasted and proposed.
func (evpool *Pool) processConsensusBuffer(state sm.State) {
	evpool.mtx.Lock()
	defer evpool.mtx.Unlock()
	for _, voteSet := range evpool.consensusBuffer {
		// Check the height of the conflicting votes and fetch the corresponding time and validator set
		// to produce the valid evidence
		var (
			dve *types.DuplicateVoteEvidence
			err error
		)
		switch {
		case voteSet.VoteA.Height == state.LastBlockHeight:
			dve, err = types.NewDuplicateVoteEvidence(
				voteSet.VoteA,
				voteSet.VoteB,
				state.LastBlockTime,
				state.LastValidators,
			)

		case voteSet.VoteA.Height < state.LastBlockHeight:
			var valSet *types.ValidatorSet
			valSet, err = evpool.stateDB.LoadValidators(voteSet.VoteA.Height)
			if err != nil {
				evpool.logger.Error("failed to load validator set for conflicting votes", "height",
					voteSet.VoteA.Height, "err", err,
				)
				continue
			}
			blockMeta := evpool.blockStore.LoadBlockMeta(voteSet.VoteA.Height)
			if blockMeta == nil {
				evpool.logger.Error("failed to load block time for conflicting votes", "height", voteSet.VoteA.Height)
				continue
			}
			dve, err = types.NewDuplicateVoteEvidence(
				voteSet.VoteA,
				voteSet.VoteB,
				blockMeta.Header.Time,
				valSet,
			)

		default:
			// evidence pool shouldn't expect to get votes from consensus of a height that is above the current
			// state. If this error is seen then perhaps consider keeping the votes in the buffer and retry
			// in following heights
			evpool.logger.Error("inbound duplicate votes from consensus are of a greater height than current state",
				"duplicate vote height", voteSet.VoteA.Height,
				"state.LastBlockHeight", state.LastBlockHeight)
			continue
		}
		if err != nil {
			evpool.logger.Error("error in generating evidence from votes", "err", err)
			continue
		}

		// check if we already have this evidence
		if evpool.isPending(dve) {
			evpool.logger.Info("evidence already pending; ignoring", "evidence", dve)
			continue
		}

		// check that the evidence is not already committed on chain
		if evpool.isCommitted(dve) {
			evpool.logger.Info("evidence already committed; ignoring", "evidence", dve)
			continue
		}

		if err := evpool.addPendingEvidence(dve); err != nil {
			evpool.logger.Error("failed to flush evidence from consensus buffer to pending list: %w", err)
			continue
		}

		evpool.evidenceList.PushBack(dve)

		evpool.logger.Info("verified new evidence of byzantine behavior", "evidence", dve)
	}
	// reset consensus buffer
	evpool.consensusBuffer = make([]duplicateVoteSet, 0)
}

type duplicateVoteSet struct {
	VoteA *types.Vote
	VoteB *types.Vote
}

func bytesToEv(evBytes []byte) (types.Evidence, error) {
	var evpb cmtproto.Evidence
	err := evpb.Unmarshal(evBytes)
	if err != nil {
		return &types.DuplicateVoteEvidence{}, err
	}

	return types.EvidenceFromProto(&evpb)
}

func evMapKey(ev types.Evidence) string {
	return string(ev.Hash())
}

<<<<<<< HEAD
//---------------------------------- KEY ENCODING -----------------------------------------

const (
	// subkeys must be unique within a single DB
	subkeyCommitted = int64(8)

	// prefixes must be unique within a single DB
	prefixPending = int64(-2)
)
=======
// big endian padded hex.
func bE(h int64) string {
	return fmt.Sprintf("%0.16X", h)
}
>>>>>>> 99fcbc4c

func prefixPendingBytes() []byte {
	prefix, err := orderedcode.Append(nil, prefixPending)
	if err != nil {
		panic(err)
	}
	return prefix
}

func keyCommitted(ev types.Evidence) []byte {
	key, err := orderedcode.Append(nil, ev.Height(), subkeyCommitted, string(ev.Hash()))
	if err != nil {
		panic(err)
	}
	return key
}

func keyPending(ev types.Evidence) []byte {
	key, err := orderedcode.Append(nil, prefixPending, ev.Height(), string(ev.Hash()))
	if err != nil {
		panic(err)
	}
	return key
}<|MERGE_RESOLUTION|>--- conflicted
+++ resolved
@@ -7,15 +7,6 @@
 	"sync/atomic"
 	"time"
 
-<<<<<<< HEAD
-	"github.com/cosmos/gogoproto/proto"
-	gogotypes "github.com/cosmos/gogoproto/types"
-	"github.com/google/orderedcode"
-
-	cmterrors "github.com/cometbft/cometbft/types/errors"
-
-=======
->>>>>>> 99fcbc4c
 	dbm "github.com/cometbft/cometbft-db"
 	cmtproto "github.com/cometbft/cometbft/api/cometbft/types/v1"
 	clist "github.com/cometbft/cometbft/internal/clist"
@@ -25,18 +16,10 @@
 	cmterrors "github.com/cometbft/cometbft/types/errors"
 	"github.com/cosmos/gogoproto/proto"
 	gogotypes "github.com/cosmos/gogoproto/types"
+	"github.com/google/orderedcode"
 )
 
-<<<<<<< HEAD
-// Pool maintains a pool of valid evidence to be broadcasted and committed
-=======
-const (
-	baseKeyCommitted = byte(0x00)
-	baseKeyPending   = byte(0x01)
-)
-
 // Pool maintains a pool of valid evidence to be broadcasted and committed.
->>>>>>> 99fcbc4c
 type Pool struct {
 	logger log.Logger
 
@@ -565,22 +548,15 @@
 	return string(ev.Hash())
 }
 
-<<<<<<< HEAD
-//---------------------------------- KEY ENCODING -----------------------------------------
+//---------------------------------- KEY ENCODING -----------------------------------------.
 
 const (
-	// subkeys must be unique within a single DB
+	// subkeys must be unique within a single DB.
 	subkeyCommitted = int64(8)
 
-	// prefixes must be unique within a single DB
+	// prefixes must be unique within a single DB.
 	prefixPending = int64(-2)
 )
-=======
-// big endian padded hex.
-func bE(h int64) string {
-	return fmt.Sprintf("%0.16X", h)
-}
->>>>>>> 99fcbc4c
 
 func prefixPendingBytes() []byte {
 	prefix, err := orderedcode.Append(nil, prefixPending)
