--- conflicted
+++ resolved
@@ -69,17 +69,6 @@
 	return dbtx.Commit()
 }
 
-<<<<<<< HEAD
-// queryWithID executes the specified SQL query with the given arguments,
-// expecting a single-row, single-column result containing an ID. If the query
-// succeeds, the ID from the result is returned.
-func queryWithID(tx *sql.Tx, query string, args ...any) (uint32, error) {
-	var id uint32
-	if err := tx.QueryRow(query, args...).Scan(&id); err != nil {
-		return 0, err
-	}
-	return id, nil
-=======
 func runBulkInsert(db *sql.DB, tableName string, columns []string, inserts [][]any) error {
 	return runInTransaction(db, func(tx *sql.Tx) error {
 		stmt, err := tx.Prepare(pq.CopyIn(tableName, columns...))
@@ -101,7 +90,6 @@
 
 func randomBigserial() int64 {
 	return rand.Int63()
->>>>>>> 830c650e
 }
 
 var (
