package state

import (
	"bytes"
	"errors"
	"fmt"
	"os"
	"time"

	"github.com/cosmos/gogoproto/proto"

	cmtstate "github.com/cometbft/cometbft/api/cometbft/state/v1"
	cmtversion "github.com/cometbft/cometbft/api/cometbft/version/v1"
	"github.com/cometbft/cometbft/types"
	cmttime "github.com/cometbft/cometbft/types/time"
	"github.com/cometbft/cometbft/version"
)

// database keys.
var (
	stateKey = []byte("stateKey")
)

// -----------------------------------------------------------------------------

// InitStateVersion sets the Consensus.Block and Software versions,
// but leaves the Consensus.App version blank.
// The Consensus.App version will be set during the Handshake, once
// we hear from the app what protocol version it is running.
var InitStateVersion = cmtstate.Version{
	Consensus: cmtversion.Consensus{
		Block: version.BlockProtocol,
		App:   0,
	},
	Software: version.CMTSemVer,
}

// -----------------------------------------------------------------------------

// State is a short description of the latest committed block of the consensus protocol.
// It keeps all information necessary to validate new blocks,
// including the last validator set and the consensus params.
// All fields are exposed so the struct can be easily serialized,
// but none of them should be mutated directly.
// Instead, use state.Copy() or state.NextState(...).
// NOTE: not goroutine-safe.
type State struct {
	Version cmtstate.Version

	// immutable
	ChainID       string
	InitialHeight int64 // should be 1, not 0, when starting from height 1

	// LastBlockHeight=0 at genesis (ie. block(H=0) does not exist)
	LastBlockHeight int64
	LastBlockID     types.BlockID
	LastBlockTime   time.Time

	// LastValidators is used to validate block.LastCommit.
	// Validators are persisted to the database separately every time they change,
	// so we can query for historical validator sets.
	// Note that if s.LastBlockHeight causes a valset change,
	// we set s.LastHeightValidatorsChanged = s.LastBlockHeight + 1 + 1
	// Extra +1 due to nextValSet delay.
	NextValidators              *types.ValidatorSet
	Validators                  *types.ValidatorSet
	LastValidators              *types.ValidatorSet
	LastHeightValidatorsChanged int64

	// Consensus parameters used for validating blocks.
	// Changes returned by FinalizeBlock and updated after Commit.
	ConsensusParams                  types.ConsensusParams
	LastHeightConsensusParamsChanged int64

	// Merkle root of the results from executing prev block
	LastResultsHash []byte

	// the latest AppHash we've received from calling abci.Commit()
	AppHash []byte
}

// Copy makes a copy of the State for mutating.
func (state State) Copy() State {
	return State{
		Version:       state.Version,
		ChainID:       state.ChainID,
		InitialHeight: state.InitialHeight,

		LastBlockHeight: state.LastBlockHeight,
		LastBlockID:     state.LastBlockID,
		LastBlockTime:   state.LastBlockTime,

		NextValidators:              state.NextValidators.Copy(),
		Validators:                  state.Validators.Copy(),
		LastValidators:              state.LastValidators.Copy(),
		LastHeightValidatorsChanged: state.LastHeightValidatorsChanged,

		ConsensusParams:                  state.ConsensusParams,
		LastHeightConsensusParamsChanged: state.LastHeightConsensusParamsChanged,

		AppHash: state.AppHash,

		LastResultsHash: state.LastResultsHash,
	}
}

// Equals returns true if the States are identical.
func (state State) Equals(state2 State) bool {
	sbz, s2bz := state.Bytes(), state2.Bytes()
	return bytes.Equal(sbz, s2bz)
}

// Bytes serializes the State using protobuf.
// It panics if either casting to protobuf or serialization fails.
func (state State) Bytes() []byte {
	sm, err := state.ToProto()
	if err != nil {
		panic(err)
	}
	bz, err := proto.Marshal(sm)
	if err != nil {
		panic(err)
	}
	return bz
}

// IsEmpty returns true if the State is equal to the empty State.
func (state State) IsEmpty() bool {
	return state.Validators == nil // XXX can't compare to Empty
}

// ToProto takes the local state type and returns the equivalent proto type.
func (state *State) ToProto() (*cmtstate.State, error) {
	if state == nil {
		return nil, errors.New("state is nil")
	}

	sm := new(cmtstate.State)

	sm.Version = state.Version
	sm.ChainID = state.ChainID
	sm.InitialHeight = state.InitialHeight
	sm.LastBlockHeight = state.LastBlockHeight

	sm.LastBlockID = state.LastBlockID.ToProto()
	sm.LastBlockTime = state.LastBlockTime
	vals, err := state.Validators.ToProto()
	if err != nil {
		return nil, err
	}
	sm.Validators = vals

	nVals, err := state.NextValidators.ToProto()
	if err != nil {
		return nil, err
	}
	sm.NextValidators = nVals

	if state.LastBlockHeight >= 1 { // At Block 1 LastValidators is nil
		lVals, err := state.LastValidators.ToProto()
		if err != nil {
			return nil, err
		}
		sm.LastValidators = lVals
	}

	sm.LastHeightValidatorsChanged = state.LastHeightValidatorsChanged
	sm.ConsensusParams = state.ConsensusParams.ToProto()
	sm.LastHeightConsensusParamsChanged = state.LastHeightConsensusParamsChanged
	sm.LastResultsHash = state.LastResultsHash
	sm.AppHash = state.AppHash

	return sm, nil
}

// FromProto takes a state proto message & returns the local state type.
func FromProto(pb *cmtstate.State) (*State, error) { //nolint:golint
	if pb == nil {
		return nil, errors.New("nil State")
	}

	state := new(State)

	state.Version = pb.Version
	state.ChainID = pb.ChainID
	state.InitialHeight = pb.InitialHeight

	bi, err := types.BlockIDFromProto(&pb.LastBlockID)
	if err != nil {
		return nil, err
	}
	state.LastBlockID = *bi
	state.LastBlockHeight = pb.LastBlockHeight
	state.LastBlockTime = pb.LastBlockTime

	vals, err := types.ValidatorSetFromProto(pb.Validators)
	if err != nil {
		return nil, err
	}
	state.Validators = vals

	nVals, err := types.ValidatorSetFromProto(pb.NextValidators)
	if err != nil {
		return nil, err
	}
	state.NextValidators = nVals

	if state.LastBlockHeight >= 1 { // At Block 1 LastValidators is nil
		lVals, err := types.ValidatorSetFromProto(pb.LastValidators)
		if err != nil {
			return nil, err
		}
		state.LastValidators = lVals
	} else {
		state.LastValidators = types.NewValidatorSet(nil)
	}

	state.LastHeightValidatorsChanged = pb.LastHeightValidatorsChanged
	state.ConsensusParams = types.ConsensusParamsFromProto(pb.ConsensusParams)
	state.LastHeightConsensusParamsChanged = pb.LastHeightConsensusParamsChanged
	state.LastResultsHash = pb.LastResultsHash
	state.AppHash = pb.AppHash

	return state, nil
}

// ------------------------------------------------------------------------
// Create a block from the latest state

// MakeBlock builds a block from the current state with the given txs, commit,
// and evidence. Note it also takes a proposerAddress because the state does not
// track rounds, and hence does not know the correct proposer. TODO: fix this!
func (state State) MakeBlock(
	height int64,
	txs []types.Tx,
	lastCommit *types.Commit,
	evidence []types.Evidence,
	proposerAddress []byte,
) *types.Block {
	// Build base block with block data.
	block := types.MakeBlock(height, txs, lastCommit, evidence)

	// Fill rest of header with state data.
	block.Header.Populate(
		state.Version.Consensus, state.ChainID,
		cmttime.Now(), state.LastBlockID,
		state.Validators.Hash(), state.NextValidators.Hash(),
		state.ConsensusParams.Hash(), state.AppHash, state.LastResultsHash,
		proposerAddress,
	)

	return block
}

<<<<<<< HEAD
// MedianTime computes a median time for a given Commit (based on Timestamp field of votes messages) and the
// corresponding validator set. The computed time is always between timestamps of
// the votes sent by honest processes, i.e., a faulty processes can not arbitrarily increase or decrease the
// computed value.
func MedianTime(commit *types.Commit, validators *types.ValidatorSet) time.Time {
	weightedTimes := make([]*cmttime.WeightedTime, len(commit.Signatures))
	totalVotingPower := int64(0)

	for i, commitSig := range commit.Signatures {
		if commitSig.BlockIDFlag == types.BlockIDFlagAbsent {
			continue
		}
		_, validator := validators.GetByAddress(commitSig.ValidatorAddress)
		// If there's no condition, TestValidateBlockCommit panics; not needed normally.
		if validator != nil {
			totalVotingPower += validator.VotingPower
			weightedTimes[i] = cmttime.NewWeightedTime(commitSig.Timestamp, validator.VotingPower)
		}
	}

	return cmttime.WeightedMedian(weightedTimes, totalVotingPower)
}

// ------------------------------------------------------------------------
=======
//------------------------------------------------------------------------
>>>>>>> 9a4ebc80
// Genesis

// MakeGenesisStateFromFile reads and unmarshals state from the given
// file.
//
// Used during replay and in tests.
func MakeGenesisStateFromFile(genDocFile string) (State, error) {
	genDoc, err := MakeGenesisDocFromFile(genDocFile)
	if err != nil {
		return State{}, err
	}
	return MakeGenesisState(genDoc)
}

// MakeGenesisDocFromFile reads and unmarshals genesis doc from the given file.
func MakeGenesisDocFromFile(genDocFile string) (*types.GenesisDoc, error) {
	genDocJSON, err := os.ReadFile(genDocFile)
	if err != nil {
		return nil, fmt.Errorf("couldn't read GenesisDoc file: %w", err)
	}
	genDoc, err := types.GenesisDocFromJSON(genDocJSON)
	if err != nil {
		return nil, fmt.Errorf("error reading GenesisDoc: %w", err)
	}
	return genDoc, nil
}

// MakeGenesisState creates state from types.GenesisDoc.
func MakeGenesisState(genDoc *types.GenesisDoc) (State, error) {
	err := genDoc.ValidateAndComplete()
	if err != nil {
		return State{}, fmt.Errorf("error in genesis doc: %w", err)
	}

	var validatorSet, nextValidatorSet *types.ValidatorSet
	if genDoc.Validators == nil {
		validatorSet = types.NewValidatorSet(nil)
		nextValidatorSet = types.NewValidatorSet(nil)
	} else {
		validators := make([]*types.Validator, len(genDoc.Validators))
		for i, val := range genDoc.Validators {
			validators[i] = types.NewValidator(val.PubKey, val.Power)
		}
		validatorSet = types.NewValidatorSet(validators)
		nextValidatorSet = types.NewValidatorSet(validators).CopyIncrementProposerPriority(1)
	}

	return State{
		Version:       InitStateVersion,
		ChainID:       genDoc.ChainID,
		InitialHeight: genDoc.InitialHeight,

		LastBlockHeight: 0,
		LastBlockID:     types.BlockID{},
		LastBlockTime:   genDoc.GenesisTime,

		NextValidators:              nextValidatorSet,
		Validators:                  validatorSet,
		LastValidators:              types.NewValidatorSet(nil),
		LastHeightValidatorsChanged: genDoc.InitialHeight,

		ConsensusParams:                  *genDoc.ConsensusParams,
		LastHeightConsensusParamsChanged: genDoc.InitialHeight,

		AppHash: genDoc.AppHash,
	}, nil
}<|MERGE_RESOLUTION|>--- conflicted
+++ resolved
@@ -252,34 +252,7 @@
 	return block
 }
 
-<<<<<<< HEAD
-// MedianTime computes a median time for a given Commit (based on Timestamp field of votes messages) and the
-// corresponding validator set. The computed time is always between timestamps of
-// the votes sent by honest processes, i.e., a faulty processes can not arbitrarily increase or decrease the
-// computed value.
-func MedianTime(commit *types.Commit, validators *types.ValidatorSet) time.Time {
-	weightedTimes := make([]*cmttime.WeightedTime, len(commit.Signatures))
-	totalVotingPower := int64(0)
-
-	for i, commitSig := range commit.Signatures {
-		if commitSig.BlockIDFlag == types.BlockIDFlagAbsent {
-			continue
-		}
-		_, validator := validators.GetByAddress(commitSig.ValidatorAddress)
-		// If there's no condition, TestValidateBlockCommit panics; not needed normally.
-		if validator != nil {
-			totalVotingPower += validator.VotingPower
-			weightedTimes[i] = cmttime.NewWeightedTime(commitSig.Timestamp, validator.VotingPower)
-		}
-	}
-
-	return cmttime.WeightedMedian(weightedTimes, totalVotingPower)
-}
-
 // ------------------------------------------------------------------------
-=======
-//------------------------------------------------------------------------
->>>>>>> 9a4ebc80
 // Genesis
 
 // MakeGenesisStateFromFile reads and unmarshals state from the given
