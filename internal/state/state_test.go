package state_test

import (
	"bytes"
	"fmt"
	"math"
	"math/big"
	"os"
	"strconv"
	"testing"

	dbm "github.com/cometbft/cometbft-db"
	abci "github.com/cometbft/cometbft/abci/types"
	"github.com/cometbft/cometbft/crypto/ed25519"
	cryptoenc "github.com/cometbft/cometbft/crypto/encoding"
	cmtrand "github.com/cometbft/cometbft/internal/rand"
	sm "github.com/cometbft/cometbft/internal/state"
	"github.com/cometbft/cometbft/internal/test"
	"github.com/cometbft/cometbft/types"
	"github.com/stretchr/testify/assert"
	"github.com/stretchr/testify/require"
)

// setupTestCase does setup common to all test cases.
func setupTestCase(t *testing.T) (func(t *testing.T), dbm.DB, sm.State) {
	t.Helper()
	config := test.ResetTestRoot("state_")
	dbType := dbm.BackendType(config.DBBackend)
	stateDB, err := dbm.NewDB("state", dbType, config.DBDir())
	stateStore := sm.NewStore(stateDB, sm.StoreOptions{
		DiscardABCIResponses: false,
	})
	require.NoError(t, err)
	state, err := stateStore.LoadFromDBOrGenesisFile(config.GenesisFile())
	require.NoError(t, err, "expected no error on LoadStateFromDBOrGenesisFile")
	err = stateStore.Save(state)
	require.NoError(t, err)

	tearDown := func(t *testing.T) {
		t.Helper()
		os.RemoveAll(config.RootDir)
	}

	return tearDown, stateDB, state
}

// TestStateCopy tests the correct copying behavior of State.
func TestStateCopy(t *testing.T) {
	t.Helper()
	tearDown, _, state := setupTestCase(t)
	defer tearDown(t)
	assert := assert.New(t)

	stateCopy := state.Copy()

	assert.True(state.Equals(stateCopy),
		fmt.Sprintf("expected state and its copy to be identical.\ngot: %v\nexpected: %v\n",
			stateCopy, state))

	stateCopy.LastBlockHeight++
	stateCopy.LastValidators = state.Validators
	assert.False(state.Equals(stateCopy), fmt.Sprintf(`expected states to be different. got same
        %v`, state))
}

// TestMakeGenesisStateNilValidators tests state's consistency when genesis file's validators field is nil.
func TestMakeGenesisStateNilValidators(t *testing.T) {
	doc := types.GenesisDoc{
		ChainID:    "dummy",
		Validators: nil,
	}
	require.NoError(t, doc.ValidateAndComplete())
	state, err := sm.MakeGenesisState(&doc)
	require.NoError(t, err)
	require.Empty(t, state.Validators.Validators)
	require.Empty(t, state.NextValidators.Validators)
}

// TestStateSaveLoad tests saving and loading State from a db.
func TestStateSaveLoad(t *testing.T) {
	tearDown, stateDB, state := setupTestCase(t)
	defer tearDown(t)
	stateStore := sm.NewStore(stateDB, sm.StoreOptions{
		DiscardABCIResponses: false,
	})
	assert := assert.New(t)

	state.LastBlockHeight++
	state.LastValidators = state.Validators
	err := stateStore.Save(state)
	require.NoError(t, err)

	loadedState, err := stateStore.Load()
	require.NoError(t, err)
	assert.True(state.Equals(loadedState),
		fmt.Sprintf("expected state and its copy to be identical.\ngot: %v\nexpected: %v\n",
			loadedState, state))
}

// TestFinalizeBlockResponsesSaveLoad1 tests saving and loading ABCIResponses.
func TestFinalizeBlockResponsesSaveLoad1(t *testing.T) {
	tearDown, stateDB, state := setupTestCase(t)
	defer tearDown(t)
	stateStore := sm.NewStore(stateDB, sm.StoreOptions{
		DiscardABCIResponses: false,
	})
	assert := assert.New(t)

	state.LastBlockHeight++

	// Build mock responses.
	block := makeBlock(state, 2, new(types.Commit))

	abciResponses := new(abci.FinalizeBlockResponse)
	dtxs := make([]*abci.ExecTxResult, 2)
	abciResponses.TxResults = dtxs

	abciResponses.TxResults[0] = &abci.ExecTxResult{Data: []byte("foo"), Events: nil}
	abciResponses.TxResults[1] = &abci.ExecTxResult{Data: []byte("bar"), Log: "ok", Events: nil}
	abciResponses.ValidatorUpdates = []abci.ValidatorUpdate{
		types.TM2PB.NewValidatorUpdate(ed25519.GenPrivKey().PubKey(), 10),
	}

	err := stateStore.SaveFinalizeBlockResponse(block.Height, abciResponses)
	require.NoError(t, err)
	loadedABCIResponses, err := stateStore.LoadFinalizeBlockResponse(block.Height)
	require.NoError(t, err)
	assert.Equal(abciResponses, loadedABCIResponses)
}

// TestResultsSaveLoad tests saving and loading FinalizeBlock results.
func TestFinalizeBlockResponsesSaveLoad2(t *testing.T) {
	tearDown, stateDB, _ := setupTestCase(t)
	defer tearDown(t)
	assert := assert.New(t)

	stateStore := sm.NewStore(stateDB, sm.StoreOptions{
		DiscardABCIResponses: false,
	})

	cases := [...]struct {
		// Height is implied to equal index+2,
		// as block 1 is created from genesis.
		added    []*abci.ExecTxResult
		expected []*abci.ExecTxResult
	}{
		0: {
			nil,
			nil,
		},
		1: {
			[]*abci.ExecTxResult{
				{Code: 32, Data: []byte("Hello"), Log: "Huh?"},
			},
			[]*abci.ExecTxResult{
				{Code: 32, Data: []byte("Hello")},
			},
		},
		2: {
			[]*abci.ExecTxResult{
				{Code: 383},
				{
					Data: []byte("Gotcha!"),
					Events: []abci.Event{
						{Type: "type1", Attributes: []abci.EventAttribute{{Key: "a", Value: "1"}}},
						{Type: "type2", Attributes: []abci.EventAttribute{{Key: "build", Value: "stuff"}}},
					},
				},
			},
			[]*abci.ExecTxResult{
				{Code: 383, Data: nil},
				{Code: 0, Data: []byte("Gotcha!"), Events: []abci.Event{
					{Type: "type1", Attributes: []abci.EventAttribute{{Key: "a", Value: "1"}}},
					{Type: "type2", Attributes: []abci.EventAttribute{{Key: "build", Value: "stuff"}}},
				}},
			},
		},
		3: {
			nil,
			nil,
		},
		4: {
			[]*abci.ExecTxResult{nil},
			nil,
		},
	}

	// Query all before, this should return error.
	for i := range cases {
		h := int64(i + 1)
		res, err := stateStore.LoadFinalizeBlockResponse(h)
		require.Error(t, err, "%d: %#v", i, res)
	}

	// Add all cases.
	for i, tc := range cases {
		h := int64(i + 1) // last block height, one below what we save
		responses := &abci.FinalizeBlockResponse{
			TxResults: tc.added,
			AppHash:   []byte(strconv.FormatInt(h, 10)),
		}
		err := stateStore.SaveFinalizeBlockResponse(h, responses)
		require.NoError(t, err)
	}

	// Query all before, should return expected value.
	for i, tc := range cases {
		h := int64(i + 1)
		res, err := stateStore.LoadFinalizeBlockResponse(h)
		if assert.NoError(err, "%d", i) { //nolint:testifylint // require.Error doesn't work with the conditional here
			t.Log(res)
			responses := &abci.FinalizeBlockResponse{
				TxResults: tc.expected,
				AppHash:   []byte(strconv.FormatInt(h, 10)),
			}
			assert.Equal(sm.TxResultsHash(responses.TxResults), sm.TxResultsHash(res.TxResults), "%d", i)
		}
	}
}

// TestValidatorSimpleSaveLoad tests saving and loading validators.
func TestValidatorSimpleSaveLoad(t *testing.T) {
	tearDown, stateDB, state := setupTestCase(t)
	defer tearDown(t)
	assert := assert.New(t)

	statestore := sm.NewStore(stateDB, sm.StoreOptions{
		DiscardABCIResponses: false,
	})

	// Can't load anything for height 0.
	_, err := statestore.LoadValidators(0)
	assert.IsType(sm.ErrNoValSetForHeight{}, err, "expected err at height 0")

	// Should be able to load for height 1.
	v, err := statestore.LoadValidators(1)
	require.NoError(t, err, "expected no err at height 1")
	assert.Equal(v.Hash(), state.Validators.Hash(), "expected validator hashes to match")

	// Should be able to load for height 2.
	v, err = statestore.LoadValidators(2)
	require.NoError(t, err, "expected no err at height 2")
	assert.Equal(v.Hash(), state.NextValidators.Hash(), "expected validator hashes to match")

	// Increment height, save; should be able to load for next & next next height.
	state.LastBlockHeight++
	nextHeight := state.LastBlockHeight + 1
	err = statestore.Save(state)
	require.NoError(t, err)
	vp0, err := statestore.LoadValidators(nextHeight + 0)
<<<<<<< HEAD
	require.NoError(t, err, "expected no err")
	vp1, err := statestore.LoadValidators(nextHeight + 1)
	require.NoError(t, err, "expected no err")
=======
	require.NoError(t, err)
	vp1, err := statestore.LoadValidators(nextHeight + 1)
	require.NoError(t, err)
>>>>>>> 786cc4b8
	assert.Equal(vp0.Hash(), state.Validators.Hash(), "expected validator hashes to match")
	assert.Equal(vp1.Hash(), state.NextValidators.Hash(), "expected next validator hashes to match")
}

// TestValidatorChangesSaveLoad tests saving and loading a validator set with changes.
func TestOneValidatorChangesSaveLoad(t *testing.T) {
	tearDown, stateDB, state := setupTestCase(t)
	defer tearDown(t)
	stateStore := sm.NewStore(stateDB, sm.StoreOptions{
		DiscardABCIResponses: false,
	})

	// Change vals at these heights.
	changeHeights := []int64{1, 2, 4, 5, 10, 15, 16, 17, 20}
	n := len(changeHeights)

	// Build the validator history by running updateState
	// with the right validator set for each height.
	highestHeight := changeHeights[n-1] + 5
	changeIndex := 0
	_, val := state.Validators.GetByIndex(0)
	power := val.VotingPower
	var err error
	var validatorUpdates []*types.Validator
	for i := int64(1); i < highestHeight; i++ {
		// When we get to a change height, use the next pubkey.
		if changeIndex < len(changeHeights) && i == changeHeights[changeIndex] {
			changeIndex++
			power++
		}
		header, blockID, responses := makeHeaderPartsResponsesValPowerChange(state, power)
		validatorUpdates, err = types.PB2TM.ValidatorUpdates(responses.ValidatorUpdates)
		require.NoError(t, err)
		state, err = sm.UpdateState(state, blockID, &header, responses, validatorUpdates)
		require.NoError(t, err)
		err = stateStore.Save(state)
		require.NoError(t, err)
	}

	// On each height change, increment the power by one.
	testCases := make([]int64, highestHeight)
	changeIndex = 0
	power = val.VotingPower
	for i := int64(1); i < highestHeight+1; i++ {
		// We get to the height after a change height use the next pubkey (note
		// our counter starts at 0 this time).
		if changeIndex < len(changeHeights) && i == changeHeights[changeIndex]+1 {
			changeIndex++
			power++
		}
		testCases[i-1] = power
	}

	for i, power := range testCases {
		v, err := stateStore.LoadValidators(int64(i + 1 + 1)) // +1 because vset changes delayed by 1 block.
<<<<<<< HEAD
		require.NoError(t, err, fmt.Sprintf("expected no err at height %d", i))
		assert.Equal(t, 1, v.Size(), fmt.Sprintf("validator set size is greater than 1: %d", v.Size()))
=======
		require.NoError(t, err, "expected no err at height %d", i)
		assert.Equal(t, 1, v.Size(), "validator set size is greater than 1: %d", v.Size())
>>>>>>> 786cc4b8
		_, val := v.GetByIndex(0)

		assert.Equal(t, val.VotingPower, power, fmt.Sprintf(`unexpected powerat
                height %d`, i))
	}
}

func TestProposerFrequency(t *testing.T) {
	// some explicit test cases
	testCases := []struct {
		powers []int64
	}{
		// 2 vals
		{[]int64{1, 1}},
		{[]int64{1, 2}},
		{[]int64{1, 100}},
		{[]int64{5, 5}},
		{[]int64{5, 100}},
		{[]int64{50, 50}},
		{[]int64{50, 100}},
		{[]int64{1, 1000}},

		// 3 vals
		{[]int64{1, 1, 1}},
		{[]int64{1, 2, 3}},
		{[]int64{1, 2, 3}},
		{[]int64{1, 1, 10}},
		{[]int64{1, 1, 100}},
		{[]int64{1, 10, 100}},
		{[]int64{1, 1, 1000}},
		{[]int64{1, 10, 1000}},
		{[]int64{1, 100, 1000}},

		// 4 vals
		{[]int64{1, 1, 1, 1}},
		{[]int64{1, 2, 3, 4}},
		{[]int64{1, 1, 1, 10}},
		{[]int64{1, 1, 1, 100}},
		{[]int64{1, 1, 1, 1000}},
		{[]int64{1, 1, 10, 100}},
		{[]int64{1, 1, 10, 1000}},
		{[]int64{1, 1, 100, 1000}},
		{[]int64{1, 10, 100, 1000}},
	}

	for caseNum, testCase := range testCases {
		// run each case 5 times to sample different
		// initial priorities
		for i := 0; i < 5; i++ {
			valSet := genValSetWithPowers(testCase.powers)
			testProposerFreq(t, caseNum, valSet)
		}
	}

	// some random test cases with up to 100 validators
	maxVals := 100
	maxPower := 1000
	nTestCases := 5
	for i := 0; i < nTestCases; i++ {
		n := cmtrand.Int()%maxVals + 1
		vals := make([]*types.Validator, n)
		totalVotePower := int64(0)
		for j := 0; j < n; j++ {
			// make sure votePower > 0
			votePower := int64(cmtrand.Int()%maxPower) + 1
			totalVotePower += votePower
			privVal := types.NewMockPV()
			pubKey, err := privVal.GetPubKey()
			require.NoError(t, err)
			val := types.NewValidator(pubKey, votePower)
			val.ProposerPriority = cmtrand.Int64()
			vals[j] = val
		}
		valSet := types.NewValidatorSet(vals)
		valSet.RescalePriorities(totalVotePower)
		testProposerFreq(t, i, valSet)
	}
}

// new val set with given powers and random initial priorities.
func genValSetWithPowers(powers []int64) *types.ValidatorSet {
	size := len(powers)
	vals := make([]*types.Validator, size)
	totalVotePower := int64(0)
	for i := 0; i < size; i++ {
		totalVotePower += powers[i]
		val := types.NewValidator(ed25519.GenPrivKey().PubKey(), powers[i])
		val.ProposerPriority = cmtrand.Int64()
		vals[i] = val
	}
	valSet := types.NewValidatorSet(vals)
	valSet.RescalePriorities(totalVotePower)
	return valSet
}

// test a proposer appears as frequently as expected.
func testProposerFreq(t *testing.T, caseNum int, valSet *types.ValidatorSet) {
	t.Helper()
<<<<<<< HEAD
	n := valSet.Size()
=======
	N := valSet.Size()
>>>>>>> 786cc4b8
	totalPower := valSet.TotalVotingPower()

	// run the proposer selection and track frequencies
	runMult := 1
	runs := int(totalPower) * runMult
	freqs := make([]int, n)
	for i := 0; i < runs; i++ {
		prop := valSet.GetProposer()
		idx, _ := valSet.GetByAddress(prop.Address)
		freqs[idx]++
		valSet.IncrementProposerPriority(1)
	}

	// assert frequencies match expected (max off by 1)
	for i, freq := range freqs {
		_, val := valSet.GetByIndex(int32(i))
		expectFreq := int(val.VotingPower) * runMult
		gotFreq := freq
		abs := int(math.Abs(float64(expectFreq - gotFreq)))

		// max bound on expected vs seen freq was proven
		// to be 1 for the 2 validator case in
		// https://github.com/cwgoes/tm-proposer-idris
		// and inferred to generalize to N-1
<<<<<<< HEAD
		bound := n - 1
		require.LessOrEqual(
			t,
			abs, bound,
			fmt.Sprintf("Case %d val %d (%d): got %d, expected %d", caseNum, i, n, gotFreq, expectFreq),
=======
		bound := N - 1
		require.LessOrEqual(
			t,
			abs, bound,
			fmt.Sprintf("Case %d val %d (%d): got %d, expected %d", caseNum, i, N, gotFreq, expectFreq),
>>>>>>> 786cc4b8
		)
	}
}

// TestProposerPriorityDoesNotGetResetToZero assert that we preserve accum when calling updateState
// see https://github.com/tendermint/tendermint/issues/2718
func TestProposerPriorityDoesNotGetResetToZero(t *testing.T) {
	tearDown, _, state := setupTestCase(t)
	defer tearDown(t)
	val1VotingPower := int64(10)
	val1PubKey := ed25519.GenPrivKey().PubKey()
	val1 := &types.Validator{Address: val1PubKey.Address(), PubKey: val1PubKey, VotingPower: val1VotingPower}

	state.Validators = types.NewValidatorSet([]*types.Validator{val1})
	state.NextValidators = state.Validators

	// NewValidatorSet calls IncrementProposerPriority but uses on a copy of val1
	assert.EqualValues(t, 0, val1.ProposerPriority)

	block := makeBlock(state, state.LastBlockHeight+1, new(types.Commit))
	bps, err := block.MakePartSet(testPartSize)
	require.NoError(t, err)
	blockID := types.BlockID{Hash: block.Hash(), PartSetHeader: bps.Header()}
	abciResponses := &abci.FinalizeBlockResponse{}
	validatorUpdates, err := types.PB2TM.ValidatorUpdates(abciResponses.ValidatorUpdates)
	require.NoError(t, err)
	updatedState, err := sm.UpdateState(state, blockID, &block.Header, abciResponses, validatorUpdates)
	require.NoError(t, err)
	curTotal := val1VotingPower
	// one increment step and one validator: 0 + power - total_power == 0
	assert.Equal(t, 0+val1VotingPower-curTotal, updatedState.NextValidators.Validators[0].ProposerPriority)

	// add a validator
	val2PubKey := ed25519.GenPrivKey().PubKey()
	val2VotingPower := int64(100)
	fvp, err := cryptoenc.PubKeyToProto(val2PubKey)
	require.NoError(t, err)

	updateAddVal := abci.ValidatorUpdate{PubKey: fvp, Power: val2VotingPower}
	validatorUpdates, err = types.PB2TM.ValidatorUpdates([]abci.ValidatorUpdate{updateAddVal})
	require.NoError(t, err)
	updatedState2, err := sm.UpdateState(updatedState, blockID, &block.Header, abciResponses, validatorUpdates)
	require.NoError(t, err)

	require.Len(t, updatedState2.NextValidators.Validators, 2)
	_, updatedVal1 := updatedState2.NextValidators.GetByAddress(val1PubKey.Address())
	_, addedVal2 := updatedState2.NextValidators.GetByAddress(val2PubKey.Address())

	// adding a validator should not lead to a ProposerPriority equal to zero (unless the combination of averaging and
	// incrementing would cause so; which is not the case here)
	// Steps from adding new validator:
	// 0 - val1 prio is 0, TVP after add:
	wantVal1Prio := int64(0)
	totalPowerAfter := val1VotingPower + val2VotingPower
	// 1. Add - Val2 should be initially added with (-123) =>
	wantVal2Prio := -(totalPowerAfter + (totalPowerAfter >> 3))
	// 2. Scale - noop
	// 3. Center - with avg, resulting val2:-61, val1:62
	avg := big.NewInt(0).Add(big.NewInt(wantVal1Prio), big.NewInt(wantVal2Prio))
	avg.Div(avg, big.NewInt(2))
	wantVal2Prio -= avg.Int64() // -61
	wantVal1Prio -= avg.Int64() // 62

	// 4. Steps from IncrementProposerPriority
	wantVal1Prio += val1VotingPower // 72
	wantVal2Prio += val2VotingPower // 39
	wantVal1Prio -= totalPowerAfter // -38 as val1 is proposer

	assert.Equal(t, wantVal1Prio, updatedVal1.ProposerPriority)
	assert.Equal(t, wantVal2Prio, addedVal2.ProposerPriority)

	// Updating a validator does not reset the ProposerPriority to zero:
	// 1. Add - Val2 VotingPower change to 1 =>
	updatedVotingPowVal2 := int64(1)
	updateVal := abci.ValidatorUpdate{PubKey: fvp, Power: updatedVotingPowVal2}
	validatorUpdates, err = types.PB2TM.ValidatorUpdates([]abci.ValidatorUpdate{updateVal})
	require.NoError(t, err)

	// this will cause the diff of priorities (77)
	// to be larger than threshold == 2*totalVotingPower (22):
	updatedState3, err := sm.UpdateState(updatedState2, blockID, &block.Header, abciResponses, validatorUpdates)
	require.NoError(t, err)

	require.Len(t, updatedState3.NextValidators.Validators, 2)
	_, prevVal1 := updatedState3.Validators.GetByAddress(val1PubKey.Address())
	_, prevVal2 := updatedState3.Validators.GetByAddress(val2PubKey.Address())
	_, updatedVal1 = updatedState3.NextValidators.GetByAddress(val1PubKey.Address())
	_, updatedVal2 := updatedState3.NextValidators.GetByAddress(val2PubKey.Address())

	// 2. Scale
	// old prios: v1(10):-38, v2(1):39
	wantVal1Prio = prevVal1.ProposerPriority
	wantVal2Prio = prevVal2.ProposerPriority
	// scale to diffMax = 22 = 2 * tvp, diff=39-(-38)=77
	// new totalPower
	totalPower := updatedVal1.VotingPower + updatedVal2.VotingPower
	dist := wantVal2Prio - wantVal1Prio
	// ratio := (dist + 2*totalPower - 1) / 2*totalPower = 98/22 = 4
	ratio := (dist + 2*totalPower - 1) / (2 * totalPower)
	// v1(10):-38/4, v2(1):39/4
	wantVal1Prio /= ratio // -9
	wantVal2Prio /= ratio // 9

	// 3. Center - noop
	// 4. IncrementProposerPriority() ->
	// v1(10):-9+10, v2(1):9+1 -> v2 proposer so subsract tvp(11)
	// v1(10):1, v2(1):-1
	wantVal2Prio += updatedVal2.VotingPower // 10 -> prop
	wantVal1Prio += updatedVal1.VotingPower // 1
	wantVal2Prio -= totalPower              // -1

	assert.Equal(t, wantVal2Prio, updatedVal2.ProposerPriority)
	assert.Equal(t, wantVal1Prio, updatedVal1.ProposerPriority)
}

func TestProposerPriorityProposerAlternates(t *testing.T) {
	// Regression test that would fail if the inner workings of
	// IncrementProposerPriority change.
	// Additionally, make sure that same power validators alternate if both
	// have the same voting power (and the 2nd was added later).
	tearDown, _, state := setupTestCase(t)
	defer tearDown(t)
	val1VotingPower := int64(10)
	val1PubKey := ed25519.GenPrivKey().PubKey()
	val1 := &types.Validator{Address: val1PubKey.Address(), PubKey: val1PubKey, VotingPower: val1VotingPower}

	// reset state validators to above validator
	state.Validators = types.NewValidatorSet([]*types.Validator{val1})
	state.NextValidators = state.Validators
	// we only have one validator:
	assert.Equal(t, val1PubKey.Address(), state.Validators.Proposer.Address)

	block := makeBlock(state, state.LastBlockHeight+1, new(types.Commit))
	bps, err := block.MakePartSet(testPartSize)
	require.NoError(t, err)
	blockID := types.BlockID{Hash: block.Hash(), PartSetHeader: bps.Header()}
	// no updates:
	abciResponses := &abci.FinalizeBlockResponse{}
	validatorUpdates, err := types.PB2TM.ValidatorUpdates(abciResponses.ValidatorUpdates)
	require.NoError(t, err)

	updatedState, err := sm.UpdateState(state, blockID, &block.Header, abciResponses, validatorUpdates)
	require.NoError(t, err)

	// 0 + 10 (initial prio) - 10 (avg) - 10 (mostest - total) = -10
	totalPower := val1VotingPower
	wantVal1Prio := 0 + val1VotingPower - totalPower
	assert.Equal(t, wantVal1Prio, updatedState.NextValidators.Validators[0].ProposerPriority)
	assert.Equal(t, val1PubKey.Address(), updatedState.NextValidators.Proposer.Address)

	// add a validator with the same voting power as the first
	val2PubKey := ed25519.GenPrivKey().PubKey()
	fvp, err := cryptoenc.PubKeyToProto(val2PubKey)
	require.NoError(t, err)
	updateAddVal := abci.ValidatorUpdate{PubKey: fvp, Power: val1VotingPower}
	validatorUpdates, err = types.PB2TM.ValidatorUpdates([]abci.ValidatorUpdate{updateAddVal})
	require.NoError(t, err)

	updatedState2, err := sm.UpdateState(updatedState, blockID, &block.Header, abciResponses, validatorUpdates)
	require.NoError(t, err)

	require.Len(t, updatedState2.NextValidators.Validators, 2)
	assert.Equal(t, updatedState2.Validators, updatedState.NextValidators)

	// val1 will still be proposer as val2 just got added:
	assert.Equal(t, val1PubKey.Address(), updatedState.NextValidators.Proposer.Address)
	assert.Equal(t, updatedState2.Validators.Proposer.Address, updatedState2.NextValidators.Proposer.Address)
	assert.Equal(t, updatedState2.Validators.Proposer.Address, val1PubKey.Address())
	assert.Equal(t, updatedState2.NextValidators.Proposer.Address, val1PubKey.Address())

	_, updatedVal1 := updatedState2.NextValidators.GetByAddress(val1PubKey.Address())
	_, oldVal1 := updatedState2.Validators.GetByAddress(val1PubKey.Address())
	_, updatedVal2 := updatedState2.NextValidators.GetByAddress(val2PubKey.Address())

	// 1. Add
	val2VotingPower := val1VotingPower
	totalPower = val1VotingPower + val2VotingPower           // 20
	v2PrioWhenAddedVal2 := -(totalPower + (totalPower >> 3)) // -22
	// 2. Scale - noop
	// 3. Center
	avgSum := big.NewInt(0).Add(big.NewInt(v2PrioWhenAddedVal2), big.NewInt(oldVal1.ProposerPriority))
	avg := avgSum.Div(avgSum, big.NewInt(2))                   // -11
	expectedVal2Prio := v2PrioWhenAddedVal2 - avg.Int64()      // -11
	expectedVal1Prio := oldVal1.ProposerPriority - avg.Int64() // 11
	// 4. Increment
	expectedVal2Prio += val2VotingPower // -11 + 10 = -1
	expectedVal1Prio += val1VotingPower // 11 + 10 == 21
	expectedVal1Prio -= totalPower      // 1, val1 proposer

	assert.EqualValues(t, expectedVal1Prio, updatedVal1.ProposerPriority)
	assert.EqualValues(
		t,
		expectedVal2Prio,
		updatedVal2.ProposerPriority,
		"unexpected proposer priority for validator: %v",
		updatedVal2,
	)

	validatorUpdates, err = types.PB2TM.ValidatorUpdates(abciResponses.ValidatorUpdates)
	require.NoError(t, err)

	updatedState3, err := sm.UpdateState(updatedState2, blockID, &block.Header, abciResponses, validatorUpdates)
	require.NoError(t, err)

	assert.Equal(t, updatedState3.Validators.Proposer.Address, updatedState3.NextValidators.Proposer.Address)

	assert.Equal(t, updatedState3.Validators, updatedState2.NextValidators)
	_, updatedVal1 = updatedState3.NextValidators.GetByAddress(val1PubKey.Address())
	_, updatedVal2 = updatedState3.NextValidators.GetByAddress(val2PubKey.Address())

	// val1 will still be proposer:
	assert.Equal(t, val1PubKey.Address(), updatedState3.NextValidators.Proposer.Address)

	// check if expected proposer prio is matched:
	// Increment
	expectedVal2Prio2 := expectedVal2Prio + val2VotingPower // -1 + 10 = 9
	expectedVal1Prio2 := expectedVal1Prio + val1VotingPower // 1 + 10 == 11
	expectedVal1Prio2 -= totalPower                         // -9, val1 proposer

	assert.EqualValues(
		t,
		expectedVal1Prio2,
		updatedVal1.ProposerPriority,
		"unexpected proposer priority for validator: %v",
		updatedVal2,
	)
	assert.EqualValues(
		t,
		expectedVal2Prio2,
		updatedVal2.ProposerPriority,
		"unexpected proposer priority for validator: %v",
		updatedVal2,
	)

	// no changes in voting power and both validators have same voting power
	// -> proposers should alternate:
	oldState := updatedState3
	abciResponses = &abci.FinalizeBlockResponse{}
	validatorUpdates, err = types.PB2TM.ValidatorUpdates(abciResponses.ValidatorUpdates)
	require.NoError(t, err)

	oldState, err = sm.UpdateState(oldState, blockID, &block.Header, abciResponses, validatorUpdates)
	require.NoError(t, err)
	expectedVal1Prio2 = 1
	expectedVal2Prio2 = -1
	expectedVal1Prio = -9
	expectedVal2Prio = 9

	for i := 0; i < 1000; i++ {
		// no validator updates:
		abciResponses := &abci.FinalizeBlockResponse{}
		validatorUpdates, err = types.PB2TM.ValidatorUpdates(abciResponses.ValidatorUpdates)
		require.NoError(t, err)

		updatedState, err := sm.UpdateState(oldState, blockID, &block.Header, abciResponses, validatorUpdates)
		require.NoError(t, err)
		// alternate (and cyclic priorities):
		assert.NotEqual(
			t,
			updatedState.Validators.Proposer.Address,
			updatedState.NextValidators.Proposer.Address,
			"iter: %v",
			i,
		)
		assert.Equal(t, oldState.Validators.Proposer.Address, updatedState.NextValidators.Proposer.Address, "iter: %v", i)

		_, updatedVal1 = updatedState.NextValidators.GetByAddress(val1PubKey.Address())
		_, updatedVal2 = updatedState.NextValidators.GetByAddress(val2PubKey.Address())

		if i%2 == 0 {
			assert.Equal(t, updatedState.Validators.Proposer.Address, val2PubKey.Address())
			assert.Equal(t, expectedVal1Prio, updatedVal1.ProposerPriority) // -19
			assert.Equal(t, expectedVal2Prio, updatedVal2.ProposerPriority) // 0
		} else {
			assert.Equal(t, updatedState.Validators.Proposer.Address, val1PubKey.Address())
			assert.Equal(t, expectedVal1Prio2, updatedVal1.ProposerPriority) // -9
			assert.Equal(t, expectedVal2Prio2, updatedVal2.ProposerPriority) // -10
		}
		// update for next iteration:
		oldState = updatedState
	}
}

func TestLargeGenesisValidator(t *testing.T) {
	tearDown, _, state := setupTestCase(t)
	defer tearDown(t)

	genesisVotingPower := types.MaxTotalVotingPower / 1000
	genesisPubKey := ed25519.GenPrivKey().PubKey()
	// fmt.Println("genesis addr: ", genesisPubKey.Address())
	genesisVal := &types.Validator{
		Address:     genesisPubKey.Address(),
		PubKey:      genesisPubKey,
		VotingPower: genesisVotingPower,
	}
	// reset state validators to above validator
	state.Validators = types.NewValidatorSet([]*types.Validator{genesisVal})
	state.NextValidators = state.Validators
	require.Len(t, state.Validators.Validators, 1)

	// update state a few times with no validator updates
	// asserts that the single validator's ProposerPrio stays the same
	oldState := state
	for i := 0; i < 10; i++ {
		// no updates:
		abciResponses := &abci.FinalizeBlockResponse{}
		validatorUpdates, err := types.PB2TM.ValidatorUpdates(abciResponses.ValidatorUpdates)
		require.NoError(t, err)

		block := makeBlock(oldState, oldState.LastBlockHeight+1, new(types.Commit))
		bps, err := block.MakePartSet(testPartSize)
		require.NoError(t, err)
		blockID := types.BlockID{Hash: block.Hash(), PartSetHeader: bps.Header()}

		updatedState, err := sm.UpdateState(oldState, blockID, &block.Header, abciResponses, validatorUpdates)
		require.NoError(t, err)
		// no changes in voting power (ProposerPrio += VotingPower == Voting in 1st round; than shiftByAvg == 0,
		// than -Total == -Voting)
		// -> no change in ProposerPrio (stays zero):
		assert.EqualValues(t, oldState.NextValidators, updatedState.NextValidators)
		assert.EqualValues(t, 0, updatedState.NextValidators.Proposer.ProposerPriority)

		oldState = updatedState
	}
	// add another validator, do a few iterations (create blocks),
	// add more validators with same voting power as the 2nd
	// let the genesis validator "unbond",
	// see how long it takes until the effect wears off and both begin to alternate
	// see: https://github.com/tendermint/tendermint/issues/2960
	firstAddedValPubKey := ed25519.GenPrivKey().PubKey()
	firstAddedValVotingPower := int64(10)
	fvp, err := cryptoenc.PubKeyToProto(firstAddedValPubKey)
	require.NoError(t, err)
	firstAddedVal := abci.ValidatorUpdate{PubKey: fvp, Power: firstAddedValVotingPower}
	validatorUpdates, err := types.PB2TM.ValidatorUpdates([]abci.ValidatorUpdate{firstAddedVal})
	require.NoError(t, err)
	abciResponses := &abci.FinalizeBlockResponse{
		ValidatorUpdates: []abci.ValidatorUpdate{firstAddedVal},
	}
	block := makeBlock(oldState, oldState.LastBlockHeight+1, new(types.Commit))

	bps, err := block.MakePartSet(testPartSize)
	require.NoError(t, err)

	blockID := types.BlockID{Hash: block.Hash(), PartSetHeader: bps.Header()}
	updatedState, err := sm.UpdateState(oldState, blockID, &block.Header, abciResponses, validatorUpdates)
	require.NoError(t, err)

	lastState := updatedState
	for i := 0; i < 200; i++ {
		// no updates:
		abciResponses := &abci.FinalizeBlockResponse{}
		validatorUpdates, err := types.PB2TM.ValidatorUpdates(abciResponses.ValidatorUpdates)
		require.NoError(t, err)

		block := makeBlock(lastState, lastState.LastBlockHeight+1, new(types.Commit))

		bps, err = block.MakePartSet(testPartSize)
		require.NoError(t, err)

		blockID := types.BlockID{Hash: block.Hash(), PartSetHeader: bps.Header()}

		updatedStateInner, err := sm.UpdateState(lastState, blockID, &block.Header, abciResponses, validatorUpdates)
		require.NoError(t, err)
		lastState = updatedStateInner
	}
	// set state to last state of above iteration
	state = lastState

	// set oldState to state before above iteration
	oldState = updatedState
	_, oldGenesisVal := oldState.NextValidators.GetByAddress(genesisVal.Address)
	_, newGenesisVal := state.NextValidators.GetByAddress(genesisVal.Address)
	_, addedOldVal := oldState.NextValidators.GetByAddress(firstAddedValPubKey.Address())
	_, addedNewVal := state.NextValidators.GetByAddress(firstAddedValPubKey.Address())
	// expect large negative proposer priority for both (genesis validator decreased, 2nd validator increased):
	assert.Greater(t, oldGenesisVal.ProposerPriority, newGenesisVal.ProposerPriority)
	assert.Less(t, addedOldVal.ProposerPriority, addedNewVal.ProposerPriority)

	// add 10 validators with the same voting power as the one added directly after genesis:
	for i := 0; i < 10; i++ {
		addedPubKey := ed25519.GenPrivKey().PubKey()
		ap, err := cryptoenc.PubKeyToProto(addedPubKey)
		require.NoError(t, err)
		addedVal := abci.ValidatorUpdate{PubKey: ap, Power: firstAddedValVotingPower}
		validatorUpdates, err := types.PB2TM.ValidatorUpdates([]abci.ValidatorUpdate{addedVal})
		require.NoError(t, err)

		abciResponses := &abci.FinalizeBlockResponse{
			ValidatorUpdates: []abci.ValidatorUpdate{addedVal},
		}
		block := makeBlock(oldState, oldState.LastBlockHeight+1, new(types.Commit))
		bps, err := block.MakePartSet(testPartSize)
		require.NoError(t, err)

		blockID := types.BlockID{Hash: block.Hash(), PartSetHeader: bps.Header()}
		state, err = sm.UpdateState(state, blockID, &block.Header, abciResponses, validatorUpdates)
		require.NoError(t, err)
	}
	require.Len(t, state.NextValidators.Validators, 10+2)

	// remove genesis validator:
	gp, err := cryptoenc.PubKeyToProto(genesisPubKey)
	require.NoError(t, err)
	removeGenesisVal := abci.ValidatorUpdate{PubKey: gp, Power: 0}
	abciResponses = &abci.FinalizeBlockResponse{
		ValidatorUpdates: []abci.ValidatorUpdate{removeGenesisVal},
	}

	block = makeBlock(oldState, oldState.LastBlockHeight+1, new(types.Commit))
	require.NoError(t, err)

	bps, err = block.MakePartSet(testPartSize)
	require.NoError(t, err)

	blockID = types.BlockID{Hash: block.Hash(), PartSetHeader: bps.Header()}
	validatorUpdates, err = types.PB2TM.ValidatorUpdates(abciResponses.ValidatorUpdates)
	require.NoError(t, err)
	updatedState, err = sm.UpdateState(state, blockID, &block.Header, abciResponses, validatorUpdates)
	require.NoError(t, err)
	// only the first added val (not the genesis val) should be left
	require.Len(t, updatedState.NextValidators.Validators, 11)

	// call update state until the effect for the 3rd added validator
	// being proposer for a long time after the genesis validator left wears off:
	curState := updatedState
	count := 0
	isProposerUnchanged := true
	for isProposerUnchanged {
		abciResponses := &abci.FinalizeBlockResponse{}
		validatorUpdates, err = types.PB2TM.ValidatorUpdates(abciResponses.ValidatorUpdates)
		require.NoError(t, err)
		block = makeBlock(curState, curState.LastBlockHeight+1, new(types.Commit))

		bps, err := block.MakePartSet(testPartSize)
		require.NoError(t, err)

		blockID = types.BlockID{Hash: block.Hash(), PartSetHeader: bps.Header()}
		curState, err = sm.UpdateState(curState, blockID, &block.Header, abciResponses, validatorUpdates)
		require.NoError(t, err)
		if !bytes.Equal(curState.Validators.Proposer.Address, curState.NextValidators.Proposer.Address) {
			isProposerUnchanged = false
		}
		count++
	}
	updatedState = curState
	// the proposer changes after this number of blocks
	firstProposerChangeExpectedAfter := 1
	assert.Equal(t, firstProposerChangeExpectedAfter, count)
	// store proposers here to see if we see them again in the same order:
	numVals := len(updatedState.Validators.Validators)
	proposers := make([]*types.Validator, numVals)
	for i := 0; i < 100; i++ {
		// no updates:
		abciResponses := &abci.FinalizeBlockResponse{}
		validatorUpdates, err := types.PB2TM.ValidatorUpdates(abciResponses.ValidatorUpdates)
		require.NoError(t, err)

		block := makeBlock(updatedState, updatedState.LastBlockHeight+1, new(types.Commit))

		bps, err := block.MakePartSet(testPartSize)
		require.NoError(t, err)

		blockID := types.BlockID{Hash: block.Hash(), PartSetHeader: bps.Header()}

		updatedState, err = sm.UpdateState(updatedState, blockID, &block.Header, abciResponses, validatorUpdates)
		require.NoError(t, err)
		if i > numVals { // expect proposers to cycle through after the first iteration (of numVals blocks):
			if proposers[i%numVals] == nil {
				proposers[i%numVals] = updatedState.NextValidators.Proposer
			} else {
				assert.Equal(t, proposers[i%numVals], updatedState.NextValidators.Proposer)
			}
		}
	}
}

func TestStoreLoadValidatorsIncrementsProposerPriority(t *testing.T) {
	const valSetSize = 2
	tearDown, stateDB, state := setupTestCase(t)
	t.Cleanup(func() { tearDown(t) })
	stateStore := sm.NewStore(stateDB, sm.StoreOptions{
		DiscardABCIResponses: false,
	})
	state.Validators = genValSet(valSetSize)
	state.NextValidators = state.Validators.CopyIncrementProposerPriority(1)
	err := stateStore.Save(state)
	require.NoError(t, err)

	nextHeight := state.LastBlockHeight + 1

	v0, err := stateStore.LoadValidators(nextHeight)
	require.NoError(t, err)
	acc0 := v0.Validators[0].ProposerPriority

	v1, err := stateStore.LoadValidators(nextHeight + 1)
	require.NoError(t, err)
	acc1 := v1.Validators[0].ProposerPriority

	assert.NotEqual(t, acc1, acc0, "expected ProposerPriority value to change between heights")
}

// TestValidatorChangesSaveLoad tests saving and loading a validator set with
// changes.
func TestManyValidatorChangesSaveLoad(t *testing.T) {
	const valSetSize = 7
	tearDown, stateDB, state := setupTestCase(t)
	defer tearDown(t)
	stateStore := sm.NewStore(stateDB, sm.StoreOptions{
		DiscardABCIResponses: false,
	})
	require.Equal(t, int64(0), state.LastBlockHeight)
	state.Validators = genValSet(valSetSize)
	state.NextValidators = state.Validators.CopyIncrementProposerPriority(1)
	err := stateStore.Save(state)
	require.NoError(t, err)

	_, valOld := state.Validators.GetByIndex(0)
	pubkeyOld := valOld.PubKey
	pubkey := ed25519.GenPrivKey().PubKey()

	// Swap the first validator with a new one (validator set size stays the same).
	header, blockID, responses := makeHeaderPartsResponsesValPubKeyChange(state, pubkey)

	// Save state etc.
	var validatorUpdates []*types.Validator
	validatorUpdates, err = types.PB2TM.ValidatorUpdates(responses.ValidatorUpdates)
	require.NoError(t, err)
	state, err = sm.UpdateState(state, blockID, &header, responses, validatorUpdates)
	require.NoError(t, err)
	nextHeight := state.LastBlockHeight + 1
	err = stateStore.Save(state)
	require.NoError(t, err)

	// Load nextheight, it should be the oldpubkey.
	v0, err := stateStore.LoadValidators(nextHeight)
	require.NoError(t, err)
	assert.Equal(t, valSetSize, v0.Size())
	index, val := v0.GetByAddress(pubkeyOld.Address())
	assert.NotNil(t, val)
	if index < 0 {
		t.Fatal("expected to find old validator")
	}

	// Load nextheight+1, it should be the new pubkey.
	v1, err := stateStore.LoadValidators(nextHeight + 1)
	require.NoError(t, err)
	assert.Equal(t, valSetSize, v1.Size())
	index, val = v1.GetByAddress(pubkey.Address())
	assert.NotNil(t, val)
	if index < 0 {
		t.Fatal("expected to find newly added validator")
	}
}

func TestStateMakeBlock(t *testing.T) {
	tearDown, _, state := setupTestCase(t)
	defer tearDown(t)

	proposerAddress := state.Validators.GetProposer().Address
	stateVersion := state.Version.Consensus
	block := makeBlock(state, 2, new(types.Commit))

	// test we set some fields
	assert.Equal(t, stateVersion, block.Version)
	assert.Equal(t, proposerAddress, block.ProposerAddress)
}

// TestConsensusParamsChangesSaveLoad tests saving and loading consensus params
// with changes.
func TestConsensusParamsChangesSaveLoad(t *testing.T) {
	tearDown, stateDB, state := setupTestCase(t)
	defer tearDown(t)

	stateStore := sm.NewStore(stateDB, sm.StoreOptions{
		DiscardABCIResponses: false,
	})

	// Change vals at these heights.
	changeHeights := []int64{1, 2, 4, 5, 10, 15, 16, 17, 20}
	n := len(changeHeights)

	// Each valset is just one validator.
	// create list of them.
	params := make([]types.ConsensusParams, n+1)
	params[0] = state.ConsensusParams
	for i := 1; i < n+1; i++ {
		params[i] = *types.DefaultConsensusParams()
		params[i].Block.MaxBytes += int64(i)
	}

	// Build the params history by running updateState
	// with the right params set for each height.
	highestHeight := changeHeights[n-1] + 5
	changeIndex := 0
	cp := params[changeIndex]
	var err error
	var validatorUpdates []*types.Validator
	for i := int64(1); i < highestHeight; i++ {
		// When we get to a change height, use the next params.
		if changeIndex < len(changeHeights) && i == changeHeights[changeIndex] {
			changeIndex++
			cp = params[changeIndex]
		}
		header, blockID, responses := makeHeaderPartsResponsesParams(state, cp.ToProto())
		validatorUpdates, err = types.PB2TM.ValidatorUpdates(responses.ValidatorUpdates)
		require.NoError(t, err)
		state, err = sm.UpdateState(state, blockID, &header, responses, validatorUpdates)

		require.NoError(t, err)
		err = stateStore.Save(state)
		require.NoError(t, err)
	}

	// Make all the test cases by using the same params until after the change.
	testCases := make([]paramsChangeTestCase, highestHeight)
	changeIndex = 0
	cp = params[changeIndex]
	for i := int64(1); i < highestHeight+1; i++ {
		// We get to the height after a change height use the next pubkey (note
		// our counter starts at 0 this time).
		if changeIndex < len(changeHeights) && i == changeHeights[changeIndex]+1 {
			changeIndex++
			cp = params[changeIndex]
		}
		testCases[i-1] = paramsChangeTestCase{i, cp}
	}

	for _, testCase := range testCases {
		p, err := stateStore.LoadConsensusParams(testCase.height)
<<<<<<< HEAD
		require.NoError(t, err, fmt.Sprintf("expected no err at height %d", testCase.height))
=======
		require.NoError(t, err, "expected no err at height %d", testCase.height)
>>>>>>> 786cc4b8
		assert.EqualValues(t, testCase.params, p, fmt.Sprintf(`unexpected consensus params at
                height %d`, testCase.height))
	}
}

func TestStateProto(t *testing.T) {
	tearDown, _, state := setupTestCase(t)
	defer tearDown(t)

	tc := []struct {
		testName string
		state    *sm.State
		expPass1 bool
		expPass2 bool
	}{
		{"empty state", &sm.State{}, true, false},
		{"nil failure state", nil, false, false},
		{"success state", &state, true, true},
	}

	for _, tt := range tc {
		tt := tt
		pbs, err := tt.state.ToProto()
		if !tt.expPass1 {
			require.Error(t, err)
		} else {
			require.NoError(t, err, tt.testName)
		}

		smt, err := sm.FromProto(pbs)
		if tt.expPass2 {
			require.NoError(t, err, tt.testName)
			require.Equal(t, tt.state, smt, tt.testName)
		} else {
			require.Error(t, err, tt.testName)
		}
	}
}<|MERGE_RESOLUTION|>--- conflicted
+++ resolved
@@ -248,15 +248,9 @@
 	err = statestore.Save(state)
 	require.NoError(t, err)
 	vp0, err := statestore.LoadValidators(nextHeight + 0)
-<<<<<<< HEAD
-	require.NoError(t, err, "expected no err")
+	require.NoError(t, err)
 	vp1, err := statestore.LoadValidators(nextHeight + 1)
-	require.NoError(t, err, "expected no err")
-=======
-	require.NoError(t, err)
-	vp1, err := statestore.LoadValidators(nextHeight + 1)
-	require.NoError(t, err)
->>>>>>> 786cc4b8
+	require.NoError(t, err)
 	assert.Equal(vp0.Hash(), state.Validators.Hash(), "expected validator hashes to match")
 	assert.Equal(vp1.Hash(), state.NextValidators.Hash(), "expected next validator hashes to match")
 }
@@ -312,13 +306,8 @@
 
 	for i, power := range testCases {
 		v, err := stateStore.LoadValidators(int64(i + 1 + 1)) // +1 because vset changes delayed by 1 block.
-<<<<<<< HEAD
-		require.NoError(t, err, fmt.Sprintf("expected no err at height %d", i))
-		assert.Equal(t, 1, v.Size(), fmt.Sprintf("validator set size is greater than 1: %d", v.Size()))
-=======
 		require.NoError(t, err, "expected no err at height %d", i)
 		assert.Equal(t, 1, v.Size(), "validator set size is greater than 1: %d", v.Size())
->>>>>>> 786cc4b8
 		_, val := v.GetByIndex(0)
 
 		assert.Equal(t, val.VotingPower, power, fmt.Sprintf(`unexpected powerat
@@ -417,11 +406,7 @@
 // test a proposer appears as frequently as expected.
 func testProposerFreq(t *testing.T, caseNum int, valSet *types.ValidatorSet) {
 	t.Helper()
-<<<<<<< HEAD
 	n := valSet.Size()
-=======
-	N := valSet.Size()
->>>>>>> 786cc4b8
 	totalPower := valSet.TotalVotingPower()
 
 	// run the proposer selection and track frequencies
@@ -446,19 +431,11 @@
 		// to be 1 for the 2 validator case in
 		// https://github.com/cwgoes/tm-proposer-idris
 		// and inferred to generalize to N-1
-<<<<<<< HEAD
 		bound := n - 1
 		require.LessOrEqual(
 			t,
 			abs, bound,
 			fmt.Sprintf("Case %d val %d (%d): got %d, expected %d", caseNum, i, n, gotFreq, expectFreq),
-=======
-		bound := N - 1
-		require.LessOrEqual(
-			t,
-			abs, bound,
-			fmt.Sprintf("Case %d val %d (%d): got %d, expected %d", caseNum, i, N, gotFreq, expectFreq),
->>>>>>> 786cc4b8
 		)
 	}
 }
@@ -1089,11 +1066,7 @@
 
 	for _, testCase := range testCases {
 		p, err := stateStore.LoadConsensusParams(testCase.height)
-<<<<<<< HEAD
-		require.NoError(t, err, fmt.Sprintf("expected no err at height %d", testCase.height))
-=======
 		require.NoError(t, err, "expected no err at height %d", testCase.height)
->>>>>>> 786cc4b8
 		assert.EqualValues(t, testCase.params, p, fmt.Sprintf(`unexpected consensus params at
                 height %d`, testCase.height))
 	}
