package state

import (
	"encoding/binary"
	"errors"
	"fmt"
	"time"

	"github.com/cosmos/gogoproto/proto"
	"github.com/go-kit/kit/metrics"

	dbm "github.com/cometbft/cometbft-db"
	abci "github.com/cometbft/cometbft/abci/types"
	cmtstate "github.com/cometbft/cometbft/api/cometbft/state/v1"
	cmtproto "github.com/cometbft/cometbft/api/cometbft/types/v1"
	cmtos "github.com/cometbft/cometbft/internal/os"
	cmtmath "github.com/cometbft/cometbft/libs/math"
	"github.com/cometbft/cometbft/types"
)

const (
	// persist validators every valSetCheckpointInterval blocks to avoid
	// LoadValidators taking too much time.
	// https://github.com/tendermint/tendermint/pull/3438
	// 100000 results in ~ 100ms to get 100 validators (see BenchmarkLoadValidators).
	valSetCheckpointInterval = 100000
)

var (
	ErrKeyNotFound        = errors.New("key not found")
	ErrInvalidHeightValue = errors.New("invalid height value")
)

//------------------------------------------------------------------------

func calcValidatorsKey(height int64) []byte {
	return []byte(fmt.Sprintf("validatorsKey:%v", height))
}

func calcConsensusParamsKey(height int64) []byte {
	return []byte(fmt.Sprintf("consensusParamsKey:%v", height))
}

func calcABCIResponsesKey(height int64) []byte {
	return []byte(fmt.Sprintf("abciResponsesKey:%v", height))
}

//----------------------

var (
	lastABCIResponseKey              = []byte("lastABCIResponseKey")
	lastABCIResponsesRetainHeightKey = []byte("lastABCIResponsesRetainHeight")
	offlineStateSyncHeight           = []byte("offlineStateSyncHeightKey")
)

//go:generate ../../scripts/mockery_generate.sh Store

// Store defines the state store interface
//
// It is used to retrieve current state and save and load ABCI responses,
// validators and consensus parameters.
type Store interface {
	// LoadFromDBOrGenesisFile loads the most recent state.
	// If the chain is new it will use the genesis file from the provided genesis file path as the current state.
	LoadFromDBOrGenesisFile(filepath string) (State, error)
	// LoadFromDBOrGenesisDoc loads the most recent state.
	// If the chain is new it will use the genesis doc as the current state.
	LoadFromDBOrGenesisDoc(doc *types.GenesisDoc) (State, error)
	// Load loads the current state of the blockchain
	Load() (State, error)
	// LoadValidators loads the validator set at a given height
	LoadValidators(height int64) (*types.ValidatorSet, error)
	// LoadFinalizeBlockResponse loads the abciResponse for a given height
	LoadFinalizeBlockResponse(height int64) (*abci.FinalizeBlockResponse, error)
	// LoadLastABCIResponse loads the last abciResponse for a given height
	LoadLastFinalizeBlockResponse(height int64) (*abci.FinalizeBlockResponse, error)
	// LoadConsensusParams loads the consensus params for a given height
	LoadConsensusParams(height int64) (types.ConsensusParams, error)
	// Save overwrites the previous state with the updated one
	Save(state State) error
	// SaveFinalizeBlockResponse saves ABCIResponses for a given height
	SaveFinalizeBlockResponse(height int64, res *abci.FinalizeBlockResponse) error
	// Bootstrap is used for bootstrapping state when not starting from a initial height.
	Bootstrap(state State) error
	// PruneStates takes the height from which to start pruning and which height stop at
	PruneStates(fromHeight, toHeight, evidenceThresholdHeight int64, previouslyPrunedStates uint64) (uint64, error)
	// PruneABCIResponses will prune all ABCI responses below the given height.
	PruneABCIResponses(targetRetainHeight int64, forceCompact bool) (int64, int64, error)
	// SaveApplicationRetainHeight persists the application retain height from the application
	SaveApplicationRetainHeight(height int64) error
	// GetApplicationRetainHeight returns the retain height set by the application
	GetApplicationRetainHeight() (int64, error)
	// SaveCompanionBlockRetainHeight saves the retain height set by the data companion
	SaveCompanionBlockRetainHeight(height int64) error
	// GetCompanionBlockRetainHeight returns the retain height set by the data companion
	GetCompanionBlockRetainHeight() (int64, error)
	// SaveABCIResRetainHeight persists the retain height for ABCI results set by the data companion
	SaveABCIResRetainHeight(height int64) error
	// GetABCIResRetainHeight returns the last saved retain height for ABCI results set by the data companion
	GetABCIResRetainHeight() (int64, error)
	// Saves the height at which the store is bootstrapped after out of band statesync
	SetOfflineStateSyncHeight(height int64) error
	// Gets the height at which the store is bootstrapped after out of band statesync
	GetOfflineStateSyncHeight() (int64, error)
	// Close closes the connection with the database
	Close() error
}

// dbStore wraps a db (github.com/cometbft/cometbft-db).
type dbStore struct {
	db dbm.DB

	StoreOptions
}

type StoreOptions struct {
	// DiscardABCIResponses determines whether or not the store
	// retains all ABCIResponses. If DiscardABCIResponses is enabled,
	// the store will maintain only the response object from the latest
	// height.
	DiscardABCIResponses bool
<<<<<<< HEAD
<<<<<<< HEAD
=======

	Compact bool

	CompactionInterval int64
=======
>>>>>>> ed84675f

	// Metrics defines the metrics collector to use for the state store.
	// if none is specified then a NopMetrics collector is used.
	Metrics *Metrics
<<<<<<< HEAD
>>>>>>> cfe8b888a (feat(pruning): trigger explicitly compaction upon pruning (#1972))
=======
>>>>>>> ed84675f
}

var _ Store = (*dbStore)(nil)

func IsEmpty(store dbStore) (bool, error) {
	state, err := store.Load()
	if err != nil {
		return false, err
	}
	return state.IsEmpty(), nil
}

// NewStore creates the dbStore of the state pkg.
func NewStore(db dbm.DB, options StoreOptions) Store {
	if options.Metrics == nil {
		options.Metrics = NopMetrics()
	}
	return dbStore{
		db:           db,
		StoreOptions: options,
	}
}

// LoadStateFromDBOrGenesisFile loads the most recent state from the database,
// or creates a new one from the given genesisFilePath.
func (store dbStore) LoadFromDBOrGenesisFile(genesisFilePath string) (State, error) {
	defer addTimeSample(store.StoreOptions.Metrics.StoreAccessDurationSeconds.With("method", "load_from_db_or_genesis_file"), time.Now())()
	state, err := store.Load()
	if err != nil {
		return State{}, err
	}
	if state.IsEmpty() {
		var err error
		state, err = MakeGenesisStateFromFile(genesisFilePath)
		if err != nil {
			return state, err
		}
	}

	return state, nil
}

// LoadStateFromDBOrGenesisDoc loads the most recent state from the database,
// or creates a new one from the given genesisDoc.
func (store dbStore) LoadFromDBOrGenesisDoc(genesisDoc *types.GenesisDoc) (State, error) {
	defer addTimeSample(store.StoreOptions.Metrics.StoreAccessDurationSeconds.With("method", "load_from_db_or_genesis_doc"), time.Now())()
	state, err := store.Load()
	if err != nil {
		return State{}, err
	}

	if state.IsEmpty() {
		var err error
		state, err = MakeGenesisState(genesisDoc)
		if err != nil {
			return state, err
		}
	}

	return state, nil
}

// LoadState loads the State from the database.
func (store dbStore) Load() (State, error) {
	return store.loadState(stateKey)
}

func (store dbStore) loadState(key []byte) (state State, err error) {
	start := time.Now()
	buf, err := store.db.Get(key)
	if err != nil {
		return state, err
	}

	addTimeSample(store.StoreOptions.Metrics.StoreAccessDurationSeconds.With("method", "load"), start)()

	if len(buf) == 0 {
		return state, nil
	}

	sp := new(cmtstate.State)

	err = proto.Unmarshal(buf, sp)
	if err != nil {
		// DATA HAS BEEN CORRUPTED OR THE SPEC HAS CHANGED
		cmtos.Exit(fmt.Sprintf(`LoadState: Data has been corrupted or its spec has changed:
		%v\n`, err))
	}

	sm, err := FromProto(sp)
	if err != nil {
		return state, err
	}
	return *sm, nil
}

// Save persists the State, the ValidatorsInfo, and the ConsensusParamsInfo to the database.
// This flushes the writes (e.g. calls SetSync).
func (store dbStore) Save(state State) error {
	return store.save(state, stateKey)
}

func (store dbStore) save(state State, key []byte) error {
	start := time.Now()

	batch := store.db.NewBatch()
	defer func(batch dbm.Batch) {
		err := batch.Close()
		if err != nil {
			panic(err)
		}
	}(batch)
	nextHeight := state.LastBlockHeight + 1
	// If first block, save validators for the block.
	if nextHeight == 1 {
		nextHeight = state.InitialHeight
		// This extra logic due to validator set changes being delayed 1 block.
		// It may get overwritten due to InitChain validator updates.
		if err := store.saveValidatorsInfo(nextHeight, nextHeight, state.Validators, batch); err != nil {
			return err
		}
	}
	// Save next validators.
	if err := store.saveValidatorsInfo(nextHeight+1, state.LastHeightValidatorsChanged, state.NextValidators, batch); err != nil {
		return err
	}
	// Save next consensus params.
	if err := store.saveConsensusParamsInfo(nextHeight,
		state.LastHeightConsensusParamsChanged, state.ConsensusParams, batch); err != nil {
		return err
	}

	// Counting the amount of time taken to marshall the state.
	// In case the state is big this can impact the metrics reporting
	stateMarshallTime := time.Now()
	stateBytes := state.Bytes()
	stateMarshallDiff := time.Since(stateMarshallTime).Seconds()

	if err := batch.Set(key, stateBytes); err != nil {
		return err
	}
	if err := batch.WriteSync(); err != nil {
		panic(err)
	}
	store.StoreOptions.Metrics.StoreAccessDurationSeconds.With("method", "save").Observe(time.Since(start).Seconds() - stateMarshallDiff)
	return nil
}

// BootstrapState saves a new state, used e.g. by state sync when starting from non-zero height.
func (store dbStore) Bootstrap(state State) error {
	batch := store.db.NewBatch()
	defer func(batch dbm.Batch) {
		err := batch.Close()
		if err != nil {
			panic(err)
		}
	}(batch)
	height := state.LastBlockHeight + 1
	defer addTimeSample(store.StoreOptions.Metrics.StoreAccessDurationSeconds.With("method", "bootstrap"), time.Now())()
	if height == 1 {
		height = state.InitialHeight
	}

	if height > 1 && !state.LastValidators.IsNilOrEmpty() {
		if err := store.saveValidatorsInfo(height-1, height-1, state.LastValidators, batch); err != nil {
			return err
		}
	}

	if err := store.saveValidatorsInfo(height, height, state.Validators, batch); err != nil {
		return err
	}

	if err := store.saveValidatorsInfo(height+1, height+1, state.NextValidators, batch); err != nil {
		return err
	}

	if err := store.saveConsensusParamsInfo(height,
		state.LastHeightConsensusParamsChanged, state.ConsensusParams, batch); err != nil {
		return err
	}

	if err := batch.Set(stateKey, state.Bytes()); err != nil {
		return err
	}

	if err := batch.WriteSync(); err != nil {
		panic(err)
	}

	return batch.Close()
}

// PruneStates deletes states between the given heights (including from, excluding to). It is not
// guaranteed to delete all states, since the last checkpointed state and states being pointed to by
// e.g. `LastHeightChanged` must remain. The state at to must also exist.
//
// The from parameter is necessary since we can't do a key scan in a performant way due to the key
// encoding not preserving ordering: https://github.com/tendermint/tendermint/issues/4567
// This will cause some old states to be left behind when doing incremental partial prunes,
// specifically older checkpoints and LastHeightChanged targets.
<<<<<<< HEAD
func (store dbStore) PruneStates(from int64, to int64, evidenceThresholdHeight int64) error {
<<<<<<< HEAD
=======
func (store dbStore) PruneStates(from int64, to int64, evidenceThresholdHeight int64, previosulyPrunedStates uint64) (uint64, error) {
	defer addTimeSample(store.StoreOptions.Metrics.StoreAccessDurationSeconds.With("method", "prune_states"), time.Now())()
>>>>>>> cfe8b888a (feat(pruning): trigger explicitly compaction upon pruning (#1972))
=======
	defer addTimeSample(store.StoreOptions.Metrics.StoreAccessDurationSeconds.With("method", "prune_states"), time.Now())()
>>>>>>> ed84675f
	if from <= 0 || to <= 0 {
		return 0, fmt.Errorf("from height %v and to height %v must be greater than 0", from, to)
	}
	if from >= to {
		return 0, fmt.Errorf("from height %v must be lower than to height %v", from, to)
	}

	valInfo, elapsedTime, err := loadValidatorsInfo(store.db, min(to, evidenceThresholdHeight))
	if err != nil {
		return 0, fmt.Errorf("validators at height %v not found: %w", to, err)
	}

	paramsInfo, err := store.loadConsensusParamsInfo(to)
	if err != nil {
		return 0, fmt.Errorf("consensus params at height %v not found: %w", to, err)
	}

	keepVals := make(map[int64]bool)
	if valInfo.ValidatorSet == nil {
		keepVals[valInfo.LastHeightChanged] = true
		keepVals[lastStoredHeightFor(to, valInfo.LastHeightChanged)] = true // keep last checkpoint too
	}
	keepParams := make(map[int64]bool)
	if paramsInfo.ConsensusParams.Equal(&cmtproto.ConsensusParams{}) {
		keepParams[paramsInfo.LastHeightChanged] = true
	}

	batch := store.db.NewBatch()
	defer batch.Close()
	pruned := uint64(0)

	// We have to delete in reverse order, to avoid deleting previous heights that have validator
	// sets and consensus params that we may need to retrieve.
	for h := to - 1; h >= from; h-- {
		// For heights we keep, we must make sure they have the full validator set or consensus
		// params, otherwise they will panic if they're retrieved directly (instead of
		// indirectly via a LastHeightChanged pointer).
		if keepVals[h] {
			v, tmpTime, err := loadValidatorsInfo(store.db, h)
			elapsedTime += tmpTime
			if err != nil || v.ValidatorSet == nil {
				vip, err := store.LoadValidators(h)
				if err != nil {
					return pruned, err
				}

				pvi, err := vip.ToProto()
				if err != nil {
					return pruned, err
				}

				v.ValidatorSet = pvi
				v.LastHeightChanged = h

				bz, err := v.Marshal()
				if err != nil {
					return pruned, err
				}
				err = batch.Set(calcValidatorsKey(h), bz)
				if err != nil {
					return pruned, err
				}
			}
		} else if h < evidenceThresholdHeight {
			err = batch.Delete(calcValidatorsKey(h))
			if err != nil {
				return pruned, err
			}
		}
		// else we keep the validator set because we might need
		// it later on for evidence verification

		if keepParams[h] {
			p, err := store.loadConsensusParamsInfo(h)
			if err != nil {
				return pruned, err
			}

			if p.ConsensusParams.Equal(&cmtproto.ConsensusParams{}) {
				params, err := store.LoadConsensusParams(h)
				if err != nil {
					return pruned, err
				}
				p.ConsensusParams = params.ToProto()

				p.LastHeightChanged = h
				bz, err := p.Marshal()
				if err != nil {
					return pruned, err
				}

				err = batch.Set(calcConsensusParamsKey(h), bz)
				if err != nil {
					return pruned, err
				}
			}
		} else {
			err = batch.Delete(calcConsensusParamsKey(h))
			if err != nil {
				return pruned, err
			}
		}

		err = batch.Delete(calcABCIResponsesKey(h))
		if err != nil {
			return pruned, err
		}
		pruned++

		// avoid batches growing too large by flushing to database regularly
		if pruned%1000 == 0 && pruned > 0 {
			err := batch.Write()
			if err != nil {
				return pruned, err
			}
			batch.Close()
			batch = store.db.NewBatch()
			defer batch.Close()
		}
	}

	err = batch.WriteSync()
	if err != nil {
		return pruned, err
	}
<<<<<<< HEAD

<<<<<<< HEAD
=======
	store.StoreOptions.Metrics.StoreAccessDurationSeconds.With("method", "pruning_load_validator_info").Observe(elapsedTime)
>>>>>>> ed84675f
	return nil
=======
	// We do not want to panic or interrupt consensus on compaction failure
	if store.StoreOptions.Compact && previosulyPrunedStates+pruned >= uint64(store.StoreOptions.CompactionInterval) {
		// When the range is nil,nil, the database will try to compact
		// ALL levels. Another option is to set a predefined range of
		// specific keys.
		err = store.db.Compact(nil, nil)
	}

	store.StoreOptions.Metrics.StoreAccessDurationSeconds.With("method", "pruning_load_validator_info").Observe(elapsedTime)
	return pruned, err
>>>>>>> cfe8b888a (feat(pruning): trigger explicitly compaction upon pruning (#1972))
}

// PruneABCIResponses attempts to prune all ABCI responses up to, but not
// including, the given height. On success, returns the number of heights
// pruned and the new retain height.
<<<<<<< HEAD
func (store dbStore) PruneABCIResponses(targetRetainHeight int64) (int64, int64, error) {
<<<<<<< HEAD
=======
func (store dbStore) PruneABCIResponses(targetRetainHeight int64, forceCompact bool) (int64, int64, error) {
>>>>>>> cfe8b888a (feat(pruning): trigger explicitly compaction upon pruning (#1972))
=======
	defer addTimeSample(store.StoreOptions.Metrics.StoreAccessDurationSeconds.With("method", "prune_abci_responses"), time.Now())()
>>>>>>> ed84675f
	if store.DiscardABCIResponses {
		return 0, 0, nil
	}
	defer addTimeSample(store.StoreOptions.Metrics.StoreAccessDurationSeconds.With("method", "prune_abci_responses"), time.Now())()
	lastRetainHeight, err := store.getLastABCIResponsesRetainHeight()
	if err != nil {
		return 0, 0, fmt.Errorf("failed to look up last ABCI responses retain height: %w", err)
	}
	if lastRetainHeight == 0 {
		lastRetainHeight = 1
	}

	batch := store.db.NewBatch()
	defer batch.Close()

	pruned := int64(0)
	batchPruned := int64(0)

	for h := lastRetainHeight; h < targetRetainHeight; h++ {
		if err := batch.Delete(calcABCIResponsesKey(h)); err != nil {
			return pruned, lastRetainHeight + pruned, fmt.Errorf("failed to delete ABCI responses at height %d: %w", h, err)
		}
		batchPruned++
		if batchPruned >= 1000 {
			if err := batch.Write(); err != nil {
				return pruned, lastRetainHeight + pruned, fmt.Errorf("failed to write ABCI responses deletion batch at height %d: %w", h, err)
			}
			batch.Close()

			pruned += batchPruned
			batchPruned = 0
			if err := store.setLastABCIResponsesRetainHeight(h); err != nil {
				return pruned, lastRetainHeight + pruned, fmt.Errorf("failed to set last ABCI responses retain height: %w", err)
			}

			batch = store.db.NewBatch()
			defer batch.Close()
		}
	}

	if err = batch.WriteSync(); err != nil {
		return pruned + batchPruned, targetRetainHeight, err
	}

	if forceCompact && store.Compact {
		if pruned+batchPruned >= store.CompactionInterval || targetRetainHeight-lastRetainHeight >= store.CompactionInterval {
			err = store.db.Compact(nil, nil)
		}
	}
	return pruned + batchPruned, targetRetainHeight, err
}

//------------------------------------------------------------------------

// TxResultsHash returns the root hash of a Merkle tree of
// ExecTxResulst responses (see ABCIResults.Hash)
//
// See merkle.SimpleHashFromByteSlices.
func TxResultsHash(txResults []*abci.ExecTxResult) []byte {
	return types.NewResults(txResults).Hash()
}

// LoadFinalizeBlockResponse loads the DiscardABCIResponses for the given height from the
// database. If the node has D set to true, ErrABCIResponsesNotPersisted
// is persisted. If not found, ErrNoABCIResponsesForHeight is returned.
func (store dbStore) LoadFinalizeBlockResponse(height int64) (*abci.FinalizeBlockResponse, error) {
	if store.DiscardABCIResponses {
		return nil, ErrFinalizeBlockResponsesNotPersisted
	}

	start := time.Now()
	buf, err := store.db.Get(calcABCIResponsesKey(height))
	if err != nil {
		return nil, err
	}

	addTimeSample(store.StoreOptions.Metrics.StoreAccessDurationSeconds.With("method", "load_abci_responses"), start)()

	if len(buf) == 0 {
		return nil, ErrNoABCIResponsesForHeight{height}
	}

	resp := new(abci.FinalizeBlockResponse)
	err = resp.Unmarshal(buf)
	if err != nil {
		// The data might be of the legacy ABCI response type, so
		// we try to unmarshal that
		legacyResp := new(cmtstate.LegacyABCIResponses)
		rerr := legacyResp.Unmarshal(buf)
		if rerr != nil {
			// DATA HAS BEEN CORRUPTED OR THE SPEC HAS CHANGED
			cmtos.Exit(fmt.Sprintf(`LoadFinalizeBlockResponse: Data has been corrupted or its spec has
					changed: %v\n`, err))
		}
		// The state store contains the old format. Migrate to
		// the new FinalizeBlockResponse format. Note that the
		// new struct expects the AppHash which we don't have.
		return responseFinalizeBlockFromLegacy(legacyResp), nil
	}

	// TODO: ensure that buf is completely read.

	return resp, nil
}

// LoadLastFinalizeBlockResponses loads the FinalizeBlockResponses from the most recent height.
// The height parameter is used to ensure that the response corresponds to the latest height.
// If not, an error is returned.
//
// This method is used for recovering in the case that we called the Commit ABCI
// method on the application but crashed before persisting the results.
func (store dbStore) LoadLastFinalizeBlockResponse(height int64) (*abci.FinalizeBlockResponse, error) {
	start := time.Now()
	bz, err := store.db.Get(lastABCIResponseKey)
	if err != nil {
		return nil, err
	}
	addTimeSample(store.StoreOptions.Metrics.StoreAccessDurationSeconds.With("method", "load_last_abci_response"), start)()
	if len(bz) == 0 {
		return nil, errors.New("no last ABCI response has been persisted")
	}

	info := new(cmtstate.ABCIResponsesInfo)
	err = info.Unmarshal(bz)
	if err != nil {
		cmtos.Exit(fmt.Sprintf(`LoadLastFinalizeBlockResponse: Data has been corrupted or its spec has
			changed: %v\n`, err))
	}

	// Here we validate the result by comparing its height to the expected height.
	if height != info.GetHeight() {
		return nil, fmt.Errorf("expected height %d but last stored abci responses was at height %d", height, info.GetHeight())
	}

	// It is possible if this is called directly after an upgrade that
	// FinalizeBlockResponse is nil. In which case we use the legacy
	// ABCI responses
	if info.FinalizeBlock == nil {
		// sanity check
		if info.LegacyAbciResponses == nil {
			panic("state store contains last abci response but it is empty")
		}
		return responseFinalizeBlockFromLegacy(info.LegacyAbciResponses), nil
	}

	return info.FinalizeBlock, nil
}

// SaveFinalizeBlockResponse persists the FinalizeBlockResponse to the database.
// This is useful in case we crash after app.Commit and before s.Save().
// Responses are indexed by height so they can also be loaded later to produce
// Merkle proofs.
//
// CONTRACT: height must be monotonically increasing every time this is called.
func (store dbStore) SaveFinalizeBlockResponse(height int64, resp *abci.FinalizeBlockResponse) error {
	var dtxs []*abci.ExecTxResult
	// strip nil values,
	for _, tx := range resp.TxResults {
		if tx != nil {
			dtxs = append(dtxs, tx)
		}
	}
	resp.TxResults = dtxs

	// If the flag is false then we save the ABCIResponse. This can be used for the /BlockResults
	// query or to reindex an event using the command line.
	if !store.DiscardABCIResponses {
		bz, err := resp.Marshal()
		if err != nil {
			return err
		}
		start := time.Now()
		if err := store.db.Set(calcABCIResponsesKey(height), bz); err != nil {
			return err
		}
		addTimeSample(store.StoreOptions.Metrics.StoreAccessDurationSeconds.With("method", "save_abci_responses"), start)()
	}

	// We always save the last ABCI response for crash recovery.
	// This overwrites the previous saved ABCI Response.
	response := &cmtstate.ABCIResponsesInfo{
		FinalizeBlock: resp,
		Height:        height,
	}
	bz, err := response.Marshal()
	if err != nil {
		return err
	}

	return store.db.SetSync(lastABCIResponseKey, bz)
}

func (store dbStore) getValue(key []byte) ([]byte, error) {
	bz, err := store.db.Get(key)
	if err != nil {
		return nil, err
	}

	if len(bz) == 0 {
		return nil, ErrKeyNotFound
	}
	return bz, nil
}

// ApplicationRetainHeight.
func (store dbStore) SaveApplicationRetainHeight(height int64) error {
	return store.db.SetSync(AppRetainHeightKey, int64ToBytes(height))
}

func (store dbStore) GetApplicationRetainHeight() (int64, error) {
	buf, err := store.getValue(AppRetainHeightKey)
	if err != nil {
		return 0, err
	}
	height := int64FromBytes(buf)

	if height < 0 {
		return 0, ErrInvalidHeightValue
	}

	return height, nil
}

// DataCompanionRetainHeight.
func (store dbStore) SaveCompanionBlockRetainHeight(height int64) error {
	return store.db.SetSync(CompanionBlockRetainHeightKey, int64ToBytes(height))
}

func (store dbStore) GetCompanionBlockRetainHeight() (int64, error) {
	buf, err := store.getValue(CompanionBlockRetainHeightKey)
	if err != nil {
		return 0, err
	}
	height := int64FromBytes(buf)

	if height < 0 {
		return 0, ErrInvalidHeightValue
	}

	return height, nil
}

// DataCompanionRetainHeight.
func (store dbStore) SaveABCIResRetainHeight(height int64) error {
	return store.db.SetSync(ABCIResultsRetainHeightKey, int64ToBytes(height))
}

func (store dbStore) GetABCIResRetainHeight() (int64, error) {
	buf, err := store.getValue(ABCIResultsRetainHeightKey)
	if err != nil {
		return 0, err
	}
	height := int64FromBytes(buf)

	if height < 0 {
		return 0, ErrInvalidHeightValue
	}

	return height, nil
}

func (store dbStore) getLastABCIResponsesRetainHeight() (int64, error) {
	bz, err := store.getValue(lastABCIResponsesRetainHeightKey)
	if errors.Is(err, ErrKeyNotFound) {
		return 0, nil
	}
	height := int64FromBytes(bz)
	if height < 0 {
		return 0, ErrInvalidHeightValue
	}
	return height, nil
}

func (store dbStore) setLastABCIResponsesRetainHeight(height int64) error {
	return store.db.SetSync(lastABCIResponsesRetainHeightKey, int64ToBytes(height))
}

//-----------------------------------------------------------------------------

// LoadValidators loads the ValidatorSet for a given height.
// Returns ErrNoValSetForHeight if the validator set can't be found for this height.
func (store dbStore) LoadValidators(height int64) (*types.ValidatorSet, error) {
	valInfo, elapsedTime, err := loadValidatorsInfo(store.db, height)
	if err != nil {
		return nil, ErrNoValSetForHeight{height}
	}
	// (WARN) This includes time to unmarshal the validator info
	if valInfo.ValidatorSet == nil {
		lastStoredHeight := lastStoredHeightFor(height, valInfo.LastHeightChanged)
		valInfo2, tmpTime, err := loadValidatorsInfo(store.db, lastStoredHeight)
		elapsedTime += tmpTime
		if err != nil || valInfo2.ValidatorSet == nil {
			return nil,
				fmt.Errorf("couldn't find validators at height %d (height %d was originally requested): %w",
					lastStoredHeight,
					height,
					err,
				)
		}

		vs, err := types.ValidatorSetFromProto(valInfo2.ValidatorSet)
		if err != nil {
			return nil, err
		}

		vs.IncrementProposerPriority(cmtmath.SafeConvertInt32(height - lastStoredHeight)) // mutate
		vi2, err := vs.ToProto()
		if err != nil {
			return nil, err
		}

		valInfo2.ValidatorSet = vi2
		valInfo = valInfo2
	}

	vip, err := types.ValidatorSetFromProto(valInfo.ValidatorSet)
	if err != nil {
		return nil, err
	}
	store.StoreOptions.Metrics.StoreAccessDurationSeconds.With("method", "load_validators").Observe(elapsedTime)
	return vip, nil
}

func lastStoredHeightFor(height, lastHeightChanged int64) int64 {
	checkpointHeight := height - height%valSetCheckpointInterval
	return cmtmath.MaxInt64(checkpointHeight, lastHeightChanged)
}

// CONTRACT: Returned ValidatorsInfo can be mutated.
func loadValidatorsInfo(db dbm.DB, height int64) (*cmtstate.ValidatorsInfo, float64, error) {
	start := time.Now()
	buf, err := db.Get(calcValidatorsKey(height))
	if err != nil {
		return nil, 0, err
	}

	elapsedTime := time.Since(start).Seconds()

	if len(buf) == 0 {
		return nil, 0, errors.New("value retrieved from db is empty")
	}

	v := new(cmtstate.ValidatorsInfo)
	err = v.Unmarshal(buf)
	if err != nil {
		// DATA HAS BEEN CORRUPTED OR THE SPEC HAS CHANGED
		cmtos.Exit(fmt.Sprintf(`LoadValidators: Data has been corrupted or its spec has changed:
        %v\n`, err))
	}
	// TODO: ensure that buf is completely read.

	return v, elapsedTime, nil
}

// saveValidatorsInfo persists the validator set.
//
// `height` is the effective height for which the validator is responsible for
// signing. It should be called from s.Save(), right before the state itself is
// persisted.
func (store dbStore) saveValidatorsInfo(height, lastHeightChanged int64, valSet *types.ValidatorSet, batch dbm.Batch) error {
	if lastHeightChanged > height {
		return errors.New("lastHeightChanged cannot be greater than ValidatorsInfo height")
	}
	valInfo := &cmtstate.ValidatorsInfo{
		LastHeightChanged: lastHeightChanged,
	}
	// Only persist validator set if it was updated or checkpoint height (see
	// valSetCheckpointInterval) is reached.
	if height == lastHeightChanged || height%valSetCheckpointInterval == 0 {
		pv, err := valSet.ToProto()
		if err != nil {
			return err
		}
		valInfo.ValidatorSet = pv
	}

	bz, err := valInfo.Marshal()
	if err != nil {
		return err
	}
	start := time.Now()
	err = batch.Set(calcValidatorsKey(height), bz)
	if err != nil {
		return err
	}
	defer addTimeSample(store.StoreOptions.Metrics.StoreAccessDurationSeconds.With("method", "saveValidatorsInfo"), start)()

	return nil
}

//-----------------------------------------------------------------------------

// ConsensusParamsInfo represents the latest consensus params, or the last height it changed

// LoadConsensusParams loads the ConsensusParams for a given height.
func (store dbStore) LoadConsensusParams(height int64) (types.ConsensusParams, error) {
	var (
		empty   = types.ConsensusParams{}
		emptypb = cmtproto.ConsensusParams{}
	)
	paramsInfo, err := store.loadConsensusParamsInfo(height)
	if err != nil {
		return empty, fmt.Errorf("could not find consensus params for height #%d: %w", height, err)
	}

	if paramsInfo.ConsensusParams.Equal(&emptypb) {
		paramsInfo2, err := store.loadConsensusParamsInfo(paramsInfo.LastHeightChanged)
		if err != nil {
			return empty, fmt.Errorf(
				"couldn't find consensus params at height %d as last changed from height %d: %w",
				paramsInfo.LastHeightChanged,
				height,
				err,
			)
		}

		paramsInfo = paramsInfo2
	}

	return types.ConsensusParamsFromProto(paramsInfo.ConsensusParams), nil
}

func (store dbStore) loadConsensusParamsInfo(height int64) (*cmtstate.ConsensusParamsInfo, error) {
	start := time.Now()
	buf, err := store.db.Get(calcConsensusParamsKey(height))
	if err != nil {
		return nil, err
	}

	addTimeSample(store.StoreOptions.Metrics.StoreAccessDurationSeconds.With("method", "load_consensus_params"), start)()

	if len(buf) == 0 {
		return nil, errors.New("value retrieved from db is empty")
	}

	paramsInfo := new(cmtstate.ConsensusParamsInfo)
	if err = paramsInfo.Unmarshal(buf); err != nil {
		// DATA HAS BEEN CORRUPTED OR THE SPEC HAS CHANGED
		cmtos.Exit(fmt.Sprintf(`LoadConsensusParams: Data has been corrupted or its spec has changed:
                %v\n`, err))
	}
	// TODO: ensure that buf is completely read.

	return paramsInfo, nil
}

// saveConsensusParamsInfo persists the consensus params for the next block to disk.
// It should be called from s.Save(), right before the state itself is persisted.
// If the consensus params did not change after processing the latest block,
// only the last height for which they changed is persisted.
func (store dbStore) saveConsensusParamsInfo(nextHeight, changeHeight int64, params types.ConsensusParams, batch dbm.Batch) error {
	paramsInfo := &cmtstate.ConsensusParamsInfo{
		LastHeightChanged: changeHeight,
	}

	if changeHeight == nextHeight {
		paramsInfo.ConsensusParams = params.ToProto()
	}
	bz, err := paramsInfo.Marshal()
	if err != nil {
		return err
	}

	err = batch.Set(calcConsensusParamsKey(nextHeight), bz)
	if err != nil {
		return err
	}

	return nil
}

func (store dbStore) SetOfflineStateSyncHeight(height int64) error {
	err := store.db.SetSync(offlineStateSyncHeight, int64ToBytes(height))
	if err != nil {
		return err
	}
	return nil
}

// Gets the height at which the store is bootstrapped after out of band statesync.
func (store dbStore) GetOfflineStateSyncHeight() (int64, error) {
	buf, err := store.db.Get(offlineStateSyncHeight)
	if err != nil {
		return 0, err
	}

	if len(buf) == 0 {
		return 0, errors.New("value empty")
	}

	height := int64FromBytes(buf)
	if height < 0 {
		return 0, errors.New("invalid value for height: height cannot be negative")
	}
	return height, nil
}

func (store dbStore) Close() error {
	return store.db.Close()
}

func min(a int64, b int64) int64 {
	if a < b {
		return a
	}
	return b
}

// responseFinalizeBlockFromLegacy is a convenience function that takes the old abci responses and morphs
// it to the finalize block response. Note that the app hash is missing.
func responseFinalizeBlockFromLegacy(legacyResp *cmtstate.LegacyABCIResponses) *abci.FinalizeBlockResponse {
	return &abci.FinalizeBlockResponse{
		TxResults:             legacyResp.DeliverTxs,
		ValidatorUpdates:      legacyResp.EndBlock.ValidatorUpdates,
		ConsensusParamUpdates: legacyResp.EndBlock.ConsensusParamUpdates,
		Events:                append(legacyResp.BeginBlock.Events, legacyResp.EndBlock.Events...),
		// NOTE: AppHash is missing in the response but will
		// be caught and filled in consensus/replay.go
	}
}

// ----- Util.
func int64FromBytes(bz []byte) int64 {
	v, _ := binary.Varint(bz)
	return v
}

func int64ToBytes(i int64) []byte {
	buf := make([]byte, binary.MaxVarintLen64)
	n := binary.PutVarint(buf, i)
	return buf[:n]
}

// addTimeSample returns a function that, when called, adds an observation to m.
// The observation added to m is the number of seconds elapsed since addTimeSample
// was initially called. addTimeSample is meant to be called in a defer to calculate
// the amount of time a function takes to complete.
func addTimeSample(m metrics.Histogram, start time.Time) func() {
	return func() { m.Observe(time.Since(start).Seconds()) }
}<|MERGE_RESOLUTION|>--- conflicted
+++ resolved
@@ -119,23 +119,14 @@
 	// the store will maintain only the response object from the latest
 	// height.
 	DiscardABCIResponses bool
-<<<<<<< HEAD
-<<<<<<< HEAD
-=======
 
 	Compact bool
 
 	CompactionInterval int64
-=======
->>>>>>> ed84675f
 
 	// Metrics defines the metrics collector to use for the state store.
 	// if none is specified then a NopMetrics collector is used.
 	Metrics *Metrics
-<<<<<<< HEAD
->>>>>>> cfe8b888a (feat(pruning): trigger explicitly compaction upon pruning (#1972))
-=======
->>>>>>> ed84675f
 }
 
 var _ Store = (*dbStore)(nil)
@@ -337,16 +328,9 @@
 // encoding not preserving ordering: https://github.com/tendermint/tendermint/issues/4567
 // This will cause some old states to be left behind when doing incremental partial prunes,
 // specifically older checkpoints and LastHeightChanged targets.
-<<<<<<< HEAD
-func (store dbStore) PruneStates(from int64, to int64, evidenceThresholdHeight int64) error {
-<<<<<<< HEAD
-=======
 func (store dbStore) PruneStates(from int64, to int64, evidenceThresholdHeight int64, previosulyPrunedStates uint64) (uint64, error) {
 	defer addTimeSample(store.StoreOptions.Metrics.StoreAccessDurationSeconds.With("method", "prune_states"), time.Now())()
->>>>>>> cfe8b888a (feat(pruning): trigger explicitly compaction upon pruning (#1972))
-=======
-	defer addTimeSample(store.StoreOptions.Metrics.StoreAccessDurationSeconds.With("method", "prune_states"), time.Now())()
->>>>>>> ed84675f
+
 	if from <= 0 || to <= 0 {
 		return 0, fmt.Errorf("from height %v and to height %v must be greater than 0", from, to)
 	}
@@ -472,14 +456,7 @@
 	if err != nil {
 		return pruned, err
 	}
-<<<<<<< HEAD
-
-<<<<<<< HEAD
-=======
-	store.StoreOptions.Metrics.StoreAccessDurationSeconds.With("method", "pruning_load_validator_info").Observe(elapsedTime)
->>>>>>> ed84675f
-	return nil
-=======
+
 	// We do not want to panic or interrupt consensus on compaction failure
 	if store.StoreOptions.Compact && previosulyPrunedStates+pruned >= uint64(store.StoreOptions.CompactionInterval) {
 		// When the range is nil,nil, the database will try to compact
@@ -490,21 +467,13 @@
 
 	store.StoreOptions.Metrics.StoreAccessDurationSeconds.With("method", "pruning_load_validator_info").Observe(elapsedTime)
 	return pruned, err
->>>>>>> cfe8b888a (feat(pruning): trigger explicitly compaction upon pruning (#1972))
 }
 
 // PruneABCIResponses attempts to prune all ABCI responses up to, but not
 // including, the given height. On success, returns the number of heights
 // pruned and the new retain height.
-<<<<<<< HEAD
-func (store dbStore) PruneABCIResponses(targetRetainHeight int64) (int64, int64, error) {
-<<<<<<< HEAD
-=======
 func (store dbStore) PruneABCIResponses(targetRetainHeight int64, forceCompact bool) (int64, int64, error) {
->>>>>>> cfe8b888a (feat(pruning): trigger explicitly compaction upon pruning (#1972))
-=======
-	defer addTimeSample(store.StoreOptions.Metrics.StoreAccessDurationSeconds.With("method", "prune_abci_responses"), time.Now())()
->>>>>>> ed84675f
+
 	if store.DiscardABCIResponses {
 		return 0, 0, nil
 	}
