package null

import (
	"context"
	"errors"

	abci "github.com/cometbft/cometbft/abci/types"
	"github.com/cometbft/cometbft/internal/pubsub/query"
	"github.com/cometbft/cometbft/internal/state/txindex"
	"github.com/cometbft/cometbft/libs/log"
)

var _ txindex.TxIndexer = (*TxIndex)(nil)

// TxIndex acts as a /dev/null.
type TxIndex struct{}

func (*TxIndex) SetRetainHeight(_ int64) error {
	return nil
}

func (*TxIndex) GetRetainHeight() (int64, error) {
	return 0, nil
}

<<<<<<< HEAD
func (*TxIndex) Prune(_ int64) (int64, int64, error) {
=======
func (*TxIndex) Prune(_ int64) (numPruned, newRetainHeight int64, err error) {
>>>>>>> 2606eb3b
	return 0, 0, nil
}

// Get on a TxIndex is disabled and panics when invoked.
func (*TxIndex) Get(_ []byte) (*abci.TxResult, error) {
	return nil, errors.New(`indexing is disabled (set 'tx_index = "kv"' in config)`)
}

// AddBatch is a noop and always returns nil.
func (*TxIndex) AddBatch(_ *txindex.Batch) error {
	return nil
}

// Index is a noop and always returns nil.
func (*TxIndex) Index(_ *abci.TxResult) error {
	return nil
}

func (*TxIndex) Search(_ context.Context, _ *query.Query) ([]*abci.TxResult, error) {
	return []*abci.TxResult{}, nil
}

func (*TxIndex) SetLogger(log.Logger) {
}<|MERGE_RESOLUTION|>--- conflicted
+++ resolved
@@ -23,11 +23,7 @@
 	return 0, nil
 }
 
-<<<<<<< HEAD
-func (*TxIndex) Prune(_ int64) (int64, int64, error) {
-=======
 func (*TxIndex) Prune(_ int64) (numPruned, newRetainHeight int64, err error) {
->>>>>>> 2606eb3b
 	return 0, 0, nil
 }
 
