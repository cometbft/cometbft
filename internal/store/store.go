package store

import (
	"errors"
	"fmt"
	"strconv"

	"github.com/cosmos/gogoproto/proto"
	"github.com/google/orderedcode"

	dbm "github.com/cometbft/cometbft-db"
	cmtstore "github.com/cometbft/cometbft/api/cometbft/store/v1"
	cmtproto "github.com/cometbft/cometbft/api/cometbft/types/v1"
	"github.com/cometbft/cometbft/internal/evidence"
	sm "github.com/cometbft/cometbft/internal/state"
	cmtsync "github.com/cometbft/cometbft/internal/sync"
	"github.com/cometbft/cometbft/types"
	cmterrors "github.com/cometbft/cometbft/types/errors"
)

// Assuming the length of a block part is 64kB (`types.BlockPartSizeBytes`),
// the maximum size of a block, that will be batch saved, is 640kB. The
// benchmarks have shown that `goleveldb` still performs well with blocks of
// this size. However, if the block is larger than 1MB, the performance degrades.
const maxBlockPartsToBatch = 10

/*
BlockStore is a simple low level store for blocks.

There are three types of information stored:
  - BlockMeta:   Meta information about each block
  - Block part:  Parts of each block, aggregated w/ PartSet
  - Commit:      The commit part of each block, for gossiping precommit votes

Currently the precommit signatures are duplicated in the Block parts as
well as the Commit.  In the future this may change, perhaps by moving
the Commit data outside the Block. (TODO)

The store can be assumed to contain all contiguous blocks between base and height (inclusive).

// NOTE: BlockStore methods will panic if they encounter errors
// deserializing loaded data, indicating probable corruption on disk.
*/
type BlockStore struct {
	db dbm.DB

	// mtx guards access to the struct fields listed below it. Although we rely on the database
	// to enforce fine-grained concurrency control for its data, we need to make sure that
	// no external observer can get data from the database that is not in sync with the fields below,
	// and vice-versa. Hence, when updating the fields below, we use the mutex to make sure
	// that the database is also up to date. This prevents any concurrent external access from
	// obtaining inconsistent data.
	// The only reason for keeping these fields in the struct is that the data
	// can't efficiently be queried from the database since the key encoding we use is not
	// lexicographically ordered (see https://github.com/tendermint/tendermint/issues/4567).
	mtx    cmtsync.RWMutex
	base   int64
	height int64
}

// NewBlockStore returns a new BlockStore with the given DB,
// initialized to the last height that was committed to the DB.
func NewBlockStore(db dbm.DB) *BlockStore {
	bs := LoadBlockStoreState(db)
	return &BlockStore{
		base:   bs.Base,
		height: bs.Height,
		db:     db,
	}
}

func (bs *BlockStore) IsEmpty() bool {
	bs.mtx.RLock()
	defer bs.mtx.RUnlock()
	return bs.base == 0 && bs.height == 0
}

// Base returns the first known contiguous block height, or 0 for empty block stores.
func (bs *BlockStore) Base() int64 {
	bs.mtx.RLock()
	defer bs.mtx.RUnlock()
	return bs.base
}

// Height returns the last known contiguous block height, or 0 for empty block stores.
func (bs *BlockStore) Height() int64 {
	bs.mtx.RLock()
	defer bs.mtx.RUnlock()
	return bs.height
}

// Size returns the number of blocks in the block store.
func (bs *BlockStore) Size() int64 {
	bs.mtx.RLock()
	defer bs.mtx.RUnlock()
	if bs.height == 0 {
		return 0
	}
	return bs.height - bs.base + 1
}

// LoadBase atomically loads the base block meta, or returns nil if no base is found.
func (bs *BlockStore) LoadBaseMeta() *types.BlockMeta {
	bs.mtx.RLock()
	defer bs.mtx.RUnlock()
	if bs.base == 0 {
		return nil
	}
	return bs.LoadBlockMeta(bs.base)
}

// LoadBlock returns the block with the given height.
// If no block is found for that height, it returns nil.
func (bs *BlockStore) LoadBlock(height int64) (*types.Block, *types.BlockMeta) {
	blockMeta := bs.LoadBlockMeta(height)
	if blockMeta == nil {
		return nil, nil
	}

	pbb := new(cmtproto.Block)
	buf := []byte{}
	for i := 0; i < int(blockMeta.BlockID.PartSetHeader.Total); i++ {
		part := bs.LoadBlockPart(height, i)
		// If the part is missing (e.g. since it has been deleted after we
		// loaded the block meta) we consider the whole block to be missing.
		if part == nil {
			return nil, nil
		}
		buf = append(buf, part.Bytes...)
	}
	err := proto.Unmarshal(buf, pbb)
	if err != nil {
		// NOTE: The existence of meta should imply the existence of the
		// block. So, make sure meta is only saved after blocks are saved.
		panic(fmt.Sprintf("Error reading block: %v", err))
	}

	block, err := types.BlockFromProto(pbb)
	if err != nil {
		panic(cmterrors.ErrMsgFromProto{MessageName: "Block", Err: err})
	}

	return block, blockMeta
}

// LoadBlockByHash returns the block with the given hash.
// If no block is found for that hash, it returns nil.
// Panics if it fails to parse height associated with the given hash.
func (bs *BlockStore) LoadBlockByHash(hash []byte) (*types.Block, *types.BlockMeta) {
	bz, err := bs.db.Get(blockHashKey(hash))
	if err != nil {
		panic(err)
	}
	if len(bz) == 0 {
		return nil, nil
	}

	s := string(bz)
	height, err := strconv.ParseInt(s, 10, 64)
	if err != nil {
		panic(fmt.Sprintf("failed to extract height from %s: %v", s, err))
	}
	return bs.LoadBlock(height)
}

// LoadBlockPart returns the Part at the given index
// from the block at the given height.
// If no part is found for the given height and index, it returns nil.
func (bs *BlockStore) LoadBlockPart(height int64, index int) *types.Part {
	pbpart := new(cmtproto.Part)

	bz, err := bs.db.Get(blockPartKey(height, index))
	if err != nil {
		panic(err)
	}
	if len(bz) == 0 {
		return nil
	}

	err = proto.Unmarshal(bz, pbpart)
	if err != nil {
		panic(fmt.Errorf("unmarshal to cmtproto.Part failed: %w", err))
	}
	part, err := types.PartFromProto(pbpart)
	if err != nil {
		panic(fmt.Sprintf("Error reading block part: %v", err))
	}

	return part
}

// LoadBlockMeta returns the BlockMeta for the given height.
// If no block is found for the given height, it returns nil.
func (bs *BlockStore) LoadBlockMeta(height int64) *types.BlockMeta {
	pbbm := new(cmtproto.BlockMeta)
	bz, err := bs.db.Get(blockMetaKey(height))
	if err != nil {
		panic(err)
	}

	if len(bz) == 0 {
		return nil
	}

	err = proto.Unmarshal(bz, pbbm)
	if err != nil {
		panic(fmt.Errorf("unmarshal to cmtproto.BlockMeta: %w", err))
	}

	blockMeta, err := types.BlockMetaFromProto(pbbm)
	if err != nil {
		panic(cmterrors.ErrMsgFromProto{MessageName: "BlockMetadata", Err: err})
	}

	return blockMeta
}

// LoadBlockMetaByHash returns the blockmeta who's header corresponds to the given
// hash. If none is found, returns nil.
func (bs *BlockStore) LoadBlockMetaByHash(hash []byte) *types.BlockMeta {
	bz, err := bs.db.Get(blockHashKey(hash))
	if err != nil {
		panic(err)
	}
	if len(bz) == 0 {
		return nil
	}

	s := string(bz)
	height, err := strconv.ParseInt(s, 10, 64)
	if err != nil {
		panic(fmt.Sprintf("failed to extract height from %s: %v", s, err))
	}
	return bs.LoadBlockMeta(height)
}

// LoadBlockCommit returns the Commit for the given height.
// This commit consists of the +2/3 and other Precommit-votes for block at `height`,
// and it comes from the block.LastCommit for `height+1`.
// If no commit is found for the given height, it returns nil.
func (bs *BlockStore) LoadBlockCommit(height int64) *types.Commit {
	pbc := new(cmtproto.Commit)
	bz, err := bs.db.Get(blockCommitKey(height))
	if err != nil {
		panic(err)
	}
	if len(bz) == 0 {
		return nil
	}
	err = proto.Unmarshal(bz, pbc)
	if err != nil {
		panic(fmt.Errorf("error reading block commit: %w", err))
	}
	commit, err := types.CommitFromProto(pbc)
	if err != nil {
		panic(cmterrors.ErrMsgToProto{MessageName: "Commit", Err: err})
	}
	return commit
}

// LoadExtendedCommit returns the ExtendedCommit for the given height.
// The extended commit is not guaranteed to contain the same +2/3 precommits data
// as the commit in the block.
func (bs *BlockStore) LoadBlockExtendedCommit(height int64) *types.ExtendedCommit {
	pbec := new(cmtproto.ExtendedCommit)
	bz, err := bs.db.Get(extCommitKey(height))
	if err != nil {
		panic(fmt.Errorf("fetching extended commit: %w", err))
	}
	if len(bz) == 0 {
		return nil
	}
	err = proto.Unmarshal(bz, pbec)
	if err != nil {
		panic(fmt.Errorf("decoding extended commit: %w", err))
	}
	extCommit, err := types.ExtendedCommitFromProto(pbec)
	if err != nil {
		panic(fmt.Errorf("converting extended commit: %w", err))
	}
	return extCommit
}

// LoadSeenCommit returns the locally seen Commit for the given height.
// This is useful when we've seen a commit, but there has not yet been
// a new block at `height + 1` that includes this commit in its block.LastCommit.
func (bs *BlockStore) LoadSeenCommit(height int64) *types.Commit {
	pbc := new(cmtproto.Commit)
	bz, err := bs.db.Get(seenCommitKey(height))
	if err != nil {
		panic(err)
	}
	if len(bz) == 0 {
		return nil
	}
	err = proto.Unmarshal(bz, pbc)
	if err != nil {
		panic(fmt.Sprintf("error reading block seen commit: %v", err))
	}

	commit, err := types.CommitFromProto(pbc)
	if err != nil {
		panic(fmt.Errorf("converting seen commit: %w", err))
	}
	return commit
}

// PruneBlocks removes block up to (but not including) a height. It returns the
// number of blocks pruned and the evidence retain height - the height at which
// data needed to prove evidence must not be removed.
func (bs *BlockStore) PruneBlocks(height int64, state sm.State) (uint64, int64, error) {
	if height <= 0 {
		return 0, -1, fmt.Errorf("height must be greater than 0")
	}
	bs.mtx.RLock()
	if height > bs.height {
		bs.mtx.RUnlock()
		return 0, -1, fmt.Errorf("cannot prune beyond the latest height %v", bs.height)
	}
	base := bs.base
	bs.mtx.RUnlock()
	if height < base {
		return 0, -1, fmt.Errorf("cannot prune to height %v, it is lower than base height %v",
			height, base)
	}

	pruned := uint64(0)
	batch := bs.db.NewBatch()
	defer batch.Close()
	flush := func(batch dbm.Batch, base int64) error {
		// We can't trust batches to be atomic, so update base first to make sure no one
		// tries to access missing blocks.
		bs.mtx.Lock()
		defer batch.Close()
		defer bs.mtx.Unlock()
		bs.base = base
		return bs.saveStateAndWriteDB(batch, "failed to prune")
	}

	evidencePoint := height
	for h := base; h < height; h++ {
		meta := bs.LoadBlockMeta(h)
		if meta == nil { // assume already deleted
			continue
		}

		// This logic is in place to protect data that proves malicious behavior.
		// If the height is within the evidence age, we continue to persist the header and commit data.

		if evidencePoint == height && !evidence.IsEvidenceExpired(state.LastBlockHeight, state.LastBlockTime, h, meta.Header.Time, state.ConsensusParams.Evidence) {
			evidencePoint = h
		}

		// if height is beyond the evidence point we dont delete the header
		if h < evidencePoint {
			if err := batch.Delete(blockMetaKey(h)); err != nil {
				return 0, -1, err
			}
		}
		if err := batch.Delete(blockHashKey(meta.BlockID.Hash)); err != nil {
			return 0, -1, err
		}
		// if height is beyond the evidence point we dont delete the commit data
		if h < evidencePoint {
			if err := batch.Delete(blockCommitKey(h)); err != nil {
				return 0, -1, err
			}
		}
		if err := batch.Delete(seenCommitKey(h)); err != nil {
			return 0, -1, err
		}
		for p := 0; p < int(meta.BlockID.PartSetHeader.Total); p++ {
			if err := batch.Delete(blockPartKey(h, p)); err != nil {
				return 0, -1, err
			}
		}
		pruned++

		// flush every 1000 blocks to avoid batches becoming too large
		if pruned%1000 == 0 && pruned > 0 {
			err := flush(batch, h)
			if err != nil {
				return 0, -1, err
			}
			batch = bs.db.NewBatch()
			defer batch.Close()
		}
	}

	err := flush(batch, height)
	if err != nil {
		return 0, -1, err
	}
	return pruned, evidencePoint, nil
}

// SaveBlock persists the given block, blockParts, and seenCommit to the underlying db.
// blockParts: Must be parts of the block
// seenCommit: The +2/3 precommits that were seen which committed at height.
//
//	If all the nodes restart after committing a block,
//	we need this to reload the precommits to catch-up nodes to the
//	most recent height.  Otherwise they'd stall at H-1.
func (bs *BlockStore) SaveBlock(block *types.Block, blockParts *types.PartSet, seenCommit *types.Commit) {
	if block == nil {
		panic("BlockStore can only save a non-nil block")
	}

	batch := bs.db.NewBatch()
	defer batch.Close()

	if err := bs.saveBlockToBatch(block, blockParts, seenCommit, batch); err != nil {
		panic(err)
	}

	bs.mtx.Lock()
	defer bs.mtx.Unlock()
	bs.height = block.Height
	if bs.base == 0 {
		bs.base = block.Height
	}

	// Save new BlockStoreState descriptor. This also flushes the database.
	err := bs.saveStateAndWriteDB(batch, "failed to save block")
	if err != nil {
		panic(err)
	}
}

// SaveBlockWithExtendedCommit persists the given block, blockParts, and
// seenExtendedCommit to the underlying db. seenExtendedCommit is stored under
// two keys in the database: as the seenCommit and as the ExtendedCommit data for the
// height. This allows the vote extension data to be persisted for all blocks
// that are saved.
func (bs *BlockStore) SaveBlockWithExtendedCommit(block *types.Block, blockParts *types.PartSet, seenExtendedCommit *types.ExtendedCommit) {
	if block == nil {
		panic("BlockStore can only save a non-nil block")
	}
	if err := seenExtendedCommit.EnsureExtensions(true); err != nil {
		panic(fmt.Errorf("problems saving block with extensions: %w", err))
	}

	batch := bs.db.NewBatch()
	defer batch.Close()

	if err := bs.saveBlockToBatch(block, blockParts, seenExtendedCommit.ToCommit(), batch); err != nil {
		panic(err)
	}
	height := block.Height

	pbec := seenExtendedCommit.ToProto()
	extCommitBytes := mustEncode(pbec)
	if err := batch.Set(extCommitKey(height), extCommitBytes); err != nil {
		panic(err)
	}

	bs.mtx.Lock()
	defer bs.mtx.Unlock()
	bs.height = height
	if bs.base == 0 {
		bs.base = height
	}

	// Save new BlockStoreState descriptor. This also flushes the database.
	err := bs.saveStateAndWriteDB(batch, "failed to save block with extended commit")
	if err != nil {
		panic(err)
	}
}

func (bs *BlockStore) saveBlockToBatch(
	block *types.Block,
	blockParts *types.PartSet,
	seenCommit *types.Commit,
	batch dbm.Batch,
) error {
	if block == nil {
		panic("BlockStore can only save a non-nil block")
	}

	height := block.Height
	hash := block.Hash()

	if g, w := height, bs.Height()+1; bs.Base() > 0 && g != w {
		return fmt.Errorf("BlockStore can only save contiguous blocks. Wanted %v, got %v", w, g)
	}
	if !blockParts.IsComplete() {
		return errors.New("BlockStore can only save complete block part sets")
	}
	if height != seenCommit.Height {
		return fmt.Errorf("BlockStore cannot save seen commit of a different height (block: %d, commit: %d)", height, seenCommit.Height)
	}

	// If the block is small, batch save the block parts. Otherwise, save the
	// parts individually.
	saveBlockPartsToBatch := blockParts.Count() <= maxBlockPartsToBatch

	// Save block parts. This must be done before the block meta, since callers
	// typically load the block meta first as an indication that the block exists
	// and then go on to load block parts - we must make sure the block is
	// complete as soon as the block meta is written.
	for i := 0; i < int(blockParts.Total()); i++ {
		part := blockParts.GetPart(i)
		bs.saveBlockPart(height, i, part, batch, saveBlockPartsToBatch)
	}

	// Save block meta
	blockMeta := types.NewBlockMeta(block, blockParts)
	pbm := blockMeta.ToProto()
	if pbm == nil {
		return errors.New("nil blockmeta")
	}
	metaBytes := mustEncode(pbm)
	if err := batch.Set(blockMetaKey(height), metaBytes); err != nil {
		return err
	}
	if err := batch.Set(blockHashKey(hash), []byte(strconv.FormatInt(height, 10))); err != nil {
		return err
	}

	// Save block commit (duplicate and separate from the Block)
	pbc := block.LastCommit.ToProto()
	blockCommitBytes := mustEncode(pbc)
	if err := batch.Set(blockCommitKey(height-1), blockCommitBytes); err != nil {
		return err
	}

	// Save seen commit (seen +2/3 precommits for block)
	// NOTE: we can delete this at a later height
	pbsc := seenCommit.ToProto()
	seenCommitBytes := mustEncode(pbsc)
<<<<<<< HEAD
	if err := batch.Set(seenCommitKey(height), seenCommitBytes); err != nil {
=======

	//nolint:revive // this is a false positive from if-return
	if err := batch.Set(calcSeenCommitKey(height), seenCommitBytes); err != nil {
>>>>>>> e1ee71ca
		return err
	}

	return nil
}

func (bs *BlockStore) saveBlockPart(height int64, index int, part *types.Part, batch dbm.Batch, saveBlockPartsToBatch bool) {
	pbp, err := part.ToProto()
	if err != nil {
		panic(cmterrors.ErrMsgToProto{MessageName: "Part", Err: err})
	}
	partBytes := mustEncode(pbp)
	if saveBlockPartsToBatch {
		err = batch.Set(blockPartKey(height, index), partBytes)
	} else {
		err = bs.db.Set(blockPartKey(height, index), partBytes)
	}
	if err != nil {
		panic(err)
	}
}

// Contract: the caller MUST have, at least, a read lock on `bs`.
func (bs *BlockStore) saveStateAndWriteDB(batch dbm.Batch, errMsg string) error {
	bss := cmtstore.BlockStoreState{
		Base:   bs.base,
		Height: bs.height,
	}
	SaveBlockStoreState(&bss, batch)

	err := batch.WriteSync()
	if err != nil {
		return fmt.Errorf("error writing batch to DB %q: (base %d, height %d): %w",
			errMsg, bs.base, bs.height, err)
	}
	return nil
}

// SaveSeenCommit saves a seen commit, used by e.g. the state sync reactor when bootstrapping node.
func (bs *BlockStore) SaveSeenCommit(height int64, seenCommit *types.Commit) error {
	pbc := seenCommit.ToProto()
	seenCommitBytes, err := proto.Marshal(pbc)
	if err != nil {
		return fmt.Errorf("unable to marshal commit: %w", err)
	}
	return bs.db.Set(seenCommitKey(height), seenCommitBytes)
}

func (bs *BlockStore) Close() error {
	return bs.db.Close()
}

//---------------------------------- KEY ENCODING -----------------------------------------

// key prefixes.
const (
	// prefixes are unique across all tm db's.
	prefixBlockMeta   = int64(0)
	prefixBlockPart   = int64(1)
	prefixBlockCommit = int64(2)
	prefixSeenCommit  = int64(3)
	prefixExtCommit   = int64(4)
	prefixBlockHash   = int64(5)
)

func blockMetaKey(height int64) []byte {
	key, err := orderedcode.Append(nil, prefixBlockMeta, height)
	if err != nil {
		panic(err)
	}
	return key
}

func blockPartKey(height int64, partIndex int) []byte {
	key, err := orderedcode.Append(nil, prefixBlockPart, height, int64(partIndex))
	if err != nil {
		panic(err)
	}
	return key
}

func blockCommitKey(height int64) []byte {
	key, err := orderedcode.Append(nil, prefixBlockCommit, height)
	if err != nil {
		panic(err)
	}
	return key
}

func seenCommitKey(height int64) []byte {
	key, err := orderedcode.Append(nil, prefixSeenCommit, height)
	if err != nil {
		panic(err)
	}
	return key
}

func extCommitKey(height int64) []byte {
	key, err := orderedcode.Append(nil, prefixExtCommit, height)
	if err != nil {
		panic(err)
	}
	return key
}

func blockHashKey(hash []byte) []byte {
	key, err := orderedcode.Append(nil, prefixBlockHash, string(hash))
	if err != nil {
		panic(err)
	}
	return key
}

//-----------------------------------------------------------------------------

var blockStoreKey = []byte("blockStore")

// SaveBlockStoreState persists the blockStore state to the database.
func SaveBlockStoreState(bsj *cmtstore.BlockStoreState, batch dbm.Batch) {
	bytes, err := proto.Marshal(bsj)
	if err != nil {
		panic(fmt.Sprintf("Could not marshal state bytes: %v", err))
	}
	if err := batch.Set(blockStoreKey, bytes); err != nil {
		panic(err)
	}
}

// LoadBlockStoreState returns the BlockStoreState as loaded from disk.
// If no BlockStoreState was previously persisted, it returns the zero value.
func LoadBlockStoreState(db dbm.DB) cmtstore.BlockStoreState {
	bytes, err := db.Get(blockStoreKey)
	if err != nil {
		panic(err)
	}

	if len(bytes) == 0 {
		return cmtstore.BlockStoreState{
			Base:   0,
			Height: 0,
		}
	}

	var bsj cmtstore.BlockStoreState
	if err := proto.Unmarshal(bytes, &bsj); err != nil {
		panic(fmt.Sprintf("Could not unmarshal bytes: %X", bytes))
	}

	// Backwards compatibility with persisted data from before Base existed.
	if bsj.Height > 0 && bsj.Base == 0 {
		bsj.Base = 1
	}
	return bsj
}

// mustEncode proto encodes a proto.message and panics if fails.
func mustEncode(pb proto.Message) []byte {
	bz, err := proto.Marshal(pb)
	if err != nil {
		panic(fmt.Errorf("unable to marshal: %w", err))
	}
	return bz
}

//-----------------------------------------------------------------------------

// DeleteLatestBlock removes the block pointed to by height,
// lowering height by one.
func (bs *BlockStore) DeleteLatestBlock() error {
	bs.mtx.RLock()
	targetHeight := bs.height
	bs.mtx.RUnlock()

	batch := bs.db.NewBatch()
	defer batch.Close()

	// delete what we can, skipping what's already missing, to ensure partial
	// blocks get deleted fully.
	if meta := bs.LoadBlockMeta(targetHeight); meta != nil {
		if err := batch.Delete(blockHashKey(meta.BlockID.Hash)); err != nil {
			return err
		}
		for p := 0; p < int(meta.BlockID.PartSetHeader.Total); p++ {
			if err := batch.Delete(blockPartKey(targetHeight, p)); err != nil {
				return err
			}
		}
	}
	if err := batch.Delete(blockCommitKey(targetHeight)); err != nil {
		return err
	}
	if err := batch.Delete(seenCommitKey(targetHeight)); err != nil {
		return err
	}
	// delete last, so as to not leave keys built on meta.BlockID dangling
	if err := batch.Delete(blockMetaKey(targetHeight)); err != nil {
		return err
	}

	bs.mtx.Lock()
	defer bs.mtx.Unlock()
	bs.height = targetHeight - 1
	return bs.saveStateAndWriteDB(batch, "failed to delete the latest block")
}<|MERGE_RESOLUTION|>--- conflicted
+++ resolved
@@ -529,13 +529,8 @@
 	// NOTE: we can delete this at a later height
 	pbsc := seenCommit.ToProto()
 	seenCommitBytes := mustEncode(pbsc)
-<<<<<<< HEAD
+	//nolint:revive // this is a false positive from if-return
 	if err := batch.Set(seenCommitKey(height), seenCommitBytes); err != nil {
-=======
-
-	//nolint:revive // this is a false positive from if-return
-	if err := batch.Set(calcSeenCommitKey(height), seenCommitBytes); err != nil {
->>>>>>> e1ee71ca
 		return err
 	}
 
