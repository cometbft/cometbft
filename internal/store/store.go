package store

import (
	"errors"
	"fmt"
	"strconv"
	"time"

	"github.com/cosmos/gogoproto/proto"
	"github.com/go-kit/kit/metrics"

	dbm "github.com/cometbft/cometbft-db"
	cmtstore "github.com/cometbft/cometbft/api/cometbft/store/v1"
	cmtproto "github.com/cometbft/cometbft/api/cometbft/types/v1"
	"github.com/cometbft/cometbft/internal/evidence"
	sm "github.com/cometbft/cometbft/internal/state"
	cmtsync "github.com/cometbft/cometbft/internal/sync"
	"github.com/cometbft/cometbft/types"
	cmterrors "github.com/cometbft/cometbft/types/errors"
)

// Assuming the length of a block part is 64kB (`types.BlockPartSizeBytes`),
// the maximum size of a block, that will be batch saved, is 640kB. The
// benchmarks have shown that `goleveldb` still performs well with blocks of
// this size. However, if the block is larger than 1MB, the performance degrades.
const maxBlockPartsToBatch = 10

/*
BlockStore is a simple low level store for blocks.

There are three types of information stored:
  - BlockMeta:   Meta information about each block
  - Block part:  Parts of each block, aggregated w/ PartSet
  - Commit:      The commit part of each block, for gossiping precommit votes

Currently the precommit signatures are duplicated in the Block parts as
well as the Commit.  In the future this may change, perhaps by moving
the Commit data outside the Block. (TODO)

The store can be assumed to contain all contiguous blocks between base and height (inclusive).

// NOTE: BlockStore methods will panic if they encounter errors
// deserializing loaded data, indicating probable corruption on disk.
*/
type BlockStore struct {
	db      dbm.DB
	metrics *Metrics

	// mtx guards access to the struct fields listed below it. Although we rely on the database
	// to enforce fine-grained concurrency control for its data, we need to make sure that
	// no external observer can get data from the database that is not in sync with the fields below,
	// and vice-versa. Hence, when updating the fields below, we use the mutex to make sure
	// that the database is also up to date. This prevents any concurrent external access from
	// obtaining inconsistent data.
	// The only reason for keeping these fields in the struct is that the data
	// can't efficiently be queried from the database since the key encoding we use is not
	// lexicographically ordered (see https://github.com/tendermint/tendermint/issues/4567).
	mtx    cmtsync.RWMutex
	base   int64
	height int64

<<<<<<< HEAD
	dbKeyLayout BlockKeyLayout
=======
	blocksDeleted      int64
	compact            bool
	compactionInterval int64
>>>>>>> 163f4ad7
}

type BlockStoreOption func(*BlockStore)

// WithCompaction sets the compaciton parameters.
func WithCompaction(compact bool, compactionInterval int64) BlockStoreOption {
	return func(bs *BlockStore) {
		bs.compact = compact
		bs.compactionInterval = compactionInterval
	}
}

// WithMetrics sets the metrics.
func WithMetrics(metrics *Metrics) BlockStoreOption {
	return func(bs *BlockStore) { bs.metrics = metrics }
}

// NewBlockStore returns a new BlockStore with the given DB,
// initialized to the last height that was committed to the DB.
func NewBlockStore(db dbm.DB, options ...BlockStoreOption) *BlockStore {
	start := time.Now()

	bs := LoadBlockStoreState(db)

	bStore := &BlockStore{
		base:    bs.Base,
		height:  bs.Height,
		db:      db,
		metrics: NopMetrics(),
	}

	if bStore.IsEmpty() {
		bStore.dbKeyLayout = &v2Layout{}
		if err := bStore.db.SetSync([]byte("version"), []byte("2")); err != nil {
			panic(err)
		}
	} else {
		versionNum, err := bStore.db.Get([]byte("version"))
		fmt.Println(string(versionNum), err)
		if len(versionNum) == 0 && err == nil {
			bStore.dbKeyLayout = &v1LegacyLayout{}
			if err := bStore.db.SetSync([]byte("version"), []byte("1")); err != nil {
				panic(err)
			}
		} else {
			switch string(versionNum) {
			case "1":
				bStore.dbKeyLayout = &v1LegacyLayout{}
			case "2":
				bStore.dbKeyLayout = &v2Layout{}
			}
		}
	}

	for _, option := range options {
		option(bStore)
	}

	addTimeSample(bStore.metrics.BlockStoreAccessDurationSeconds.With("method", "new_block_store"), start)()
	return bStore
}

func (bs *BlockStore) IsEmpty() bool {
	bs.mtx.RLock()
	defer bs.mtx.RUnlock()
	return bs.base == 0 && bs.height == 0
}

// Base returns the first known contiguous block height, or 0 for empty block stores.
func (bs *BlockStore) Base() int64 {
	bs.mtx.RLock()
	defer bs.mtx.RUnlock()
	return bs.base
}

// Height returns the last known contiguous block height, or 0 for empty block stores.
func (bs *BlockStore) Height() int64 {
	bs.mtx.RLock()
	defer bs.mtx.RUnlock()
	return bs.height
}

// Size returns the number of blocks in the block store.
func (bs *BlockStore) Size() int64 {
	bs.mtx.RLock()
	defer bs.mtx.RUnlock()
	if bs.height == 0 {
		return 0
	}
	return bs.height - bs.base + 1
}

// LoadBase atomically loads the base block meta, or returns nil if no base is found.
func (bs *BlockStore) LoadBaseMeta() *types.BlockMeta {
	bs.mtx.RLock()
	defer bs.mtx.RUnlock()
	if bs.base == 0 {
		return nil
	}
	return bs.LoadBlockMeta(bs.base)
}

// LoadBlock returns the block with the given height.
// If no block is found for that height, it returns nil.
func (bs *BlockStore) LoadBlock(height int64) (*types.Block, *types.BlockMeta) {
	start := time.Now()
	blockMeta := bs.LoadBlockMeta(height)
	if blockMeta == nil {
		return nil, nil
	}
	pbb := new(cmtproto.Block)
	buf := []byte{}
	for i := 0; i < int(blockMeta.BlockID.PartSetHeader.Total); i++ {
		part := bs.LoadBlockPart(height, i)
		// If the part is missing (e.g. since it has been deleted after we
		// loaded the block meta) we consider the whole block to be missing.
		if part == nil {
			return nil, nil
		}
		buf = append(buf, part.Bytes...)
	}
	addTimeSample(bs.metrics.BlockStoreAccessDurationSeconds.With("method", "load_block"), start)()

	err := proto.Unmarshal(buf, pbb)
	if err != nil {
		// NOTE: The existence of meta should imply the existence of the
		// block. So, make sure meta is only saved after blocks are saved.
		panic(fmt.Sprintf("Error reading block: %v", err))
	}
	block, err := types.BlockFromProto(pbb)
	if err != nil {
		panic(cmterrors.ErrMsgFromProto{MessageName: "Block", Err: err})
	}

	return block, blockMeta
}

// LoadBlockByHash returns the block with the given hash.
// If no block is found for that hash, it returns nil.
// Panics if it fails to parse height associated with the given hash.
func (bs *BlockStore) LoadBlockByHash(hash []byte) (*types.Block, *types.BlockMeta) {
	// WARN this function includes the time for LoadBlock and will count the time it takes to load the entire block, block parts
	// AND unmarshall
	defer addTimeSample(bs.metrics.BlockStoreAccessDurationSeconds.With("method", "load_block_by_hash"), time.Now())()
	bz, err := bs.db.Get(bs.dbKeyLayout.CalcBlockHashKey(hash))
	if err != nil {
		panic(err)
	}
	if len(bz) == 0 {
		return nil, nil
	}

	s := string(bz)
	height, err := strconv.ParseInt(s, 10, 64)
	if err != nil {
		panic(fmt.Sprintf("failed to extract height from %s: %v", s, err))
	}
	return bs.LoadBlock(height)
}

// LoadBlockPart returns the Part at the given index
// from the block at the given height.
// If no part is found for the given height and index, it returns nil.
func (bs *BlockStore) LoadBlockPart(height int64, index int) *types.Part {
	pbpart := new(cmtproto.Part)
	start := time.Now()
	bz, err := bs.db.Get(bs.dbKeyLayout.CalcBlockPartKey(height, index))
	if err != nil {
		panic(err)
	}

	addTimeSample(bs.metrics.BlockStoreAccessDurationSeconds.With("method", "load_block_part"), start)()

	if len(bz) == 0 {
		return nil
	}
	err = proto.Unmarshal(bz, pbpart)
	if err != nil {
		panic(fmt.Errorf("unmarshal to cmtproto.Part failed: %w", err))
	}
	part, err := types.PartFromProto(pbpart)
	if err != nil {
		panic(fmt.Sprintf("Error reading block part: %v", err))
	}

	return part
}

// LoadBlockMeta returns the BlockMeta for the given height.
// If no block is found for the given height, it returns nil.
func (bs *BlockStore) LoadBlockMeta(height int64) *types.BlockMeta {
	pbbm := new(cmtproto.BlockMeta)
	start := time.Now()
	bz, err := bs.db.Get(bs.dbKeyLayout.CalcBlockMetaKey(height))
	if err != nil {
		panic(err)
	}

	addTimeSample(bs.metrics.BlockStoreAccessDurationSeconds.With("method", "load_block_meta"), start)()

	if len(bz) == 0 {
		return nil
	}

	err = proto.Unmarshal(bz, pbbm)
	if err != nil {
		panic(fmt.Errorf("unmarshal to cmtproto.BlockMeta: %w", err))
	}
	blockMeta, err := types.BlockMetaFromProto(pbbm)
	if err != nil {
		panic(cmterrors.ErrMsgFromProto{MessageName: "BlockMetadata", Err: err})
	}

	return blockMeta
}

// LoadBlockMetaByHash returns the blockmeta who's header corresponds to the given
// hash. If none is found, returns nil.
func (bs *BlockStore) LoadBlockMetaByHash(hash []byte) *types.BlockMeta {
	// WARN Same as for block by hash, this includes the time to get the block metadata and unmarshall it
	defer addTimeSample(bs.metrics.BlockStoreAccessDurationSeconds.With("method", "load_block_meta_by_hash"), time.Now())()
	bz, err := bs.db.Get(bs.dbKeyLayout.CalcBlockHashKey(hash))
	if err != nil {
		panic(err)
	}
	if len(bz) == 0 {
		return nil
	}

	s := string(bz)
	height, err := strconv.ParseInt(s, 10, 64)
	if err != nil {
		panic(fmt.Sprintf("failed to extract height from %s: %v", s, err))
	}
	return bs.LoadBlockMeta(height)
}

// LoadBlockCommit returns the Commit for the given height.
// This commit consists of the +2/3 and other Precommit-votes for block at `height`,
// and it comes from the block.LastCommit for `height+1`.
// If no commit is found for the given height, it returns nil.
func (bs *BlockStore) LoadBlockCommit(height int64) *types.Commit {
	pbc := new(cmtproto.Commit)

	start := time.Now()
	bz, err := bs.db.Get(bs.dbKeyLayout.CalcBlockCommitKey(height))
	if err != nil {
		panic(err)
	}

	addTimeSample(bs.metrics.BlockStoreAccessDurationSeconds.With("method", "load_block_commit"), start)()

	if len(bz) == 0 {
		return nil
	}

	err = proto.Unmarshal(bz, pbc)
	if err != nil {
		panic(fmt.Errorf("error reading block commit: %w", err))
	}
	commit, err := types.CommitFromProto(pbc)
	if err != nil {
		panic(cmterrors.ErrMsgToProto{MessageName: "Commit", Err: err})
	}
	return commit
}

// LoadExtendedCommit returns the ExtendedCommit for the given height.
// The extended commit is not guaranteed to contain the same +2/3 precommits data
// as the commit in the block.
func (bs *BlockStore) LoadBlockExtendedCommit(height int64) *types.ExtendedCommit {
	pbec := new(cmtproto.ExtendedCommit)

	start := time.Now()
	bz, err := bs.db.Get(bs.dbKeyLayout.CalcExtCommitKey(height))
	if err != nil {
		panic(fmt.Errorf("fetching extended commit: %w", err))
	}

	addTimeSample(bs.metrics.BlockStoreAccessDurationSeconds.With("method", "load_block_ext_commit"), start)()

	if len(bz) == 0 {
		return nil
	}

	err = proto.Unmarshal(bz, pbec)
	if err != nil {
		panic(fmt.Errorf("decoding extended commit: %w", err))
	}
	extCommit, err := types.ExtendedCommitFromProto(pbec)
	if err != nil {
		panic(fmt.Errorf("converting extended commit: %w", err))
	}
	return extCommit
}

// LoadSeenCommit returns the locally seen Commit for the given height.
// This is useful when we've seen a commit, but there has not yet been
// a new block at `height + 1` that includes this commit in its block.LastCommit.
func (bs *BlockStore) LoadSeenCommit(height int64) *types.Commit {
	pbc := new(cmtproto.Commit)
	start := time.Now()
	bz, err := bs.db.Get(bs.dbKeyLayout.CalcSeenCommitKey(height))
	if err != nil {
		panic(err)
	}

	addTimeSample(bs.metrics.BlockStoreAccessDurationSeconds.With("method", "load_seen_commit"), start)()

	if len(bz) == 0 {
		return nil
	}

	err = proto.Unmarshal(bz, pbc)
	if err != nil {
		panic(fmt.Sprintf("error reading block seen commit: %v", err))
	}

	commit, err := types.CommitFromProto(pbc)
	if err != nil {
		panic(fmt.Errorf("converting seen commit: %w", err))
	}
	return commit
}

// PruneBlocks removes block up to (but not including) a height. It returns the
// number of blocks pruned and the evidence retain height - the height at which
// data needed to prove evidence must not be removed.
func (bs *BlockStore) PruneBlocks(height int64, state sm.State) (uint64, int64, error) {
	if height <= 0 {
		return 0, -1, errors.New("height must be greater than 0")
	}
	bs.mtx.RLock()
	if height > bs.height {
		bs.mtx.RUnlock()
		return 0, -1, fmt.Errorf("cannot prune beyond the latest height %v", bs.height)
	}
	base := bs.base
	bs.mtx.RUnlock()
	if height < base {
		return 0, -1, fmt.Errorf("cannot prune to height %v, it is lower than base height %v",
			height, base)
	}

	pruned := uint64(0)
	batch := bs.db.NewBatch()
	defer batch.Close()
	flush := func(batch dbm.Batch, base int64) error {
		// We can't trust batches to be atomic, so update base first to make sure no one
		// tries to access missing blocks.
		bs.mtx.Lock()
		defer batch.Close()
		defer bs.mtx.Unlock()
		bs.base = base
		return bs.saveStateAndWriteDB(batch, "failed to prune")
	}

	defer addTimeSample(bs.metrics.BlockStoreAccessDurationSeconds.With("method", "prune_blocks"), time.Now())()

	evidencePoint := height
	for h := base; h < height; h++ {
		meta := bs.LoadBlockMeta(h)
		if meta == nil { // assume already deleted
			continue
		}

		// This logic is in place to protect data that proves malicious behavior.
		// If the height is within the evidence age, we continue to persist the header and commit data.

		if evidencePoint == height && !evidence.IsEvidenceExpired(state.LastBlockHeight, state.LastBlockTime, h, meta.Header.Time, state.ConsensusParams.Evidence) {
			evidencePoint = h
		}

		// if height is beyond the evidence point we dont delete the header
		if h < evidencePoint {
			if err := batch.Delete(bs.dbKeyLayout.CalcBlockMetaKey(h)); err != nil {
				return 0, -1, err
			}
		}
		if err := batch.Delete(bs.dbKeyLayout.CalcBlockHashKey(meta.BlockID.Hash)); err != nil {
			return 0, -1, err
		}
		// if height is beyond the evidence point we dont delete the commit data
		if h < evidencePoint {
			if err := batch.Delete(bs.dbKeyLayout.CalcBlockCommitKey(h)); err != nil {
				return 0, -1, err
			}
		}
		if err := batch.Delete(bs.dbKeyLayout.CalcSeenCommitKey(h)); err != nil {
			return 0, -1, err
		}
		for p := 0; p < int(meta.BlockID.PartSetHeader.Total); p++ {
			if err := batch.Delete(bs.dbKeyLayout.CalcBlockPartKey(h, p)); err != nil {
				return 0, -1, err
			}
		}
		pruned++

		// flush every 1000 blocks to avoid batches becoming too large
		if pruned%1000 == 0 && pruned > 0 {
			err := flush(batch, h)
			if err != nil {
				return 0, -1, err
			}
			batch = bs.db.NewBatch()
			defer batch.Close()
		}
	}

	err := flush(batch, height)
	if err != nil {
		return 0, -1, err
	}
	bs.blocksDeleted += int64(pruned)

	if bs.compact && bs.blocksDeleted >= bs.compactionInterval {
		// When the range is nil,nil, the database will try to compact
		// ALL levels. Another option is to set a predefined range of
		// specific keys.
		err = bs.db.Compact(nil, nil)
		if err == nil {
			// If there was no error in compaction we reset the counter.
			// Otherwise we preserve the number of blocks deleted so
			// we can trigger compaction in the next pruning iteration
			bs.blocksDeleted = 0
		}
	}
	return pruned, evidencePoint, err
}

// SaveBlock persists the given block, blockParts, and seenCommit to the underlying db.
// blockParts: Must be parts of the block
// seenCommit: The +2/3 precommits that were seen which committed at height.
//
//	If all the nodes restart after committing a block,
//	we need this to reload the precommits to catch-up nodes to the
//	most recent height.  Otherwise they'd stall at H-1.
func (bs *BlockStore) SaveBlock(block *types.Block, blockParts *types.PartSet, seenCommit *types.Commit) {
	defer addTimeSample(bs.metrics.BlockStoreAccessDurationSeconds.With("method", "save_block"), time.Now())()
	if block == nil {
		panic("BlockStore can only save a non-nil block")
	}

	batch := bs.db.NewBatch()
	defer batch.Close()

	if err := bs.saveBlockToBatch(block, blockParts, seenCommit, batch); err != nil {
		panic(err)
	}

	bs.mtx.Lock()
	defer bs.mtx.Unlock()
	bs.height = block.Height
	if bs.base == 0 {
		bs.base = block.Height
	}

	// Save new BlockStoreState descriptor. This also flushes the database.
	err := bs.saveStateAndWriteDB(batch, "failed to save block")
	if err != nil {
		panic(err)
	}
}

// SaveBlockWithExtendedCommit persists the given block, blockParts, and
// seenExtendedCommit to the underlying db. seenExtendedCommit is stored under
// two keys in the database: as the seenCommit and as the ExtendedCommit data for the
// height. This allows the vote extension data to be persisted for all blocks
// that are saved.
func (bs *BlockStore) SaveBlockWithExtendedCommit(block *types.Block, blockParts *types.PartSet, seenExtendedCommit *types.ExtendedCommit) {
	// WARN includes marshaling the blockstore state
	start := time.Now()

	if block == nil {
		panic("BlockStore can only save a non-nil block")
	}
	if err := seenExtendedCommit.EnsureExtensions(true); err != nil {
		panic(fmt.Errorf("problems saving block with extensions: %w", err))
	}

	batch := bs.db.NewBatch()
	defer batch.Close()

	if err := bs.saveBlockToBatch(block, blockParts, seenExtendedCommit.ToCommit(), batch); err != nil {
		panic(err)
	}
	height := block.Height

	marshallingTime := time.Now()

	pbec := seenExtendedCommit.ToProto()

	extCommitBytes := mustEncode(pbec)

	extCommitMarshallTDiff := time.Since(marshallingTime).Seconds()

	if err := batch.Set(bs.dbKeyLayout.CalcExtCommitKey(height), extCommitBytes); err != nil {
		panic(err)
	}

	bs.mtx.Lock()
	defer bs.mtx.Unlock()
	bs.height = height
	if bs.base == 0 {
		bs.base = height
	}

	// Save new BlockStoreState descriptor. This also flushes the database.
	err := bs.saveStateAndWriteDB(batch, "failed to save block with extended commit")
	if err != nil {
		panic(err)
	}

	bs.metrics.BlockStoreAccessDurationSeconds.With("method", "save_block_ext_commit").Observe(time.Since(start).Seconds() - extCommitMarshallTDiff)
}

func (bs *BlockStore) saveBlockToBatch(
	block *types.Block,
	blockParts *types.PartSet,
	seenCommit *types.Commit,
	batch dbm.Batch,
) error {
	if block == nil {
		panic("BlockStore can only save a non-nil block")
	}

	height := block.Height
	hash := block.Hash()

	if g, w := height, bs.Height()+1; bs.Base() > 0 && g != w {
		return fmt.Errorf("BlockStore can only save contiguous blocks. Wanted %v, got %v", w, g)
	}
	if !blockParts.IsComplete() {
		return errors.New("BlockStore can only save complete block part sets")
	}
	if height != seenCommit.Height {
		return fmt.Errorf("BlockStore cannot save seen commit of a different height (block: %d, commit: %d)", height, seenCommit.Height)
	}

	// If the block is small, batch save the block parts. Otherwise, save the
	// parts individually.
	saveBlockPartsToBatch := blockParts.Count() <= maxBlockPartsToBatch

	start := time.Now()

	// Save block parts. This must be done before the block meta, since callers
	// typically load the block meta first as an indication that the block exists
	// and then go on to load block parts - we must make sure the block is
	// complete as soon as the block meta is written.
	for i := 0; i < int(blockParts.Total()); i++ {
		part := blockParts.GetPart(i)
		bs.saveBlockPart(height, i, part, batch, saveBlockPartsToBatch)
	}

	marshallTime := time.Now()
	// Save block meta
	blockMeta := types.NewBlockMeta(block, blockParts)
	pbm := blockMeta.ToProto()
	if pbm == nil {
		return errors.New("nil blockmeta")
	}
	metaBytes := mustEncode(pbm)
	blockMetaMarshallDiff := time.Since(marshallTime).Seconds()

	if err := batch.Set(bs.dbKeyLayout.CalcBlockMetaKey(height), metaBytes); err != nil {
		return err
	}
	if err := batch.Set(bs.dbKeyLayout.CalcBlockHashKey(hash), []byte(strconv.FormatInt(height, 10))); err != nil {
		return err
	}

	marshallTime = time.Now()
	// Save block commit (duplicate and separate from the Block)
	pbc := block.LastCommit.ToProto()
	blockCommitBytes := mustEncode(pbc)

	blockMetaMarshallDiff += time.Since(marshallTime).Seconds()

	if err := batch.Set(bs.dbKeyLayout.CalcBlockCommitKey(height-1), blockCommitBytes); err != nil {
		return err
	}

	marshallTime = time.Now()

	// Save seen commit (seen +2/3 precommits for block)
	// NOTE: we can delete this at a later height
	pbsc := seenCommit.ToProto()
	seenCommitBytes := mustEncode(pbsc)

	blockMetaMarshallDiff += time.Since(marshallTime).Seconds()
	if err := batch.Set(bs.dbKeyLayout.CalcSeenCommitKey(height), seenCommitBytes); err != nil {
		return err
	}

	bs.metrics.BlockStoreAccessDurationSeconds.With("method", "save_block_to_batch").Observe(time.Since(start).Seconds() - blockMetaMarshallDiff)
	return nil
}

func (bs *BlockStore) saveBlockPart(height int64, index int, part *types.Part, batch dbm.Batch, saveBlockPartsToBatch bool) {
	defer addTimeSample(bs.metrics.BlockStoreAccessDurationSeconds.With("method", "save_block_part"), time.Now())()
	pbp, err := part.ToProto()
	if err != nil {
		panic(cmterrors.ErrMsgToProto{MessageName: "Part", Err: err})
	}

	partBytes := mustEncode(pbp)

	if saveBlockPartsToBatch {
		err = batch.Set(bs.dbKeyLayout.CalcBlockPartKey(height, index), partBytes)
	} else {
		err = bs.db.Set(bs.dbKeyLayout.CalcBlockPartKey(height, index), partBytes)
	}
	if err != nil {
		panic(err)
	}
}

// Contract: the caller MUST have, at least, a read lock on `bs`.
func (bs *BlockStore) saveStateAndWriteDB(batch dbm.Batch, errMsg string) error {
	bss := cmtstore.BlockStoreState{
		Base:   bs.base,
		Height: bs.height,
	}
	start := time.Now()

	SaveBlockStoreState(&bss, batch)

	err := batch.WriteSync()
	if err != nil {
		return fmt.Errorf("error writing batch to DB %q: (base %d, height %d): %w",
			errMsg, bs.base, bs.height, err)
	}
	defer addTimeSample(bs.metrics.BlockStoreAccessDurationSeconds.With("method", "save_bs_state"), start)()

	return nil
}

// SaveSeenCommit saves a seen commit, used by e.g. the state sync reactor when bootstrapping node.
func (bs *BlockStore) SaveSeenCommit(height int64, seenCommit *types.Commit) error {
	pbc := seenCommit.ToProto()
	seenCommitBytes, err := proto.Marshal(pbc)

	defer addTimeSample(bs.metrics.BlockStoreAccessDurationSeconds.With("method", "save_seen_commit"), time.Now())()

	if err != nil {
		return fmt.Errorf("unable to marshal commit: %w", err)
	}
	return bs.db.Set(bs.dbKeyLayout.CalcSeenCommitKey(height), seenCommitBytes)
}

func (bs *BlockStore) Close() error {
	return bs.db.Close()
}

//-----------------------------------------------------------------------------

var blockStoreKey = []byte("blockStore")

// SaveBlockStoreState persists the blockStore state to the database.
func SaveBlockStoreState(bsj *cmtstore.BlockStoreState, batch dbm.Batch) {
	bytes, err := proto.Marshal(bsj)
	if err != nil {
		panic(fmt.Sprintf("Could not marshal state bytes: %v", err))
	}
	if err := batch.Set(blockStoreKey, bytes); err != nil {
		panic(err)
	}
}

// LoadBlockStoreState returns the BlockStoreState as loaded from disk.
// If no BlockStoreState was previously persisted, it returns the zero value.
func LoadBlockStoreState(db dbm.DB) cmtstore.BlockStoreState {
	bytes, err := db.Get(blockStoreKey)
	if err != nil {
		panic(err)
	}

	if len(bytes) == 0 {
		return cmtstore.BlockStoreState{
			Base:   0,
			Height: 0,
		}
	}

	var bsj cmtstore.BlockStoreState
	if err := proto.Unmarshal(bytes, &bsj); err != nil {
		panic(fmt.Sprintf("Could not unmarshal bytes: %X", bytes))
	}

	// Backwards compatibility with persisted data from before Base existed.
	if bsj.Height > 0 && bsj.Base == 0 {
		bsj.Base = 1
	}
	return bsj
}

// mustEncode proto encodes a proto.message and panics if fails.
func mustEncode(pb proto.Message) []byte {
	bz, err := proto.Marshal(pb)
	if err != nil {
		panic(fmt.Errorf("unable to marshal: %w", err))
	}
	return bz
}

//-----------------------------------------------------------------------------

// DeleteLatestBlock removes the block pointed to by height,
// lowering height by one.
func (bs *BlockStore) DeleteLatestBlock() error {
	defer addTimeSample(bs.metrics.BlockStoreAccessDurationSeconds.With("method", "delete_latest_block"), time.Now())()

	bs.mtx.RLock()
	targetHeight := bs.height
	bs.mtx.RUnlock()

	batch := bs.db.NewBatch()
	defer batch.Close()

	// delete what we can, skipping what's already missing, to ensure partial
	// blocks get deleted fully.
	if meta := bs.LoadBlockMeta(targetHeight); meta != nil {
		if err := batch.Delete(bs.dbKeyLayout.CalcBlockHashKey(meta.BlockID.Hash)); err != nil {
			return err
		}
		for p := 0; p < int(meta.BlockID.PartSetHeader.Total); p++ {
			if err := batch.Delete(bs.dbKeyLayout.CalcBlockPartKey(targetHeight, p)); err != nil {
				return err
			}
		}
	}
	if err := batch.Delete(bs.dbKeyLayout.CalcBlockCommitKey(targetHeight)); err != nil {
		return err
	}
	if err := batch.Delete(bs.dbKeyLayout.CalcSeenCommitKey(targetHeight)); err != nil {
		return err
	}
	// delete last, so as to not leave keys built on meta.BlockID dangling
	if err := batch.Delete(bs.dbKeyLayout.CalcBlockMetaKey(targetHeight)); err != nil {
		return err
	}

	bs.mtx.Lock()
	defer bs.mtx.Unlock()
	bs.height = targetHeight - 1
	return bs.saveStateAndWriteDB(batch, "failed to delete the latest block")
}

// addTimeSample returns a function that, when called, adds an observation to m.
// The observation added to m is the number of seconds elapsed since addTimeSample
// was initially called. addTimeSample is meant to be called in a defer to calculate
// the amount of time a function takes to complete.
func addTimeSample(h metrics.Histogram, start time.Time) func() {
	return func() {
		h.Observe(time.Since(start).Seconds())
	}
}<|MERGE_RESOLUTION|>--- conflicted
+++ resolved
@@ -59,13 +59,11 @@
 	base   int64
 	height int64
 
-<<<<<<< HEAD
 	dbKeyLayout BlockKeyLayout
-=======
+
 	blocksDeleted      int64
 	compact            bool
 	compactionInterval int64
->>>>>>> 163f4ad7
 }
 
 type BlockStoreOption func(*BlockStore)
