--- conflicted
+++ resolved
@@ -743,35 +743,6 @@
 
 // -----------------------------------------------------------------------------
 
-<<<<<<< HEAD
-func calcBlockMetaKey(height int64) []byte {
-	return []byte(fmt.Sprintf("H:%v", height))
-}
-
-func calcBlockPartKey(height int64, partIndex int) []byte {
-	return []byte(fmt.Sprintf("P:%v:%v", height, partIndex))
-}
-
-func calcBlockCommitKey(height int64) []byte {
-	return []byte(fmt.Sprintf("C:%v", height))
-}
-
-func calcSeenCommitKey(height int64) []byte {
-	return []byte(fmt.Sprintf("SC:%v", height))
-}
-
-func calcExtCommitKey(height int64) []byte {
-	return []byte(fmt.Sprintf("EC:%v", height))
-}
-
-func calcBlockHashKey(hash []byte) []byte {
-	return []byte(fmt.Sprintf("BH:%x", hash))
-}
-
-// -----------------------------------------------------------------------------
-
-=======
->>>>>>> 67f5cca1
 var blockStoreKey = []byte("blockStore")
 
 // SaveBlockStoreState persists the blockStore state to the database.
