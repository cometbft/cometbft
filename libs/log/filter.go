package log

import "fmt"

type level byte

const (
	levelDebug level = 1 << iota
	levelInfo
	levelError
)

type filter struct {
	next             Logger
	allowed          level            // XOR'd levels for default case
	initiallyAllowed level            // XOR'd levels for initial case
	allowedKeyvals   map[keyval]level // When key-value match, use this level
}

type keyval struct {
	key   any
	value any
}

// NewFilter wraps next and implements filtering. See the commentary on the
// Option functions for a detailed description of how to configure levels. If
// no options are provided, all leveled log events created with Debug, Info or
// Error helper methods are squelched.
func NewFilter(next Logger, options ...Option) Logger {
	l := &filter{
		next:           next,
		allowedKeyvals: make(map[keyval]level),
	}
	for _, option := range options {
		option(l)
	}
	l.initiallyAllowed = l.allowed
	return l
}

func (l *filter) Info(msg string, keyvals ...any) {
	levelAllowed := l.allowed&levelInfo != 0
	if !levelAllowed {
		return
	}
	l.next.Info(msg, keyvals...)
}

func (l *filter) Debug(msg string, keyvals ...any) {
<<<<<<< HEAD
	levelAllowed := l.allowed&levelDebug != 0
	if !levelAllowed {
		return
=======
	if LogDebug {
		levelAllowed := l.allowed&levelDebug != 0
		if !levelAllowed {
			return
		}
		l.next.Debug(msg, keyvals...)
>>>>>>> 1bb8b386
	}
}

func (l *filter) Error(msg string, keyvals ...any) {
	levelAllowed := l.allowed&levelError != 0
	if !levelAllowed {
		return
	}
	l.next.Error(msg, keyvals...)
}

// With implements Logger by constructing a new filter with a keyvals appended
// to the logger.
//
// If custom level was set for a keyval pair using one of the
// Allow*With methods, it is used as the logger's level.
//
// Examples:
//
//	    logger = log.NewFilter(logger, log.AllowError(), log.AllowInfoWith("module", "crypto"))
//			 logger.With("module", "crypto").Info("Hello") # produces "I... Hello module=crypto"
//
//	    logger = log.NewFilter(logger, log.AllowError(),
//					log.AllowInfoWith("module", "crypto"),
//					log.AllowNoneWith("user", "Sam"))
//			 logger.With("module", "crypto", "user", "Sam").Info("Hello") # returns nil
//
//	    logger = log.NewFilter(logger,
//					log.AllowError(),
//					log.AllowInfoWith("module", "crypto"), log.AllowNoneWith("user", "Sam"))
//			 logger.With("user", "Sam").With("module", "crypto").Info("Hello") # produces "I... Hello module=crypto user=Sam"
func (l *filter) With(keyvals ...any) Logger {
	keyInAllowedKeyvals := false

	for i := len(keyvals) - 2; i >= 0; i -= 2 {
		for kv, allowed := range l.allowedKeyvals {
			if keyvals[i] == kv.key {
				keyInAllowedKeyvals = true
				// Example:
				//		logger = log.NewFilter(logger, log.AllowError(), log.AllowInfoWith("module", "crypto"))
				//		logger.With("module", "crypto")
				if keyvals[i+1] == kv.value {
					return &filter{
						next:             l.next.With(keyvals...),
						allowed:          allowed, // set the desired level
						allowedKeyvals:   l.allowedKeyvals,
						initiallyAllowed: l.initiallyAllowed,
					}
				}
			}
		}
	}

	// Example:
	//		logger = log.NewFilter(logger, log.AllowError(), log.AllowInfoWith("module", "crypto"))
	//		logger.With("module", "main")
	if keyInAllowedKeyvals {
		return &filter{
			next:             l.next.With(keyvals...),
			allowed:          l.initiallyAllowed, // return back to initially allowed
			allowedKeyvals:   l.allowedKeyvals,
			initiallyAllowed: l.initiallyAllowed,
		}
	}

	return &filter{
		next:             l.next.With(keyvals...),
		allowed:          l.allowed, // simply continue with the current level
		allowedKeyvals:   l.allowedKeyvals,
		initiallyAllowed: l.initiallyAllowed,
	}
}

//--------------------------------------------------------------------------------

// Option sets a parameter for the filter.
type Option func(*filter)

// AllowLevel returns an option for the given level or error if no option exist
// for such level.
func AllowLevel(lvl string) (Option, error) {
	switch lvl {
	case "debug":
		return AllowDebug(), nil
	case "info":
		return AllowInfo(), nil
	case "error":
		return AllowError(), nil
	case "none":
		return AllowNone(), nil
	default:
		return nil, fmt.Errorf("expected either \"info\", \"debug\", \"error\" or \"none\" level, given %s", lvl)
	}
}

// AllowAll is an alias for AllowDebug.
func AllowAll() Option {
	return AllowDebug()
}

// AllowDebug allows error, info and debug level log events to pass.
func AllowDebug() Option {
	return allowed(levelError | levelInfo | levelDebug)
}

// AllowInfo allows error and info level log events to pass.
func AllowInfo() Option {
	return allowed(levelError | levelInfo)
}

// AllowError allows only error level log events to pass.
func AllowError() Option {
	return allowed(levelError)
}

// AllowNone allows no leveled log events to pass.
func AllowNone() Option {
	return allowed(0)
}

func allowed(allowed level) Option {
	return func(l *filter) { l.allowed = allowed }
}

// AllowDebugWith allows error, info and debug level log events to pass for a specific key value pair.
func AllowDebugWith(key any, value any) Option {
	return func(l *filter) { l.allowedKeyvals[keyval{key, value}] = levelError | levelInfo | levelDebug }
}

// AllowInfoWith allows error and info level log events to pass for a specific key value pair.
func AllowInfoWith(key any, value any) Option {
	return func(l *filter) { l.allowedKeyvals[keyval{key, value}] = levelError | levelInfo }
}

// AllowErrorWith allows only error level log events to pass for a specific key value pair.
func AllowErrorWith(key any, value any) Option {
	return func(l *filter) { l.allowedKeyvals[keyval{key, value}] = levelError }
}

// AllowNoneWith allows no leveled log events to pass for a specific key value pair.
func AllowNoneWith(key any, value any) Option {
	return func(l *filter) { l.allowedKeyvals[keyval{key, value}] = 0 }
}<|MERGE_RESOLUTION|>--- conflicted
+++ resolved
@@ -47,18 +47,12 @@
 }
 
 func (l *filter) Debug(msg string, keyvals ...any) {
-<<<<<<< HEAD
-	levelAllowed := l.allowed&levelDebug != 0
-	if !levelAllowed {
-		return
-=======
 	if LogDebug {
 		levelAllowed := l.allowed&levelDebug != 0
 		if !levelAllowed {
 			return
 		}
 		l.next.Debug(msg, keyvals...)
->>>>>>> 1bb8b386
 	}
 }
 
