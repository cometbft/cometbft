package log

import (
	"io"
	"log/slog"

	"github.com/lmittmann/tint"
)

type tmLogger struct {
	srcLogger *slog.Logger
}

// Interface assertions.
var _ Logger = (*tmLogger)(nil)

// NewTMLogger returns a logger that encodes msg and keyvals to the Writer
// using slog as an underlying logger and our custom formatter. Note that
// underlying logger could be swapped with something else.
func NewTMLogger(w io.Writer) Logger {
	return &tmLogger{slog.New(tint.NewHandler(w, &tint.Options{Level: slog.LevelDebug}))}
}

// Info logs a message at level Info.
func (l *tmLogger) Info(msg string, keyvals ...any) {
	l.srcLogger.Info(msg, keyvals...)
}

// Debug logs a message at level Debug.
func (l *tmLogger) Debug(msg string, keyvals ...any) {
<<<<<<< HEAD
	l.srcLogger.Debug(msg, keyvals...)
=======
	if LogDebug {
		lWithLevel := kitlevel.Debug(l.srcLogger)

		if err := kitlog.With(lWithLevel, msgKey, msg).Log(keyvals...); err != nil {
			errLogger := kitlevel.Error(l.srcLogger)
			kitlog.With(errLogger, msgKey, msg).Log("err", err) //nolint:errcheck // no need to check error again
		}
	}
>>>>>>> 51e99489
}

// Error logs a message at level Error.
func (l *tmLogger) Error(msg string, keyvals ...any) {
	l.srcLogger.Error(msg, keyvals...)
}

// With returns a new contextual logger with keyvals prepended to those passed
// to calls to Info, Debug or Error.
func (l *tmLogger) With(keyvals ...any) Logger {
	return &tmLogger{l.srcLogger.With(keyvals...)}
}<|MERGE_RESOLUTION|>--- conflicted
+++ resolved
@@ -28,18 +28,9 @@
 
 // Debug logs a message at level Debug.
 func (l *tmLogger) Debug(msg string, keyvals ...any) {
-<<<<<<< HEAD
-	l.srcLogger.Debug(msg, keyvals...)
-=======
 	if LogDebug {
-		lWithLevel := kitlevel.Debug(l.srcLogger)
-
-		if err := kitlog.With(lWithLevel, msgKey, msg).Log(keyvals...); err != nil {
-			errLogger := kitlevel.Error(l.srcLogger)
-			kitlog.With(errLogger, msgKey, msg).Log("err", err) //nolint:errcheck // no need to check error again
-		}
-	}
->>>>>>> 51e99489
+  	l.srcLogger.Debug(msg, keyvals...)
+  }
 }
 
 // Error logs a message at level Error.
