package log

import (
	"fmt"
	"io"

	kitlog "github.com/go-kit/log"
	kitlevel "github.com/go-kit/log/level"
	"github.com/go-kit/log/term"
)

const (
	msgKey    = "_msg" // "_" prefixed to avoid collisions
	moduleKey = "module"
)

type tmLogger struct {
	srcLogger kitlog.Logger
}

// Interface assertions
var _ Logger = (*tmLogger)(nil)

// NewTMLogger returns a logger that encodes msg and keyvals to the Writer
// using go-kit's log as an underlying logger and our custom formatter. Note
// that underlying logger could be swapped with something else.
func NewTMLogger(w io.Writer) Logger {
	// Color by level value
	colorFn := func(keyvals ...any) term.FgBgColor {
		if keyvals[0] != kitlevel.Key() {
			panic(fmt.Sprintf("expected level key to be first, got %v", keyvals[0]))
		}
		switch keyvals[1].(kitlevel.Value).String() {
		case "debug":
			return term.FgBgColor{Fg: term.DarkGray}
		case "error":
			return term.FgBgColor{Fg: term.Red}
		default:
			return term.FgBgColor{}
		}
	}

	return &tmLogger{term.NewLogger(w, NewTMFmtLogger, colorFn)}
}

// NewTMLoggerWithColorFn allows you to provide your own color function. See
// NewTMLogger for documentation.
func NewTMLoggerWithColorFn(w io.Writer, colorFn func(keyvals ...any) term.FgBgColor) Logger {
	return &tmLogger{term.NewLogger(w, NewTMFmtLogger, colorFn)}
}

// Info logs a message at level Info.
func (l *tmLogger) Info(msg string, keyvals ...any) {
	lWithLevel := kitlevel.Info(l.srcLogger)

	if err := kitlog.With(lWithLevel, msgKey, msg).Log(keyvals...); err != nil {
		errLogger := kitlevel.Error(l.srcLogger)
		kitlog.With(errLogger, msgKey, msg).Log("err", err) //nolint:errcheck // no need to check error again
	}
}

// Debug logs a message at level Debug.
func (l *tmLogger) Debug(msg string, keyvals ...any) {
<<<<<<< HEAD
	lWithLevel := kitlevel.Debug(l.srcLogger)
=======
	if LogDebug {
		lWithLevel := kitlevel.Debug(l.srcLogger)
>>>>>>> 1bb8b386

		if err := kitlog.With(lWithLevel, msgKey, msg).Log(keyvals...); err != nil {
			errLogger := kitlevel.Error(l.srcLogger)
			kitlog.With(errLogger, msgKey, msg).Log("err", err) //nolint:errcheck // no need to check error again
		}
	}
}

// Error logs a message at level Error.
func (l *tmLogger) Error(msg string, keyvals ...any) {
	lWithLevel := kitlevel.Error(l.srcLogger)

	lWithMsg := kitlog.With(lWithLevel, msgKey, msg)
	if err := lWithMsg.Log(keyvals...); err != nil {
		lWithMsg.Log("err", err) //nolint:errcheck // no need to check error again
	}
}

// With returns a new contextual logger with keyvals prepended to those passed
// to calls to Info, Debug or Error.
func (l *tmLogger) With(keyvals ...any) Logger {
	return &tmLogger{kitlog.With(l.srcLogger, keyvals...)}
}<|MERGE_RESOLUTION|>--- conflicted
+++ resolved
@@ -61,12 +61,8 @@
 
 // Debug logs a message at level Debug.
 func (l *tmLogger) Debug(msg string, keyvals ...any) {
-<<<<<<< HEAD
-	lWithLevel := kitlevel.Debug(l.srcLogger)
-=======
 	if LogDebug {
 		lWithLevel := kitlevel.Debug(l.srcLogger)
->>>>>>> 1bb8b386
 
 		if err := kitlog.With(lWithLevel, msgKey, msg).Log(keyvals...); err != nil {
 			errLogger := kitlevel.Error(l.srcLogger)
