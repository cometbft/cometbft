--- conflicted
+++ resolved
@@ -33,13 +33,9 @@
 }
 
 func (l *tracingLogger) Debug(msg string, keyvals ...any) {
-<<<<<<< HEAD
-	l.next.Debug(msg, formatErrors(keyvals)...)
-=======
 	if LogDebug {
 		l.next.Debug(msg, formatErrors(keyvals)...)
 	}
->>>>>>> 1bb8b386
 }
 
 func (l *tracingLogger) Error(msg string, keyvals ...any) {
