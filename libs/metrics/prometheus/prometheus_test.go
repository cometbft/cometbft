// The MIT License (MIT)

// Copyright (c) 2015 Peter Bourgon

// Permission is hereby granted, free of charge, to any person obtaining a copy
// of this software and associated documentation files (the "Software"), to deal
// in the Software without restriction, including without limitation the rights
// to use, copy, modify, merge, publish, distribute, sublicense, and/or sell
// copies of the Software, and to permit persons to whom the Software is
// furnished to do so, subject to the following conditions:

// The above copyright notice and this permission notice shall be included in all
// copies or substantial portions of the Software.

// THE SOFTWARE IS PROVIDED "AS IS", WITHOUT WARRANTY OF ANY KIND, EXPRESS OR
// IMPLIED, INCLUDING BUT NOT LIMITED TO THE WARRANTIES OF MERCHANTABILITY,
// FITNESS FOR A PARTICULAR PURPOSE AND NONINFRINGEMENT. IN NO EVENT SHALL THE
// AUTHORS OR COPYRIGHT HOLDERS BE LIABLE FOR ANY CLAIM, DAMAGES OR OTHER
// LIABILITY, WHETHER IN AN ACTION OF CONTRACT, TORT OR OTHERWISE, ARISING FROM,
// OUT OF OR IN CONNECTION WITH THE SOFTWARE OR THE USE OR OTHER DEALINGS IN THE
// SOFTWARE.

package prometheus

import (
	"io"
	"math"
	"math/rand"
	"net/http"
	"net/http/httptest"
	"reflect"
	"regexp"
	"strconv"
	"strings"
	"testing"
	"time"

	stdprometheus "github.com/prometheus/client_golang/prometheus"
	"github.com/prometheus/client_golang/prometheus/promhttp"
	"github.com/stretchr/testify/assert"

	"github.com/cometbft/cometbft/libs/metrics/teststat"
)

func TestCounter(t *testing.T) {
	s := httptest.NewServer(promhttp.HandlerFor(stdprometheus.DefaultGatherer, promhttp.HandlerOpts{}))
	defer s.Close()

	namespace, subsystem, name := "ns", "ss", "foo"
	re := regexp.MustCompile(namespace + `_` + subsystem + `_` + name + `{alpha="alpha-value",beta="beta-value"} ([0-9\.]+)`)

	counter := NewCounterFrom(stdprometheus.CounterOpts{
		Namespace: namespace,
		Subsystem: subsystem,
		Name:      name,
		Help:      "This is the help string.",
	}, []string{"alpha", "beta"}).With("beta", "beta-value", "alpha", "alpha-value") // order shouldn't matter

	value := func() float64 {
<<<<<<< HEAD
		matches := re.FindStringSubmatch(fetchPrometheusData(t, s))
		assert.Greater(t, len(matches), 0)
		f, _ := strconv.ParseFloat(matches[1], 64)
		return f
=======
		// Prometheus is eventually consistent, so we need to retry a few times.
		retries := 5
		for i := 0; i < retries; i++ {
			matches := re.FindStringSubmatch(scrape())
			if len(matches) > 0 {
				f, _ := strconv.ParseFloat(matches[1], 64)
				return f
			}
			time.Sleep(100 * time.Millisecond)
		}
		return -1
>>>>>>> 1323b1cd
	}

	if err := teststat.TestCounter(counter, value); err != nil {
		t.Fatal(err)
	}
}

func TestGauge(t *testing.T) {
	s := httptest.NewServer(promhttp.HandlerFor(stdprometheus.DefaultGatherer, promhttp.HandlerOpts{}))
	defer s.Close()

	namespace, subsystem, name := "aaa", "bbb", "ccc"
	re := regexp.MustCompile(namespace + `_` + subsystem + `_` + name + `{foo="bar"} ([0-9\.]+)`)

	gauge := NewGaugeFrom(stdprometheus.GaugeOpts{
		Namespace: namespace,
		Subsystem: subsystem,
		Name:      name,
		Help:      "This is a different help string.",
	}, []string{"foo"}).With("foo", "bar")

	value := func() []float64 {
		matches := re.FindStringSubmatch(fetchPrometheusData(t, s))
		assert.Greater(t, len(matches), 0)
		f, _ := strconv.ParseFloat(matches[1], 64)
		return []float64{f}
	}

	if err := teststat.TestGauge(gauge, value); err != nil {
		t.Fatal(err)
	}
}

func TestSummary(t *testing.T) {
	s := httptest.NewServer(promhttp.HandlerFor(stdprometheus.DefaultGatherer, promhttp.HandlerOpts{}))
	defer s.Close()

	namespace, subsystem, name := "test", "prometheus", "summary"
	re50 := regexp.MustCompile(namespace + `_` + subsystem + `_` + name + `{a="a",b="b",quantile="0.5"} ([0-9\.]+)`)
	re90 := regexp.MustCompile(namespace + `_` + subsystem + `_` + name + `{a="a",b="b",quantile="0.9"} ([0-9\.]+)`)
	re99 := regexp.MustCompile(namespace + `_` + subsystem + `_` + name + `{a="a",b="b",quantile="0.99"} ([0-9\.]+)`)

	summary := NewSummaryFrom(stdprometheus.SummaryOpts{
		Namespace:  namespace,
		Subsystem:  subsystem,
		Name:       name,
		Help:       "This is the help string for the summary.",
		Objectives: map[float64]float64{0.5: 0.05, 0.9: 0.01, 0.99: 0.001},
	}, []string{"a", "b"}).With("b", "b").With("a", "a")

	quantiles := func() (float64, float64, float64, float64) {
		buf := fetchPrometheusData(t, s)
		match50 := re50.FindStringSubmatch(buf)
		p50, _ := strconv.ParseFloat(match50[1], 64)
		match90 := re90.FindStringSubmatch(buf)
		p90, _ := strconv.ParseFloat(match90[1], 64)
		match99 := re99.FindStringSubmatch(buf)
		p99, _ := strconv.ParseFloat(match99[1], 64)
		return p50, p90, 0, p99
	}

	if err := teststat.TestHistogram(summary, quantiles, 0.01); err != nil {
		t.Fatal(err)
	}
}

func TestHistogram(t *testing.T) {
	// Prometheus reports histograms as a count of observations that fell into
	// each predefined bucket, with the bucket value representing a global upper
	// limit. That is, the count monotonically increases over the buckets. This
	// requires a different strategy to test.

	s := httptest.NewServer(promhttp.HandlerFor(stdprometheus.DefaultGatherer, promhttp.HandlerOpts{}))
	defer s.Close()

	namespace, subsystem, name := "test", "prometheus", "histogram"
	re := regexp.MustCompile(namespace + `_` + subsystem + `_` + name + `_bucket{x="1",le="([0-9]+|\+Inf)"} ([0-9\.]+)`)

	numStdev := 3
	bucketMin := (teststat.Mean - (numStdev * teststat.Stdev))
	bucketMax := (teststat.Mean + (numStdev * teststat.Stdev))
	if bucketMin < 0 {
		bucketMin = 0
	}
	bucketCount := 10
	bucketDelta := (bucketMax - bucketMin) / bucketCount
	buckets := []float64{}
	for i := bucketMin; i <= bucketMax; i += bucketDelta {
		buckets = append(buckets, float64(i))
	}

	histogram := NewHistogramFrom(stdprometheus.HistogramOpts{
		Namespace: namespace,
		Subsystem: subsystem,
		Name:      name,
		Help:      "This is the help string for the histogram.",
		Buckets:   buckets,
	}, []string{"x"}).With("x", "1")

	// Can't TestHistogram, because Prometheus Histograms don't dynamically
	// compute quantiles. Instead, they fill up buckets. So, let's populate the
	// histogram kind of manually.
	teststat.PopulateNormalHistogram(histogram, rand.Int())

	// Then, we use ExpectedObservationsLessThan to validate.
	for _, line := range strings.Split(fetchPrometheusData(t, s), "\n") {
		match := re.FindStringSubmatch(line)
		if match == nil {
			continue
		}

		bucket, _ := strconv.ParseInt(match[1], 10, 64)
		have, _ := strconv.ParseFloat(match[2], 64)

		want := teststat.ExpectedObservationsLessThan(bucket)
		if match[1] == "+Inf" {
			want = int64(teststat.Count) // special case
		}

		// Unfortunately, we observe experimentally that Prometheus is quite
		// imprecise at the extremes. I'm setting a very high tolerance for now.
		// It would be great to dig in and figure out whether that's a problem
		// with my Expected calculation, or in Prometheus.
		tolerance := 0.5
		if delta := math.Abs(float64(want) - float64(have)); (delta / float64(want)) > tolerance {
			t.Errorf("Bucket %d: want %d, have %d (%.1f%%)", bucket, want, int(have), (100.0 * delta / float64(want)))
		}
	}
}

func TestInconsistentLabelCardinality(t *testing.T) {
	defer func() {
		x := recover()
		if x == nil {
			t.Fatal("expected panic, got none")
		}
		err, ok := x.(error)
		if !ok {
			t.Fatalf("expected error, got %s", reflect.TypeOf(x))
		}
		if want, have := "inconsistent label cardinality", err.Error(); !strings.HasPrefix(have, want) {
			t.Fatalf("want %q, have %q", want, have)
		}
	}()

	NewCounterFrom(stdprometheus.CounterOpts{
		Namespace: "test",
		Subsystem: "inconsistent_label_cardinality",
		Name:      "foobar",
		Help:      "This is the help string for the metric.",
	}, []string{"a", "b"}).With(
		"a", "1", "b", "2", "c", "KABOOM!",
	).Add(123)
}

func fetchPrometheusData(t *testing.T, s *httptest.Server) string {
	t.Helper()
	resp, err := http.Get(s.URL)
	assert.NoError(t, err)
	buf, err := io.ReadAll(resp.Body)
	assert.NoError(t, err)
	err = resp.Body.Close()
	assert.NoError(t, err)
	return string(buf)
}<|MERGE_RESOLUTION|>--- conflicted
+++ resolved
@@ -57,16 +57,10 @@
 	}, []string{"alpha", "beta"}).With("beta", "beta-value", "alpha", "alpha-value") // order shouldn't matter
 
 	value := func() float64 {
-<<<<<<< HEAD
-		matches := re.FindStringSubmatch(fetchPrometheusData(t, s))
-		assert.Greater(t, len(matches), 0)
-		f, _ := strconv.ParseFloat(matches[1], 64)
-		return f
-=======
 		// Prometheus is eventually consistent, so we need to retry a few times.
 		retries := 5
 		for i := 0; i < retries; i++ {
-			matches := re.FindStringSubmatch(scrape())
+			matches := re.FindStringSubmatch(fetchPrometheusData(t, s))
 			if len(matches) > 0 {
 				f, _ := strconv.ParseFloat(matches[1], 64)
 				return f
@@ -74,7 +68,6 @@
 			time.Sleep(100 * time.Millisecond)
 		}
 		return -1
->>>>>>> 1323b1cd
 	}
 
 	if err := teststat.TestCounter(counter, value); err != nil {
