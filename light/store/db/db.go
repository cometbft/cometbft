--- conflicted
+++ resolved
@@ -340,37 +340,7 @@
 }
 
 func (s *dbs) lbKey(height int64) []byte {
-<<<<<<< HEAD
-	return []byte(fmt.Sprintf("lb/%s/%020d", s.prefix, height))
-}
-
-var keyPattern = regexp.MustCompile(`^(lb)/([^/]*)/([0-9]+)$`)
-
-func parseKey(key []byte) (part string, prefix string, height int64, ok bool) {
-	submatch := keyPattern.FindSubmatch(key)
-	if submatch == nil {
-		return "", "", 0, false
-	}
-	part = string(submatch[1])
-	prefix = string(submatch[2])
-	height, err := strconv.ParseInt(string(submatch[3]), 10, 64)
-	if err != nil {
-		return "", "", 0, false
-	}
-	ok = true // good!
-	return part, prefix, height, ok
-}
-
-func parseLbKey(key []byte) (height int64, ok bool) {
-	var part string
-	part, _, height, ok = parseKey(key)
-	if part != "lb" {
-		return 0, false
-	}
-	return height, ok
-=======
 	return s.dbKeyLayout.LBKey(height, s.prefix)
->>>>>>> 67f5cca1
 }
 
 func marshalSize(size uint16) []byte {
