--- conflicted
+++ resolved
@@ -2,7 +2,6 @@
 
 import (
 	"encoding/binary"
-	"fmt"
 
 	dbm "github.com/cometbft/cometbft-db"
 	cmtproto "github.com/cometbft/cometbft/api/cometbft/types/v1"
@@ -110,13 +109,8 @@
 	if err = b.Set(s.lbKey(lb.Height), lbBz); err != nil {
 		return store.ErrStore{Err: err}
 	}
-<<<<<<< HEAD
-	if err = b.Set(sizeKey, marshalSize(s.size+1)); err != nil {
-		return store.ErrStore{Err: err}
-=======
 	if err = b.Set(s.dbKeyLayout.SizeKey(s.prefix), marshalSize(s.size+1)); err != nil {
-		return err
->>>>>>> 55638e86
+		return store.ErrStore{Err: err}
 	}
 	if err = b.WriteSync(); err != nil {
 		return store.ErrStore{Err: err}
@@ -143,13 +137,8 @@
 	if err := b.Delete(s.lbKey(height)); err != nil {
 		return store.ErrStore{Err: err}
 	}
-<<<<<<< HEAD
-	if err := b.Set(sizeKey, marshalSize(s.size-1)); err != nil {
-		return store.ErrStore{Err: err}
-=======
 	if err := b.Set(s.dbKeyLayout.SizeKey(s.prefix), marshalSize(s.size-1)); err != nil {
-		return err
->>>>>>> 55638e86
+		return store.ErrStore{Err: err}
 	}
 	if err := b.WriteSync(); err != nil {
 		return store.ErrStore{Err: err}
@@ -334,13 +323,8 @@
 
 	s.size -= uint16(pruned)
 
-<<<<<<< HEAD
-	if wErr := s.db.SetSync(sizeKey, marshalSize(s.size)); wErr != nil {
+	if wErr := s.db.SetSync(s.dbKeyLayout.SizeKey(s.prefix), marshalSize(s.size)); wErr != nil {
 		return store.ErrStore{Err: wErr}
-=======
-	if wErr := s.db.SetSync(s.dbKeyLayout.SizeKey(s.prefix), marshalSize(s.size)); wErr != nil {
-		return fmt.Errorf("failed to persist size: %w", wErr)
->>>>>>> 55638e86
 	}
 
 	return nil
