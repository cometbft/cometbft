package mempool

import (
	"bytes"
	"context"
	"fmt"
<<<<<<< HEAD
	"slices"
	"sync"
=======
>>>>>>> 818e5e59
	"sync/atomic"
	"time"

	abcicli "github.com/cometbft/cometbft/abci/client"
	abci "github.com/cometbft/cometbft/abci/types"
	"github.com/cometbft/cometbft/config"
	"github.com/cometbft/cometbft/internal/clist"
	"github.com/cometbft/cometbft/libs/log"
	cmtmath "github.com/cometbft/cometbft/libs/math"
	cmtsync "github.com/cometbft/cometbft/libs/sync"
	"github.com/cometbft/cometbft/p2p"
	"github.com/cometbft/cometbft/proxy"
	"github.com/cometbft/cometbft/types"
)

const noSender = p2p.ID("")

// CListMempool is an ordered in-memory pool for transactions before they are
// proposed in a consensus round. Transaction validity is checked using the
// CheckTx abci message before the transaction is added to the pool. The
// mempool uses a concurrent list structure for storing transactions that can
// be efficiently accessed by multiple concurrent readers.
type CListMempool struct {
<<<<<<< HEAD
	height   atomic.Int64 // the last block Update()'d to
	txsBytes atomic.Int64 // total size of mempool, in bytes
	numTxs   atomic.Int64 // total number of txs in the mempool
=======
	height atomic.Int64 // the last block Update()'d to
>>>>>>> 818e5e59

	// notify listeners (ie. consensus) when txs are available
	notifiedTxsAvailable atomic.Bool
	txsAvailable         chan struct{} // fires once for each height, when the mempool is not empty
	onNewTx              func(types.Tx)

	config *config.MempoolConfig

	// Exclusive mutex for Update method to prevent concurrent execution of
	// CheckTx or ReapMaxBytesMaxGas(ReapMaxTxs) methods.
	updateMtx cmtsync.RWMutex
	preCheck  PreCheckFunc
	postCheck PostCheckFunc

	proxyAppConn proxy.AppConnMempool

	// Keeps track of the rechecking process.
	recheck *recheck

<<<<<<< HEAD
	// Each lane is a concurrent linked-list of (valid) txs.
	// Transactions stored in these fields MUST be kept in sync.
	lanes   map[types.Lane]*clist.CList
	txsMap  sync.Map // TxKey -> *clist.CElement, for quick access to txs
	txLanes sync.Map // TxKey -> Lane, for quick access to the lane of a given tx

	addTxChMtx    cmtsync.RWMutex // Protects the fields below
	addTxCh       chan struct{}   // Blocks until the next TX is added
	addTxSeq      int64
	addTxLaneSeqs map[types.Lane]int64

	// Immutable fields, only set during initialization.
	defaultLane types.Lane
	sortedLanes []types.Lane // lanes sorted by priority
=======
	// Data in `txs` and `txsMap` must to be kept in sync and updated atomically.
	txsMtx   cmtsync.RWMutex
	txs      *clist.CList                    // concurrent linked-list of valid txs
	txsMap   map[types.TxKey]*clist.CElement // for quick access to txs
	txsBytes int64                           // total size of mempool, in bytes
>>>>>>> 818e5e59

	// Keep a cache of already-seen txs.
	// This reduces the pressure on the proxyApp.
	cache TxCache

	logger  log.Logger
	metrics *Metrics
}

var _ Mempool = &CListMempool{}

// CListMempoolOption sets an optional parameter on the mempool.
type CListMempoolOption func(*CListMempool)

// NewCListMempool returns a new mempool with the given configuration and
// connection to an application.
func NewCListMempool(
	cfg *config.MempoolConfig,
	proxyAppConn proxy.AppConnMempool,
	lanesInfo *LanesInfo,
	height int64,
	options ...CListMempoolOption,
) *CListMempool {
	mp := &CListMempool{
<<<<<<< HEAD
		config:        cfg,
		proxyAppConn:  proxyAppConn,
		recheck:       &recheck{},
		logger:        log.NewNopLogger(),
		metrics:       NopMetrics(),
		addTxCh:       make(chan struct{}),
		addTxLaneSeqs: make(map[types.Lane]int64),
=======
		config:       cfg,
		proxyAppConn: proxyAppConn,
		txs:          clist.New(),
		txsMap:       make(map[types.TxKey]*clist.CElement),
		recheck:      newRecheck(),
		logger:       log.NewNopLogger(),
		metrics:      NopMetrics(),
>>>>>>> 818e5e59
	}
	mp.height.Store(height)

	// Initialize lanes
	if lanesInfo == nil || len(lanesInfo.lanes) == 0 {
		// Lane 1 will be the only lane.
		mp.lanes = make(map[types.Lane]*clist.CList, 1)
		mp.defaultLane = types.Lane(1)
		mp.lanes[mp.defaultLane] = clist.New()
		mp.sortedLanes = []types.Lane{mp.defaultLane}
	} else {
		numLanes := len(lanesInfo.lanes)
		mp.lanes = make(map[types.Lane]*clist.CList, numLanes)
		mp.defaultLane = lanesInfo.defaultLane
		mp.sortedLanes = make([]types.Lane, numLanes)
		for i, lane := range lanesInfo.lanes {
			mp.lanes[lane] = clist.New()
			mp.sortedLanes[i] = lane
		}
		slices.Sort(mp.sortedLanes)
		slices.Reverse(mp.sortedLanes)
	}

	if cfg.CacheSize > 0 {
		mp.cache = NewLRUTxCache(cfg.CacheSize)
	} else {
		mp.cache = NopTxCache{}
	}

	for _, option := range options {
		option(mp)
	}

	mp.logger.Info("CListMempool created", "defaultLane", mp.defaultLane, "lanes", mp.sortedLanes)
	return mp
}

<<<<<<< HEAD
func (mem *CListMempool) getCElement(txKey types.TxKey) (*clist.CElement, bool) {
	if e, ok := mem.txsMap.Load(txKey); ok {
		return e.(*clist.CElement), true
	}
	return nil, false
}

func (mem *CListMempool) getLane(txKey types.TxKey) (types.Lane, error) {
	if lane, ok := mem.txLanes.Load(txKey); ok {
		return lane.(types.Lane), nil
	}
	return 0, ErrLaneNotFound
}

func (mem *CListMempool) InMempool(txKey types.TxKey) bool {
	_, ok := mem.getCElement(txKey)
	return ok
}

=======
>>>>>>> 818e5e59
func (mem *CListMempool) addToCache(tx types.Tx) bool {
	return mem.cache.Push(tx)
}

func (mem *CListMempool) forceRemoveFromCache(tx types.Tx) {
	mem.cache.Remove(tx)
}

// tryRemoveFromCache removes a transaction from the cache in case it can be
// added to the mempool at a later stage (probably when the transaction becomes
// valid).
func (mem *CListMempool) tryRemoveFromCache(tx types.Tx) {
	if !mem.config.KeepInvalidTxsInCache {
		mem.forceRemoveFromCache(tx)
	}
}

<<<<<<< HEAD
func (mem *CListMempool) removeAllTxs(lane types.Lane) {
	for e := mem.lanes[lane].Front(); e != nil; e = e.Next() {
		mem.lanes[lane].Remove(e)
=======
func (mem *CListMempool) removeAllTxs() {
	mem.txsMtx.Lock()
	defer mem.txsMtx.Unlock()

	for e := mem.txs.Front(); e != nil; e = e.Next() {
		mem.txs.Remove(e)
>>>>>>> 818e5e59
		e.DetachPrev()
	}
	mem.txsMap = make(map[types.TxKey]*clist.CElement)
	mem.txsBytes = 0
}

// addSender adds a peer ID to the list of senders on the entry corresponding to
// tx, identified by its key.
func (mem *CListMempool) addSender(txKey types.TxKey, sender p2p.ID) error {
	if sender == noSender {
		return nil
	}

<<<<<<< HEAD
	mem.txsMap.Range(func(key, _ any) bool {
		mem.txsMap.Delete(key)
		return true
	})

	mem.txLanes.Range(func(key, _ any) bool {
		mem.txLanes.Delete(key)
		return true
	})
=======
	mem.txsMtx.Lock()
	defer mem.txsMtx.Unlock()

	elem, ok := mem.txsMap[txKey]
	if !ok {
		return ErrTxNotFound
	}

	memTx := elem.Value.(*mempoolTx)
	if found := memTx.addSender(sender); found {
		// It should not be possible to receive twice a tx from the same sender.
		return ErrTxAlreadyReceivedFromSender
	}
	return nil
>>>>>>> 818e5e59
}

// NOTE: not thread safe - should only be called once, on startup.
func (mem *CListMempool) EnableTxsAvailable() {
	mem.txsAvailable = make(chan struct{}, 1)
}

// SetLogger sets the Logger.
func (mem *CListMempool) SetLogger(l log.Logger) {
	mem.logger = l
}

// WithPreCheck sets a filter for the mempool to reject a tx if f(tx) returns
// false. This is ran before CheckTx. Only applies to the first created block.
// After that, Update overwrites the existing value.
func WithPreCheck(f PreCheckFunc) CListMempoolOption {
	return func(mem *CListMempool) { mem.preCheck = f }
}

// WithPostCheck sets a filter for the mempool to reject a tx if f(tx) returns
// false. This is ran after CheckTx. Only applies to the first created block.
// After that, Update overwrites the existing value.
func WithPostCheck(f PostCheckFunc) CListMempoolOption {
	return func(mem *CListMempool) { mem.postCheck = f }
}

// WithMetrics sets the metrics.
func WithMetrics(metrics *Metrics) CListMempoolOption {
	return func(mem *CListMempool) { mem.metrics = metrics }
}

// WithNewTxCallback sets a callback function to be executed when a new transaction is added to the mempool.
// The callback function will receive the newly added transaction as a parameter.
func WithNewTxCallback(cb func(types.Tx)) CListMempoolOption {
	return func(mem *CListMempool) { mem.onNewTx = cb }
}

// Safe for concurrent use by multiple goroutines.
func (mem *CListMempool) Lock() {
	mem.updateMtx.Lock()
}

// Safe for concurrent use by multiple goroutines.
func (mem *CListMempool) Unlock() {
	mem.updateMtx.Unlock()
}

// Safe for concurrent use by multiple goroutines.
func (mem *CListMempool) PreUpdate() {
	if mem.recheck.setRecheckFull() {
		mem.logger.Debug("the state of recheckFull has flipped")
	}
}

// Size returns the total number of transactions in the mempool (that is, all lanes).
// Safe for concurrent use by multiple goroutines.
func (mem *CListMempool) Size() int {
	return int(mem.numTxs.Load())
}

// Safe for concurrent use by multiple goroutines.
func (mem *CListMempool) SizeBytes() int64 {
	mem.txsMtx.RLock()
	defer mem.txsMtx.RUnlock()

	return mem.txsBytes
}

// Lock() must be help by the caller during execution.
func (mem *CListMempool) FlushAppConn() error {
	err := mem.proxyAppConn.Flush(context.TODO())
	if err != nil {
		return ErrFlushAppConn{Err: err}
	}

	return nil
}

// XXX: Unsafe! Calling Flush may leave mempool in inconsistent state.
func (mem *CListMempool) Flush() {
	mem.updateMtx.RLock()
	defer mem.updateMtx.RUnlock()

<<<<<<< HEAD
	mem.txsBytes.Store(0)
	mem.numTxs.Store(0)
	mem.cache.Reset()

	for lane := range mem.lanes {
		mem.removeAllTxs(lane)
	}
=======
	mem.cache.Reset()
	mem.removeAllTxs()
>>>>>>> 818e5e59
}

func (mem *CListMempool) Contains(txKey types.TxKey) bool {
	mem.txsMtx.RLock()
	defer mem.txsMtx.RUnlock()

	_, ok := mem.txsMap[txKey]
	return ok
}

// It blocks if we're waiting on Update() or Reap().
// Safe for concurrent use by multiple goroutines.
func (mem *CListMempool) CheckTx(tx types.Tx, sender p2p.ID) (*abcicli.ReqRes, error) {
	mem.updateMtx.RLock()
	// use defer to unlock mutex because application (*local client*) might panic
	defer mem.updateMtx.RUnlock()

	txSize := len(tx)

	if err := mem.isFull(txSize); err != nil {
		return nil, err
	}

	if txSize > mem.config.MaxTxBytes {
		return nil, ErrTxTooLarge{
			Max:    mem.config.MaxTxBytes,
			Actual: txSize,
		}
	}

	if mem.preCheck != nil {
		if err := mem.preCheck(tx); err != nil {
			return nil, ErrPreCheck{Err: err}
		}
	}

	// NOTE: proxyAppConn may error if tx buffer is full
	if err := mem.proxyAppConn.Error(); err != nil {
		return nil, ErrAppConnMempool{Err: err}
	}

	if added := mem.addToCache(tx); !added {
		mem.metrics.AlreadyReceivedTxs.Add(1)
		// Record a new sender for a tx we've already seen.
		// Note it's possible a tx is still in the cache but no longer in the mempool
		// (eg. after committing a block, txs are removed from mempool but not cache),
		// so we only record the sender for txs still in the mempool.
		if err := mem.addSender(tx.Key(), sender); err != nil {
			mem.logger.Error("Could not add sender to tx", "tx", tx.Hash(), "sender", sender, "err", err)
		}
		// TODO: consider punishing peer for dups,
		// its non-trivial since invalid txs can become valid,
		// but they can spam the same tx with little cost to them atm.
		return nil, ErrTxInCache
	}

	reqRes, err := mem.proxyAppConn.CheckTxAsync(context.TODO(), &abci.CheckTxRequest{
		Tx:   tx,
		Type: abci.CHECK_TX_TYPE_CHECK,
	})
	if err != nil {
		panic(fmt.Errorf("CheckTx request for tx %s failed: %w", log.NewLazySprintf("%v", tx.Hash()), err))
	}
	reqRes.SetCallback(mem.handleCheckTxResponse(tx, sender))

	return reqRes, nil
}

// handleCheckTxResponse handles CheckTx responses for transactions validated for the first time.
//
//   - sender optionally holds the ID of the peer that sent the transaction, if any.
func (mem *CListMempool) handleCheckTxResponse(tx types.Tx, sender p2p.ID) func(res *abci.Response) {
	return func(r *abci.Response) {
		res := r.GetCheckTx()
		if res == nil {
			panic(fmt.Sprintf("unexpected response value %v not of type CheckTx", r))
		}

		// Check that rechecking txs is not in process.
		if !mem.recheck.done() {
			panic(log.NewLazySprintf("rechecking has not finished; cannot check new tx %X", tx.Hash()))
		}

		var postCheckErr error
		if mem.postCheck != nil {
			postCheckErr = mem.postCheck(tx, res)
		}

		// If tx is invalid, remove it from the cache.
		if res.Code != abci.CodeTypeOK || postCheckErr != nil {
			mem.tryRemoveFromCache(tx)
			mem.logger.Debug(
				"rejected invalid transaction",
				"tx", tx.Hash(),
				"res", res,
				"err", postCheckErr,
			)
			mem.metrics.FailedTxs.Add(1)
			return
		}

		// Check again that mempool isn't full, to reduce the chance of exceeding the limits.
		if err := mem.isFull(len(tx)); err != nil {
			mem.forceRemoveFromCache(tx) // mempool might have space later
			mem.logger.Error(err.Error())
			return
		}

<<<<<<< HEAD
		// If the app returned a (non-zero) lane, use it; otherwise use the default lane.
		lane := mem.defaultLane
		if l := types.Lane(res.Lane); l != 0 {
			lane = l
=======
		// Check that tx is not already in the mempool. This can happen when the
		// cache overflows. See https://github.com/cometbft/cometbft/pull/890.
		txKey := tx.Key()
		if mem.Contains(txKey) {
			if err := mem.addSender(txKey, sender); err != nil {
				mem.logger.Error("Could not add sender to tx", "tx", tx.Hash(), "sender", sender, "err", err)
			}
			mem.logger.Debug(
				"transaction already in mempool, not adding it again",
				"tx", tx.Hash(),
				"height", mem.height.Load(),
				"total", mem.Size(),
			)
			return
>>>>>>> 818e5e59
		}

		// Add tx to mempool and notify that new txs are available.
		memTx := mempoolTx{
			height:    mem.height.Load(),
			gasWanted: res.GasWanted,
			tx:        tx,
		}
<<<<<<< HEAD
		if mem.addTx(&memTx, sender, lane) {
			mem.notifyTxsAvailable()
			if mem.onNewTx != nil {
				mem.onNewTx(tx)
			}
			// update metrics
			mem.metrics.Size.Set(float64(mem.Size()))
			mem.metrics.SizeBytes.Set(float64(mem.SizeBytes()))
=======
		mem.addTx(&memTx, sender)
		mem.notifyTxsAvailable()

		if mem.onNewTx != nil {
			mem.onNewTx(tx)
>>>>>>> 818e5e59
		}

		// update metrics
		mem.metrics.Size.Set(float64(mem.Size()))
		mem.metrics.SizeBytes.Set(float64(mem.SizeBytes()))
	}
}

<<<<<<< HEAD
// Called from:
//   - handleCheckTxResponse (lock not held) if tx is valid
func (mem *CListMempool) addTx(memTx *mempoolTx, sender p2p.ID, lane types.Lane) bool {
	tx := memTx.tx
	txKey := tx.Key()

	// Check if the transaction is already in the mempool.
	if elem, ok := mem.getCElement(txKey); ok {
		if sender != noSender {
			// Update senders on existing entry.
			memTx := elem.Value.(*mempoolTx)
			if found := memTx.addSender(sender); found {
				// It should not be possible to receive twice a tx from the same sender.
				mem.logger.Error("Tx already received from peer", "tx", tx.Hash(), "sender", sender)
			}
		}

		mem.logger.Debug(
			"Transaction already in mempool, not adding it again",
			"tx", tx.Hash(),
			"lane", lane,
			"height", mem.height.Load(),
			"total", mem.Size(),
		)
		return false
	}
=======
// Called from handleCheckTxResponse only on valid txs.
// updateMtx is held when using the local ABCI client but not with an async client.
func (mem *CListMempool) addTx(memTx *mempoolTx, sender p2p.ID) {
	mem.txsMtx.Lock()
	defer mem.txsMtx.Unlock()

	tx := memTx.tx
>>>>>>> 818e5e59

	// Get lane's clist.
	txs, ok := mem.lanes[lane]
	if !ok {
		mem.logger.Error("Lane does not exist, not adding TX", "tx", log.NewLazySprintf("%v", tx.Hash()), "lane", lane)
		return false
	}

	mem.addTxChMtx.Lock()
	defer mem.addTxChMtx.Unlock()
	mem.addTxSeq++
	memTx.seq = mem.addTxSeq

	// Add new transaction.
	_ = memTx.addSender(sender)
<<<<<<< HEAD
	e := txs.PushBack(memTx)
	mem.addTxLaneSeqs[lane] = mem.addTxSeq

	// Update auxiliary variables.
	mem.txsMap.Store(txKey, e)
	mem.txLanes.Store(txKey, lane)

	// Update size variables.
	mem.txsBytes.Add(int64(len(tx)))
	mem.numTxs.Add(1)
	close(mem.addTxCh)
	mem.addTxCh = make(chan struct{})

	// Update metrics.
=======
	e := mem.txs.PushBack(memTx)
	mem.txsMap[tx.Key()] = e
	mem.txsBytes += int64(len(tx))

>>>>>>> 818e5e59
	mem.metrics.TxSizeBytes.Observe(float64(len(tx)))

	mem.logger.Debug(
		"Added transaction",
		"tx", tx.Hash(),
		"lane", lane,
		"lane size", mem.lanes[lane].Len(),
		"height", mem.height.Load(),
		"total", mem.Size(),
	)
}

// RemoveTxByKey removes a transaction from the mempool by its TxKey index.
// Called from:
//   - Update (updateMtx held) if tx was committed
//   - handleRecheckTxResponse (updateMtx not held) if tx was invalidated
func (mem *CListMempool) RemoveTxByKey(txKey types.TxKey) error {
	mem.txsMtx.Lock()
	defer mem.txsMtx.Unlock()

	elem, ok := mem.txsMap[txKey]
	if !ok {
		return ErrTxNotFound
	}

	// Remove tx from lane.
	lane, err := mem.getLane(txKey)
	if err != nil {
		return err
	}
	mem.lanes[lane].Remove(elem)
	elem.DetachPrev()
<<<<<<< HEAD

	// Update auxiliary variables.
	mem.txsMap.Delete(txKey)
	mem.txLanes.Delete(txKey)

	// Update size variables.
	tx := elem.Value.(*mempoolTx).tx
	mem.txsBytes.Add(int64(-len(tx)))
	mem.numTxs.Add(int64(-1))

	mem.logger.Debug(
		"Removed transaction",
		"tx", tx.Hash(),
		"lane", lane,
		"lane size", mem.lanes[lane].Len(),
		"height", mem.height.Load(),
		"total", mem.Size(),
	)
=======
	delete(mem.txsMap, txKey)
	tx := elem.Value.(*mempoolTx).tx
	mem.txsBytes -= int64(len(tx))
	mem.logger.Debug("removed transaction", "tx", tx.Hash(), "height", mem.height.Load(), "total", mem.Size())
>>>>>>> 818e5e59
	return nil
}

func (mem *CListMempool) isFull(txSize int) error {
	memSize := mem.Size()
	txsBytes := mem.SizeBytes()
	if memSize >= mem.config.Size || uint64(txSize)+uint64(txsBytes) > uint64(mem.config.MaxTxsBytes) {
		return ErrMempoolIsFull{
			NumTxs:      memSize,
			MaxTxs:      mem.config.Size,
			TxsBytes:    txsBytes,
			MaxTxsBytes: mem.config.MaxTxsBytes,
		}
	}

	if mem.recheck.consideredFull() {
		return ErrRecheckFull
	}

	return nil
}

// handleRecheckTxResponse handles CheckTx responses for transactions in the mempool that need to be
// revalidated after a mempool update.
func (mem *CListMempool) handleRecheckTxResponse(tx types.Tx) func(res *abci.Response) {
	return func(r *abci.Response) {
		res := r.GetCheckTx()
		if res == nil {
			panic(fmt.Sprintf("unexpected response value %v not of type CheckTx", r))
		}

		// Check whether the rechecking process has finished.
		if mem.recheck.done() {
			mem.logger.Error("rechecking has finished; discard late recheck response",
				"tx", log.NewLazySprintf("%v", tx.Hash()))
			return
		}
		mem.metrics.RecheckTimes.Add(1)

		// Check whether tx is still in the list of transactions that can be rechecked.
		if !mem.recheck.findNextEntryMatching(&tx) {
			// Reached the end of the list and didn't find a matching tx; rechecking has finished.
			return
		}

		var postCheckErr error
		if mem.postCheck != nil {
			postCheckErr = mem.postCheck(tx, res)
		}

		// If tx is invalid, remove it from the mempool and the cache.
		if (res.Code != abci.CodeTypeOK) || postCheckErr != nil {
			// Tx became invalidated due to newly committed block.
			mem.logger.Debug("tx is no longer valid", "tx", tx.Hash(), "res", res, "postCheckErr", postCheckErr)
			if err := mem.RemoveTxByKey(tx.Key()); err != nil {
				mem.logger.Debug("Transaction could not be removed from mempool", "err", err)
			} else {
				// update metrics
				mem.metrics.Size.Set(float64(mem.Size()))
				mem.metrics.SizeBytes.Set(float64(mem.SizeBytes()))
			}
			mem.tryRemoveFromCache(tx)
		}
	}
}

// Safe for concurrent use by multiple goroutines.
func (mem *CListMempool) TxsAvailable() <-chan struct{} {
	return mem.txsAvailable
}

func (mem *CListMempool) notifyTxsAvailable() {
	if mem.Size() == 0 {
		panic("notified txs available but mempool is empty!")
	}
	if mem.txsAvailable != nil && mem.notifiedTxsAvailable.CompareAndSwap(false, true) {
		// channel cap is 1, so this will send once
		select {
		case mem.txsAvailable <- struct{}{}:
		default:
		}
	}
}

// Safe for concurrent use by multiple goroutines.
func (mem *CListMempool) ReapMaxBytesMaxGas(maxBytes, maxGas int64) types.Txs {
	mem.updateMtx.RLock()
	defer mem.updateMtx.RUnlock()

	var (
		totalGas    int64
		runningSize int64
	)

	// TODO: we will get a performance boost if we have a good estimate of avg
	// size per tx, and set the initial capacity based off of that.
	// txs := make([]types.Tx, 0, cmtmath.MinInt(mem.Size(), max/mem.avgTxSize))
	txs := make([]types.Tx, 0, mem.Size())
	for _, lane := range mem.sortedLanes {
		for e := mem.lanes[lane].Front(); e != nil; e = e.Next() {
			memTx := e.Value.(*mempoolTx)

			txs = append(txs, memTx.tx)

			dataSize := types.ComputeProtoSizeForTxs([]types.Tx{memTx.tx})

			// Check total size requirement
			if maxBytes > -1 && runningSize+dataSize > maxBytes {
				return txs[:len(txs)-1]
			}

			runningSize += dataSize

			// Check total gas requirement.
			// If maxGas is negative, skip this check.
			// Since newTotalGas < masGas, which
			// must be non-negative, it follows that this won't overflow.
			newTotalGas := totalGas + memTx.gasWanted
			if maxGas > -1 && newTotalGas > maxGas {
				return txs[:len(txs)-1]
			}
			totalGas = newTotalGas
		}
	}
	return txs
}

// Safe for concurrent use by multiple goroutines.
func (mem *CListMempool) ReapMaxTxs(max int) types.Txs {
	mem.updateMtx.RLock()
	defer mem.updateMtx.RUnlock()

	if max < 0 {
		max = mem.Size()
	}

	txs := make([]types.Tx, 0, cmtmath.MinInt(mem.Size(), max))
	for _, lane := range mem.sortedLanes {
		for e := mem.lanes[lane].Front(); e != nil && len(txs) <= max; e = e.Next() {
			memTx := e.Value.(*mempoolTx)
			txs = append(txs, memTx.tx)
		}
	}
	return txs
}

// GetTxByHash returns the types.Tx with the given hash if found in the mempool, otherwise returns nil.
func (mem *CListMempool) GetTxByHash(hash []byte) types.Tx {
	mem.txsMtx.RLock()
	defer mem.txsMtx.RUnlock()

	if elem, ok := mem.txsMap[types.TxKey(hash)]; ok {
		return elem.Value.(*mempoolTx).tx
	}
	return nil
}

// Lock() must be help by the caller during execution.
// TODO: this function always returns nil; remove the return value.
func (mem *CListMempool) Update(
	height int64,
	txs types.Txs,
	txResults []*abci.ExecTxResult,
	preCheck PreCheckFunc,
	postCheck PostCheckFunc,
) error {
	mem.logger.Debug("Update", "height", height, "len(txs)", len(txs))

	// Set height
	mem.height.Store(height)
	mem.notifiedTxsAvailable.Store(false)

	if preCheck != nil {
		mem.preCheck = preCheck
	}
	if postCheck != nil {
		mem.postCheck = postCheck
	}

	for i, tx := range txs {
		if txResults[i].Code == abci.CodeTypeOK {
			// Add valid committed tx to the cache (if missing).
			_ = mem.addToCache(tx)
		} else {
			mem.tryRemoveFromCache(tx)
		}

		// Remove committed tx from the mempool.
		//
		// Note an evil proposer can drop valid txs!
		// Mempool before:
		//   100 -> 101 -> 102
		// Block, proposed by an evil proposer:
		//   101 -> 102
		// Mempool after:
		//   100
		// https://github.com/tendermint/tendermint/issues/3322.
		if err := mem.RemoveTxByKey(tx.Key()); err != nil {
			mem.logger.Debug("Committed transaction not in local mempool (not an error)",
				"tx", tx.Hash(),
				"error", err.Error())
		}
	}

	// Recheck txs left in the mempool to remove them if they became invalid in the new state.
	if mem.config.Recheck {
		mem.recheckTxs()
	}

	// Notify if there are still txs left in the mempool.
	if mem.Size() > 0 {
		mem.notifyTxsAvailable()
	}

	// Update metrics
	mem.metrics.Size.Set(float64(mem.Size()))
	mem.metrics.SizeBytes.Set(float64(mem.SizeBytes()))

	return nil
}

// recheckTxs sends all transactions in the mempool to the app for re-validation. When the function
// returns, all recheck responses from the app have been processed.
func (mem *CListMempool) recheckTxs() {
	mem.logger.Debug("recheck txs", "height", mem.height.Load(), "num-txs", mem.Size())

	if mem.Size() <= 0 {
		return
	}

	// Recheck all transactions in each lane, sequentially.
	// TODO: parallelize rechecking on lanes?
	for _, lane := range mem.sortedLanes {
		mem.logger.Debug("recheck lane", "height", mem.height.Load(), "lane", lane, "num-txs", mem.lanes[lane].Len())
		mem.recheck.init(mem.lanes[lane].Front(), mem.lanes[lane].Back())

		// NOTE: handleCheckTxResponse may be called concurrently, but CheckTx cannot be executed concurrently
		// because this function has the lock (via Update and Lock).
		for e := mem.lanes[lane].Front(); e != nil; e = e.Next() {
			tx := e.Value.(*mempoolTx).tx
			mem.recheck.numPendingTxs.Add(1)

			// Send CheckTx request to the app to re-validate transaction.
			resReq, err := mem.proxyAppConn.CheckTxAsync(context.TODO(), &abci.CheckTxRequest{
				Tx:   tx,
				Type: abci.CHECK_TX_TYPE_RECHECK,
			})
			if err != nil {
				panic(fmt.Errorf("(re-)CheckTx request for tx %s failed: %w", log.NewLazySprintf("%v", tx.Hash()), err))
			}
			resReq.SetCallback(mem.handleRecheckTxResponse(tx))
		}

		// Flush any pending asynchronous recheck requests to process.
		mem.proxyAppConn.Flush(context.TODO())

		// Give some time to finish processing the responses; then finish the rechecking process, even
		// if not all txs were rechecked.
		select {
		case <-time.After(mem.config.RecheckTimeout):
			mem.recheck.setDone()
			mem.logger.Error("timed out waiting for recheck responses")
		case <-mem.recheck.doneRechecking():
		}

		if n := mem.recheck.numPendingTxs.Load(); n > 0 {
			mem.logger.Error("not all txs were rechecked", "not-rechecked", n)
		}

		mem.logger.Debug("done rechecking lane", "height", mem.height.Load(), "lane", lane)
	}

	mem.logger.Debug("done rechecking", "height", mem.height.Load())
}

// The cursor and end pointers define a dynamic list of transactions that could be rechecked. The
// end pointer is fixed. When a recheck response for a transaction is received, cursor will point to
// the entry in the mempool corresponding to that transaction, thus narrowing the list. Transactions
// corresponding to entries between the old and current positions of cursor will be ignored for
// rechecking. This is to guarantee that recheck responses are processed in the same sequential
// order as they appear in the mempool.
type recheck struct {
	cursor        *clist.CElement // next expected recheck response
	end           *clist.CElement // last entry in the mempool to recheck
	doneCh        chan struct{}   // to signal that rechecking has finished successfully (for async app connections)
	numPendingTxs atomic.Int32    // number of transactions still pending to recheck
	isRechecking  atomic.Bool     // true iff the rechecking process has begun and is not yet finished
	recheckFull   atomic.Bool     // whether rechecking TXs cannot be completed before a new block is decided
}

func (rc *recheck) init(first, last *clist.CElement) {
	if !rc.done() {
		panic("Having more than one rechecking process at a time is not possible.")
	}
	rc.cursor = first
	rc.end = last
	rc.doneCh = make(chan struct{})
	rc.numPendingTxs.Store(0)
	rc.isRechecking.Store(true)
	rc.recheckFull.Store(false)

	rc.tryFinish()
}

// done returns true when there is no recheck response to process.
// Safe for concurrent use by multiple goroutines.
func (rc *recheck) done() bool {
	return !rc.isRechecking.Load()
}

// setDone registers that rechecking has finished.
func (rc *recheck) setDone() {
	rc.cursor = nil
	rc.recheckFull.Store(false)
	rc.isRechecking.Store(false)
}

// tryFinish will check if the cursor is at the end of the list and notify the channel that
// rechecking has finished. It returns true iff it's done rechecking.
func (rc *recheck) tryFinish() bool {
	if rc.cursor == nil || rc.cursor == rc.end {
		// Reached end of the list without finding a matching tx.
		rc.setDone()
	}
	if rc.done() {
		close(rc.doneCh) // notify channel that recheck has finished
		return true
	}
	return false
}

// findNextEntryMatching searches for the next transaction matching the given transaction, which
// corresponds to the recheck response to be processed next. Then it checks if it has reached the
// end of the list, so it can set recheck as finished.
//
// The goal is to guarantee that transactions are rechecked in the order in which they are in the
// mempool. Transactions whose recheck response arrive late or don't arrive at all are skipped and
// not rechecked.
func (rc *recheck) findNextEntryMatching(tx *types.Tx) bool {
	found := false
	for ; !rc.done(); rc.cursor = rc.cursor.Next() { // when cursor is the last one, Next returns nil
		expectedTx := rc.cursor.Value.(*mempoolTx).tx
		if bytes.Equal(*tx, expectedTx) {
			// Found an entry in the list of txs to recheck that matches tx.
			found = true
			rc.numPendingTxs.Add(-1)
			break
		}
	}

	if !rc.tryFinish() {
		// Not finished yet; set the cursor for processing the next recheck response.
		rc.cursor = rc.cursor.Next()
	}
	return found
}

// doneRechecking returns the channel used to signal that rechecking has finished.
func (rc *recheck) doneRechecking() <-chan struct{} {
	return rc.doneCh
}

// setRecheckFull sets recheckFull to true if rechecking is still in progress. It returns true iff
// the value of recheckFull has changed.
func (rc *recheck) setRecheckFull() bool {
	rechecking := !rc.done()
	recheckFull := rc.recheckFull.Swap(rechecking)
	return rechecking != recheckFull
}

// consideredFull returns true iff the mempool should be considered as full while rechecking is in
// progress.
func (rc *recheck) consideredFull() bool {
	return rc.recheckFull.Load()
}

// CListIterator implements an Iterator that traverses the lanes with the classical Weighted Round
// Robin (WRR) algorithm.
type CListIterator struct {
	mp               *CListMempool                  // to wait on and retrieve the first entry
	currentLaneIndex int                            // current lane being iterated; index on mp.sortedLanes
	counters         map[types.Lane]uint32          // counters of accessed entries for WRR algorithm
	cursors          map[types.Lane]*clist.CElement // last accessed entries on each lane
}

func (mem *CListMempool) NewIterator() Iterator {
	return &CListIterator{
		mp:       mem,
		counters: make(map[types.Lane]uint32, len(mem.sortedLanes)),
		cursors:  make(map[types.Lane]*clist.CElement, len(mem.sortedLanes)),
	}
}

// WaitNextCh returns a channel to wait for the next available entry. The channel will be explicitly
// closed when the entry gets removed before it is added to the channel, or when reaching the end of
// the list.
//
// Unsafe for concurrent use by multiple goroutines.
func (iter *CListIterator) WaitNextCh() <-chan Entry {
	ch := make(chan Entry)
	go func() {
		// Add the next entry to the channel if not nil.
		if entry := iter.Next(); entry != nil {
			ch <- entry.Value.(Entry)
			close(ch)
		} else {
			// Unblock the receiver (it will receive nil).
			close(ch)
		}
	}()
	return ch
}

// PickLane returns a _valid_ lane on which to iterate, according to the WRR algorithm. A lane is
// valid if it is not empty or the number of accessed entries in the lane has not yet reached its
// priority value.
func (iter *CListIterator) PickLane() types.Lane {
	// Loop until finding a valid lanes
	// If the current lane is not valid, continue with the next lane with lower priority, in a
	// round robin fashion.
	lane := iter.mp.sortedLanes[iter.currentLaneIndex]

	iter.mp.addTxChMtx.RLock()
	defer iter.mp.addTxChMtx.RUnlock()

	nIter := 0
	for {
		if iter.mp.lanes[lane].Len() == 0 ||
			(iter.cursors[lane] != nil &&
				iter.cursors[lane].Value.(*mempoolTx).seq == iter.mp.addTxLaneSeqs[lane]) {
			prevLane := lane
			iter.currentLaneIndex = (iter.currentLaneIndex + 1) % len(iter.mp.sortedLanes)
			lane = iter.mp.sortedLanes[iter.currentLaneIndex]
			nIter++
			if nIter >= len(iter.mp.sortedLanes) {
				ch := iter.mp.addTxCh
				iter.mp.addTxChMtx.RUnlock()
				iter.mp.logger.Info("YYY PickLane, bef block", "lane", lane, "prevLane", prevLane)
				<-ch
				iter.mp.logger.Info("YYY PickLane, aft block", "lane", lane, "prevLane", prevLane)
				iter.mp.addTxChMtx.RLock()
				nIter = 0
			}
			iter.mp.logger.Info("YYY PickLane, skipped lane 1", "prevLane", prevLane, "lane", lane)
			continue
		}

		if iter.counters[lane] >= uint32(lane) {
			// Reset the counter only when the limit on the lane was reached.
			iter.counters[lane] = 0
			iter.currentLaneIndex = (iter.currentLaneIndex + 1) % len(iter.mp.sortedLanes)
			prevLane := lane
			lane = iter.mp.sortedLanes[iter.currentLaneIndex]
			nIter = 0
			iter.mp.logger.Info("YYY PickLane, skipped lane 2", "lane", prevLane, "new Lane ", lane)
			continue
		}
		// TODO: if we detect that a higher-priority lane now has entries, do we preempt access to the current lane?
		iter.mp.logger.Info("YYY PickLane, returned lane", "lane", lane)
		return lane
	}
}

// Next implements the classical Weighted Round Robin (WRR) algorithm.
//
// In classical WRR, the iterator cycles over the lanes. When a lane is selected, Next returns an
// entry from the selected lane. On subsequent calls, Next will return the next entries from the
// same lane until `lane` entries are accessed or the lane is empty, where `lane` is the priority.
// The next time, Next will select the successive lane with lower priority.
//
// TODO: Note that this code does not block waiting for an available entry on a CList or a CElement, as
// was the case on the original code. Is this the best way to do it?
func (iter *CListIterator) Next() *clist.CElement {
	lane := iter.PickLane()
	// Load the last accessed entry in the lane and set the next one.
	var next *clist.CElement
	if cursor := iter.cursors[lane]; cursor != nil {
		// If the current entry is the last one or was removed, Next will return nil.
		// Note we don't need to wait until the next entry is available (with <-cursor.NextWaitChan()).
		next = cursor.Next()
	} else {
		// We are at the beginning of the iteration or the saved entry got removed. Pick the first
		// entry in the lane if it's available (don't wait for it); if not, Front will return nil.
		next = iter.mp.lanes[lane].Front()
	}

	// Update auxiliary variables.
	if next != nil {
		// Save entry and increase the number of accessed transactions for this lane.
		iter.cursors[lane] = next
		iter.counters[lane]++
	} else {
		// The entry got removed or it was the last one in the lane.
		// At the moment this should not happen - the loop in PickLane will loop forever until there
		// is data in at least one lane
		delete(iter.cursors, lane)
	}

	return next
}<|MERGE_RESOLUTION|>--- conflicted
+++ resolved
@@ -4,11 +4,8 @@
 	"bytes"
 	"context"
 	"fmt"
-<<<<<<< HEAD
 	"slices"
 	"sync"
-=======
->>>>>>> 818e5e59
 	"sync/atomic"
 	"time"
 
@@ -32,13 +29,8 @@
 // mempool uses a concurrent list structure for storing transactions that can
 // be efficiently accessed by multiple concurrent readers.
 type CListMempool struct {
-<<<<<<< HEAD
-	height   atomic.Int64 // the last block Update()'d to
-	txsBytes atomic.Int64 // total size of mempool, in bytes
-	numTxs   atomic.Int64 // total number of txs in the mempool
-=======
 	height atomic.Int64 // the last block Update()'d to
->>>>>>> 818e5e59
+	numTxs atomic.Int64 // total number of txs in the mempool
 
 	// notify listeners (ie. consensus) when txs are available
 	notifiedTxsAvailable atomic.Bool
@@ -58,12 +50,13 @@
 	// Keeps track of the rechecking process.
 	recheck *recheck
 
-<<<<<<< HEAD
-	// Each lane is a concurrent linked-list of (valid) txs.
+	// Data in `txs` and `txsMap` must to be kept in sync and updated atomically.
 	// Transactions stored in these fields MUST be kept in sync.
-	lanes   map[types.Lane]*clist.CList
-	txsMap  sync.Map // TxKey -> *clist.CElement, for quick access to txs
-	txLanes sync.Map // TxKey -> Lane, for quick access to the lane of a given tx
+	txsMtx   cmtsync.RWMutex
+	lanes    map[types.Lane]*clist.CList     // Each lane is a concurrent linked-list of (valid) txs
+	txsMap   map[types.TxKey]*clist.CElement // for quick access to txs
+	txsBytes int64                           // total size of mempool, in bytes
+	txLanes  sync.Map                        // TxKey -> Lane, for quick access to the lane of a given tx
 
 	addTxChMtx    cmtsync.RWMutex // Protects the fields below
 	addTxCh       chan struct{}   // Blocks until the next TX is added
@@ -73,13 +66,6 @@
 	// Immutable fields, only set during initialization.
 	defaultLane types.Lane
 	sortedLanes []types.Lane // lanes sorted by priority
-=======
-	// Data in `txs` and `txsMap` must to be kept in sync and updated atomically.
-	txsMtx   cmtsync.RWMutex
-	txs      *clist.CList                    // concurrent linked-list of valid txs
-	txsMap   map[types.TxKey]*clist.CElement // for quick access to txs
-	txsBytes int64                           // total size of mempool, in bytes
->>>>>>> 818e5e59
 
 	// Keep a cache of already-seen txs.
 	// This reduces the pressure on the proxyApp.
@@ -104,23 +90,14 @@
 	options ...CListMempoolOption,
 ) *CListMempool {
 	mp := &CListMempool{
-<<<<<<< HEAD
 		config:        cfg,
 		proxyAppConn:  proxyAppConn,
+		txsMap:        make(map[types.TxKey]*clist.CElement),
 		recheck:       &recheck{},
 		logger:        log.NewNopLogger(),
 		metrics:       NopMetrics(),
 		addTxCh:       make(chan struct{}),
 		addTxLaneSeqs: make(map[types.Lane]int64),
-=======
-		config:       cfg,
-		proxyAppConn: proxyAppConn,
-		txs:          clist.New(),
-		txsMap:       make(map[types.TxKey]*clist.CElement),
-		recheck:      newRecheck(),
-		logger:       log.NewNopLogger(),
-		metrics:      NopMetrics(),
->>>>>>> 818e5e59
 	}
 	mp.height.Store(height)
 
@@ -158,14 +135,6 @@
 	return mp
 }
 
-<<<<<<< HEAD
-func (mem *CListMempool) getCElement(txKey types.TxKey) (*clist.CElement, bool) {
-	if e, ok := mem.txsMap.Load(txKey); ok {
-		return e.(*clist.CElement), true
-	}
-	return nil, false
-}
-
 func (mem *CListMempool) getLane(txKey types.TxKey) (types.Lane, error) {
 	if lane, ok := mem.txLanes.Load(txKey); ok {
 		return lane.(types.Lane), nil
@@ -173,13 +142,6 @@
 	return 0, ErrLaneNotFound
 }
 
-func (mem *CListMempool) InMempool(txKey types.TxKey) bool {
-	_, ok := mem.getCElement(txKey)
-	return ok
-}
-
-=======
->>>>>>> 818e5e59
 func (mem *CListMempool) addToCache(tx types.Tx) bool {
 	return mem.cache.Push(tx)
 }
@@ -197,22 +159,21 @@
 	}
 }
 
-<<<<<<< HEAD
 func (mem *CListMempool) removeAllTxs(lane types.Lane) {
+	mem.txsMtx.Lock()
+	defer mem.txsMtx.Unlock()
+
 	for e := mem.lanes[lane].Front(); e != nil; e = e.Next() {
 		mem.lanes[lane].Remove(e)
-=======
-func (mem *CListMempool) removeAllTxs() {
-	mem.txsMtx.Lock()
-	defer mem.txsMtx.Unlock()
-
-	for e := mem.txs.Front(); e != nil; e = e.Next() {
-		mem.txs.Remove(e)
->>>>>>> 818e5e59
 		e.DetachPrev()
 	}
 	mem.txsMap = make(map[types.TxKey]*clist.CElement)
 	mem.txsBytes = 0
+
+	mem.txLanes.Range(func(key, _ any) bool {
+		mem.txLanes.Delete(key)
+		return true
+	})
 }
 
 // addSender adds a peer ID to the list of senders on the entry corresponding to
@@ -222,17 +183,6 @@
 		return nil
 	}
 
-<<<<<<< HEAD
-	mem.txsMap.Range(func(key, _ any) bool {
-		mem.txsMap.Delete(key)
-		return true
-	})
-
-	mem.txLanes.Range(func(key, _ any) bool {
-		mem.txLanes.Delete(key)
-		return true
-	})
-=======
 	mem.txsMtx.Lock()
 	defer mem.txsMtx.Unlock()
 
@@ -247,7 +197,6 @@
 		return ErrTxAlreadyReceivedFromSender
 	}
 	return nil
->>>>>>> 818e5e59
 }
 
 // NOTE: not thread safe - should only be called once, on startup.
@@ -331,18 +280,13 @@
 	mem.updateMtx.RLock()
 	defer mem.updateMtx.RUnlock()
 
-<<<<<<< HEAD
-	mem.txsBytes.Store(0)
+	mem.txsBytes = 0
 	mem.numTxs.Store(0)
 	mem.cache.Reset()
 
 	for lane := range mem.lanes {
 		mem.removeAllTxs(lane)
 	}
-=======
-	mem.cache.Reset()
-	mem.removeAllTxs()
->>>>>>> 818e5e59
 }
 
 func (mem *CListMempool) Contains(txKey types.TxKey) bool {
@@ -451,12 +395,12 @@
 			return
 		}
 
-<<<<<<< HEAD
 		// If the app returned a (non-zero) lane, use it; otherwise use the default lane.
 		lane := mem.defaultLane
 		if l := types.Lane(res.Lane); l != 0 {
 			lane = l
-=======
+		}
+
 		// Check that tx is not already in the mempool. This can happen when the
 		// cache overflows. See https://github.com/cometbft/cometbft/pull/890.
 		txKey := tx.Key()
@@ -467,11 +411,11 @@
 			mem.logger.Debug(
 				"transaction already in mempool, not adding it again",
 				"tx", tx.Hash(),
+				"lane", lane,
 				"height", mem.height.Load(),
 				"total", mem.Size(),
 			)
 			return
->>>>>>> 818e5e59
 		}
 
 		// Add tx to mempool and notify that new txs are available.
@@ -480,66 +424,28 @@
 			gasWanted: res.GasWanted,
 			tx:        tx,
 		}
-<<<<<<< HEAD
 		if mem.addTx(&memTx, sender, lane) {
 			mem.notifyTxsAvailable()
+
 			if mem.onNewTx != nil {
 				mem.onNewTx(tx)
 			}
+
 			// update metrics
 			mem.metrics.Size.Set(float64(mem.Size()))
 			mem.metrics.SizeBytes.Set(float64(mem.SizeBytes()))
-=======
-		mem.addTx(&memTx, sender)
-		mem.notifyTxsAvailable()
-
-		if mem.onNewTx != nil {
-			mem.onNewTx(tx)
->>>>>>> 818e5e59
-		}
-
-		// update metrics
-		mem.metrics.Size.Set(float64(mem.Size()))
-		mem.metrics.SizeBytes.Set(float64(mem.SizeBytes()))
-	}
-}
-
-<<<<<<< HEAD
+		}
+	}
+}
+
 // Called from:
 //   - handleCheckTxResponse (lock not held) if tx is valid
 func (mem *CListMempool) addTx(memTx *mempoolTx, sender p2p.ID, lane types.Lane) bool {
+	mem.txsMtx.Lock()
+	defer mem.txsMtx.Unlock()
+
 	tx := memTx.tx
 	txKey := tx.Key()
-
-	// Check if the transaction is already in the mempool.
-	if elem, ok := mem.getCElement(txKey); ok {
-		if sender != noSender {
-			// Update senders on existing entry.
-			memTx := elem.Value.(*mempoolTx)
-			if found := memTx.addSender(sender); found {
-				// It should not be possible to receive twice a tx from the same sender.
-				mem.logger.Error("Tx already received from peer", "tx", tx.Hash(), "sender", sender)
-			}
-		}
-
-		mem.logger.Debug(
-			"Transaction already in mempool, not adding it again",
-			"tx", tx.Hash(),
-			"lane", lane,
-			"height", mem.height.Load(),
-			"total", mem.Size(),
-		)
-		return false
-	}
-=======
-// Called from handleCheckTxResponse only on valid txs.
-// updateMtx is held when using the local ABCI client but not with an async client.
-func (mem *CListMempool) addTx(memTx *mempoolTx, sender p2p.ID) {
-	mem.txsMtx.Lock()
-	defer mem.txsMtx.Unlock()
-
-	tx := memTx.tx
->>>>>>> 818e5e59
 
 	// Get lane's clist.
 	txs, ok := mem.lanes[lane]
@@ -555,27 +461,20 @@
 
 	// Add new transaction.
 	_ = memTx.addSender(sender)
-<<<<<<< HEAD
 	e := txs.PushBack(memTx)
 	mem.addTxLaneSeqs[lane] = mem.addTxSeq
 
 	// Update auxiliary variables.
-	mem.txsMap.Store(txKey, e)
+	mem.txsMap[txKey] = e
 	mem.txLanes.Store(txKey, lane)
 
 	// Update size variables.
-	mem.txsBytes.Add(int64(len(tx)))
+	mem.txsBytes += int64(len(tx))
 	mem.numTxs.Add(1)
 	close(mem.addTxCh)
 	mem.addTxCh = make(chan struct{})
 
 	// Update metrics.
-=======
-	e := mem.txs.PushBack(memTx)
-	mem.txsMap[tx.Key()] = e
-	mem.txsBytes += int64(len(tx))
-
->>>>>>> 818e5e59
 	mem.metrics.TxSizeBytes.Observe(float64(len(tx)))
 
 	mem.logger.Debug(
@@ -586,6 +485,8 @@
 		"height", mem.height.Load(),
 		"total", mem.Size(),
 	)
+
+	return true
 }
 
 // RemoveTxByKey removes a transaction from the mempool by its TxKey index.
@@ -608,15 +509,14 @@
 	}
 	mem.lanes[lane].Remove(elem)
 	elem.DetachPrev()
-<<<<<<< HEAD
 
 	// Update auxiliary variables.
-	mem.txsMap.Delete(txKey)
+	delete(mem.txsMap, txKey)
 	mem.txLanes.Delete(txKey)
 
 	// Update size variables.
 	tx := elem.Value.(*mempoolTx).tx
-	mem.txsBytes.Add(int64(-len(tx)))
+	mem.txsBytes -= int64(len(tx))
 	mem.numTxs.Add(int64(-1))
 
 	mem.logger.Debug(
@@ -627,12 +527,6 @@
 		"height", mem.height.Load(),
 		"total", mem.Size(),
 	)
-=======
-	delete(mem.txsMap, txKey)
-	tx := elem.Value.(*mempoolTx).tx
-	mem.txsBytes -= int64(len(tx))
-	mem.logger.Debug("removed transaction", "tx", tx.Hash(), "height", mem.height.Load(), "total", mem.Size())
->>>>>>> 818e5e59
 	return nil
 }
 
