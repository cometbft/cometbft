--- conflicted
+++ resolved
@@ -18,11 +18,11 @@
 	"github.com/cometbft/cometbft/types"
 )
 
-// mempoolTx is an entry in the clist
+// mempoolTx is an entry in the mempool.
 type mempoolTx struct {
-	tx        types.Tx // validated by the application
 	height    int64    // height that this tx had been validated in
 	gasWanted int64    // amount of gas this tx states it will require
+	tx        types.Tx // validated by the application
 }
 
 func (memTx *mempoolTx) Height() int64 {
@@ -203,15 +203,11 @@
 	})
 }
 
-<<<<<<< HEAD
-// NOTE: not thread safe - should only be called once, on startup.
-=======
 func (mem *CListMempool) WasRejected(txKey types.TxKey) bool {
 	return mem.rejectedTxsCache.Has(txKey)
 }
 
 // NOTE: not thread safe - should only be called once, on startup
->>>>>>> 1060ed66
 func (mem *CListMempool) EnableTxsAvailable() {
 	mem.txsAvailable = make(chan struct{}, 1)
 }
@@ -351,14 +347,9 @@
 		return nil, ErrAppConnMempool{Err: err}
 	}
 
-<<<<<<< HEAD
-	if added := mem.addToCache(tx); !added {
+	if added := mem.addToCache(tx.Key()); !added {
 		mem.logger.Debug("Not cached", "tx", tx)
-		mem.metrics.AlreadyReceivedTxs.Add(1)
-=======
-	if added := mem.addToCache(tx.Key()); !added {
 		mem.Metrics.AlreadyReceivedTxs.Add(1)
->>>>>>> 1060ed66
 		// TODO: consider punishing peer for dups,
 		// its non-trivial since invalid txs can become valid,
 		// but they can spam the same tx with little cost to them atm.
@@ -433,12 +424,7 @@
 	e := mem.txs.PushBack(memTx)
 	mem.txsMap.Store(memTx.tx.Key(), e)
 	atomic.AddInt64(&mem.txsBytes, int64(len(memTx.tx)))
-<<<<<<< HEAD
-	mem.metrics.TxSizeBytes.Observe(float64(len(memTx.tx)))
-	mem.logger.Debug("Clisted", "tx", memTx.tx)
-=======
 	mem.Metrics.TxSizeBytes.Observe(float64(len(memTx.tx)))
->>>>>>> 1060ed66
 }
 
 // RemoveTxByKey removes a transaction from the mempool by its TxKey index.
@@ -691,13 +677,8 @@
 	return txs
 }
 
-<<<<<<< HEAD
 // Lock() must be help by the caller during execution.
 // TODO: this function always returns nil; remove the return value.
-=======
-// Lock() must be held by the caller during execution.
-// TODO: this function always returns nil; remove the return value
->>>>>>> 1060ed66
 func (mem *CListMempool) Update(
 	height int64,
 	txs types.Txs,
