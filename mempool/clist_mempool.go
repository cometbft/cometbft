--- conflicted
+++ resolved
@@ -94,11 +94,8 @@
 		config:        cfg,
 		proxyAppConn:  proxyAppConn,
 		txsMap:        make(map[types.TxKey]*clist.CElement),
-<<<<<<< HEAD
 		laneBytes:     make(map[types.Lane]int64),
 		recheck:       &recheck{},
-=======
->>>>>>> 258254f4
 		logger:        log.NewNopLogger(),
 		metrics:       NopMetrics(),
 		addTxCh:       make(chan struct{}),
