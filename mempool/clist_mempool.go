package mempool

import (
	"bytes"
	"context"
	"fmt"
	"sync"
	"sync/atomic"
	"time"

	abcicli "github.com/cometbft/cometbft/abci/client"
	abci "github.com/cometbft/cometbft/abci/types"
	"github.com/cometbft/cometbft/config"
	"github.com/cometbft/cometbft/internal/clist"
	"github.com/cometbft/cometbft/libs/log"
	cmtmath "github.com/cometbft/cometbft/libs/math"
	cmtsync "github.com/cometbft/cometbft/libs/sync"
	"github.com/cometbft/cometbft/p2p"
	"github.com/cometbft/cometbft/proxy"
	"github.com/cometbft/cometbft/types"
)

// CListMempool is an ordered in-memory pool for transactions before they are
// proposed in a consensus round. Transaction validity is checked using the
// CheckTx abci message before the transaction is added to the pool. The
// mempool uses a concurrent list structure for storing transactions that can
// be efficiently accessed by multiple concurrent readers.
type CListMempool struct {
	height   atomic.Int64 // the last block Update()'d to
	txsBytes atomic.Int64 // total size of mempool, in bytes

	// notify listeners (ie. consensus) when txs are available
	notifiedTxsAvailable atomic.Bool
	txsAvailable         chan struct{} // fires once for each height, when the mempool is not empty
	onNewTx              func(types.Tx)

	config *config.MempoolConfig

	// Exclusive mutex for Update method to prevent concurrent execution of
	// CheckTx or ReapMaxBytesMaxGas(ReapMaxTxs) methods.
	updateMtx cmtsync.RWMutex
	preCheck  PreCheckFunc
	postCheck PostCheckFunc

	proxyAppConn proxy.AppConnMempool

	// Keeps track of the rechecking process.
	recheck *recheck

	// Concurrent linked-list of valid txs.
	// `txsMap`: txKey -> CElement is for quick access to txs.
	// Transactions in both `txs` and `txsMap` must to be kept in sync.
	txs    *clist.CList
	txsMap sync.Map

	// Keep a cache of already-seen txs.
	// This reduces the pressure on the proxyApp.
	cache TxCache

	logger  log.Logger
	metrics *Metrics
}

var _ Mempool = &CListMempool{}

// CListMempoolOption sets an optional parameter on the mempool.
type CListMempoolOption func(*CListMempool)

// NewCListMempool returns a new mempool with the given configuration and
// connection to an application.
func NewCListMempool(
	cfg *config.MempoolConfig,
	proxyAppConn proxy.AppConnMempool,
	height int64,
	options ...CListMempoolOption,
) *CListMempool {
	mp := &CListMempool{
		config:       cfg,
		proxyAppConn: proxyAppConn,
		txs:          clist.New(),
		recheck:      newRecheck(),
		logger:       log.NewNopLogger(),
		metrics:      NopMetrics(),
	}
	mp.height.Store(height)

	if cfg.CacheSize > 0 {
		mp.cache = NewLRUTxCache(cfg.CacheSize)
	} else {
		mp.cache = NopTxCache{}
	}

	for _, option := range options {
		option(mp)
	}

	return mp
}

func (mem *CListMempool) getCElement(txKey types.TxKey) (*clist.CElement, bool) {
	if e, ok := mem.txsMap.Load(txKey); ok {
		return e.(*clist.CElement), true
	}
	return nil, false
}

func (mem *CListMempool) InMempool(txKey types.TxKey) bool {
	_, ok := mem.getCElement(txKey)
	return ok
}

func (mem *CListMempool) addToCache(tx types.Tx) bool {
	return mem.cache.Push(tx)
}

func (mem *CListMempool) forceRemoveFromCache(tx types.Tx) {
	mem.cache.Remove(tx)
}

// tryRemoveFromCache removes a transaction from the cache in case it can be
// added to the mempool at a later stage (probably when the transaction becomes
// valid).
func (mem *CListMempool) tryRemoveFromCache(tx types.Tx) {
	if !mem.config.KeepInvalidTxsInCache {
		mem.forceRemoveFromCache(tx)
	}
}

func (mem *CListMempool) removeAllTxs() {
	for e := mem.txs.Front(); e != nil; e = e.Next() {
		mem.txs.Remove(e)
		e.DetachPrev()
	}

	mem.txsMap.Range(func(key, _ any) bool {
		mem.txsMap.Delete(key)
		return true
	})
}

// NOTE: not thread safe - should only be called once, on startup.
func (mem *CListMempool) EnableTxsAvailable() {
	mem.txsAvailable = make(chan struct{}, 1)
}

// SetLogger sets the Logger.
func (mem *CListMempool) SetLogger(l log.Logger) {
	mem.logger = l
}

// WithPreCheck sets a filter for the mempool to reject a tx if f(tx) returns
// false. This is ran before CheckTx. Only applies to the first created block.
// After that, Update overwrites the existing value.
func WithPreCheck(f PreCheckFunc) CListMempoolOption {
	return func(mem *CListMempool) { mem.preCheck = f }
}

// WithPostCheck sets a filter for the mempool to reject a tx if f(tx) returns
// false. This is ran after CheckTx. Only applies to the first created block.
// After that, Update overwrites the existing value.
func WithPostCheck(f PostCheckFunc) CListMempoolOption {
	return func(mem *CListMempool) { mem.postCheck = f }
}

// WithMetrics sets the metrics.
func WithMetrics(metrics *Metrics) CListMempoolOption {
	return func(mem *CListMempool) { mem.metrics = metrics }
}

// WithNewTxCallback sets a callback function to be executed when a new transaction is added to the mempool.
// The callback function will receive the newly added transaction as a parameter.
func WithNewTxCallback(cb func(types.Tx)) CListMempoolOption {
	return func(mem *CListMempool) { mem.onNewTx = cb }
}

// Safe for concurrent use by multiple goroutines.
func (mem *CListMempool) Lock() {
	mem.updateMtx.Lock()
}

// Safe for concurrent use by multiple goroutines.
func (mem *CListMempool) Unlock() {
	mem.updateMtx.Unlock()
}

// Safe for concurrent use by multiple goroutines.
func (mem *CListMempool) Size() int {
	return mem.txs.Len()
}

// Safe for concurrent use by multiple goroutines.
func (mem *CListMempool) SizeBytes() int64 {
	return mem.txsBytes.Load()
}

// Lock() must be help by the caller during execution.
func (mem *CListMempool) FlushAppConn() error {
	err := mem.proxyAppConn.Flush(context.TODO())
	if err != nil {
		return ErrFlushAppConn{Err: err}
	}

	return nil
}

// XXX: Unsafe! Calling Flush may leave mempool in inconsistent state.
func (mem *CListMempool) Flush() {
	mem.updateMtx.RLock()
	defer mem.updateMtx.RUnlock()

	mem.txsBytes.Store(0)
	mem.cache.Reset()

	mem.removeAllTxs()
}

// TxsFront returns the first transaction in the ordered list for peer
// goroutines to call .NextWait() on.
// FIXME: leaking implementation details!
//
// Safe for concurrent use by multiple goroutines.
func (mem *CListMempool) TxsFront() *clist.CElement {
	return mem.txs.Front()
}

// TxsWaitChan returns a channel to wait on transactions. It will be closed
// once the mempool is not empty (ie. the internal `mem.txs` has at least one
// element)
//
// Safe for concurrent use by multiple goroutines.
func (mem *CListMempool) TxsWaitChan() <-chan struct{} {
	return mem.txs.WaitChan()
}

// It blocks if we're waiting on Update() or Reap().
// Safe for concurrent use by multiple goroutines.
func (mem *CListMempool) CheckTx(tx types.Tx, sender p2p.ID) (*abcicli.ReqRes, error) {
	mem.updateMtx.RLock()
	// use defer to unlock mutex because application (*local client*) might panic
	defer mem.updateMtx.RUnlock()

	txSize := len(tx)

	if err := mem.isFull(txSize); err != nil {
		return nil, err
	}

	if txSize > mem.config.MaxTxBytes {
		return nil, ErrTxTooLarge{
			Max:    mem.config.MaxTxBytes,
			Actual: txSize,
		}
	}

	if mem.preCheck != nil {
		if err := mem.preCheck(tx); err != nil {
			return nil, ErrPreCheck{Err: err}
		}
	}

	// NOTE: proxyAppConn may error if tx buffer is full
	if err := mem.proxyAppConn.Error(); err != nil {
		return nil, ErrAppConnMempool{Err: err}
	}

	if added := mem.addToCache(tx); !added {
		mem.metrics.AlreadyReceivedTxs.Add(1)
		if sender != "" {
			// Record a new sender for a tx we've already seen.
			// Note it's possible a tx is still in the cache but no longer in the mempool
			// (eg. after committing a block, txs are removed from mempool but not cache),
			// so we only record the sender for txs still in the mempool.
			if elem, ok := mem.getCElement(tx.Key()); ok {
				memTx := elem.Value.(*mempoolTx)
				if found := memTx.addSender(sender); found {
					// It should not be possible to receive twice a tx from the same sender.
					mem.logger.Error("tx already received from peer", "tx", tx.Hash(), "sender", sender)
				}
			}
		}
		// TODO: consider punishing peer for dups,
		// its non-trivial since invalid txs can become valid,
		// but they can spam the same tx with little cost to them atm.
		return nil, ErrTxInCache
	}

	reqRes, err := mem.proxyAppConn.CheckTxAsync(context.TODO(), &abci.CheckTxRequest{
		Tx:   tx,
		Type: abci.CHECK_TX_TYPE_CHECK,
	})
	if err != nil {
		panic(fmt.Errorf("CheckTx request for tx %s failed: %w", log.NewLazySprintf("%v", tx.Hash()), err))
	}
	reqRes.SetCallback(mem.handleCheckTxResponse(tx, sender))

	return reqRes, nil
}

// handleCheckTxResponse handles CheckTx responses for transactions validated for the first time.
//
//   - sender optionally holds the ID of the peer that sent the transaction, if any.
func (mem *CListMempool) handleCheckTxResponse(tx types.Tx, sender p2p.ID) func(res *abci.Response) {
	return func(r *abci.Response) {
		res := r.GetCheckTx()
		if res == nil {
			panic(fmt.Sprintf("unexpected response value %v not of type CheckTx", r))
		}

		// Check that rechecking txs is not in process.
		if !mem.recheck.done() {
			panic(log.NewLazySprintf("rechecking has not finished; cannot check new tx %X", tx.Hash()))
		}

		var postCheckErr error
		if mem.postCheck != nil {
			postCheckErr = mem.postCheck(tx, res)
		}

		// If tx is invalid, remove it from the cache.
		if res.Code != abci.CodeTypeOK || postCheckErr != nil {
			mem.tryRemoveFromCache(tx)
			mem.logger.Debug(
				"rejected invalid transaction",
				"tx", tx.Hash(),
				"res", res,
				"err", postCheckErr,
			)
			mem.metrics.FailedTxs.Add(1)
			return
		}

		// Check again that mempool isn't full, to reduce the chance of exceeding the limits.
		if err := mem.isFull(len(tx)); err != nil {
			mem.forceRemoveFromCache(tx) // mempool might have space later
			mem.logger.Error(err.Error())
			return
		}

		// Add tx to mempool and notify that new txs are available.
		memTx := mempoolTx{
			height:    mem.height.Load(),
			gasWanted: res.GasWanted,
			tx:        tx,
		}
		if mem.addTx(&memTx, sender) {
			mem.notifyTxsAvailable()

			// update metrics
			mem.metrics.Size.Set(float64(mem.Size()))
			mem.metrics.SizeBytes.Set(float64(mem.SizeBytes()))
		}
	}
}

// Called from:
//   - handleCheckTxResponse (lock not held) if tx is valid
func (mem *CListMempool) addTx(memTx *mempoolTx, sender p2p.ID) bool {
	tx := memTx.tx
	txKey := tx.Key()

	// Check if the transaction is already in the mempool.
	if elem, ok := mem.getCElement(txKey); ok {
		if sender != "" {
			// Update senders on existing entry.
			memTx := elem.Value.(*mempoolTx)
			if found := memTx.addSender(sender); found {
				// It should not be possible to receive twice a tx from the same sender.
				mem.logger.Error("tx already received from peer", "tx", tx.Hash(), "sender", sender)
			}
		}

		mem.logger.Debug(
			"transaction already in mempool, not adding it again",
			"tx", tx.Hash(),
			"height", mem.height.Load(),
			"total", mem.Size(),
		)
		return false
	}

	// Add new transaction.
	_ = memTx.addSender(sender)
	e := mem.txs.PushBack(memTx)
	mem.txsMap.Store(txKey, e)
	mem.txsBytes.Add(int64(len(tx)))
	mem.metrics.TxSizeBytes.Observe(float64(len(tx)))

	mem.logger.Debug(
		"added valid transaction",
		"tx", tx.Hash(),
		"height", mem.height.Load(),
		"total", mem.Size(),
	)
	return true
}

// RemoveTxByKey removes a transaction from the mempool by its TxKey index.
// Called from:
//   - Update (lock held) if tx was committed
//   - handleRecheckTxResponse (lock not held) if tx was invalidated
func (mem *CListMempool) RemoveTxByKey(txKey types.TxKey) error {
	elem, ok := mem.getCElement(txKey)
	if !ok {
		return ErrTxNotFound
	}

	mem.txs.Remove(elem)
	elem.DetachPrev()
	mem.txsMap.Delete(txKey)
	tx := elem.Value.(*mempoolTx).tx
	mem.txsBytes.Add(int64(-len(tx)))
	mem.logger.Debug("removed transaction", "tx", tx.Hash(), "height", mem.height.Load(), "total", mem.Size())
	return nil
}

func (mem *CListMempool) isFull(txSize int) error {
	var (
		memSize  = mem.Size()
		txsBytes = mem.SizeBytes()
	)

	if memSize >= mem.config.Size || uint64(txSize)+uint64(txsBytes) > uint64(mem.config.MaxTxsBytes) {
		return ErrMempoolIsFull{
			NumTxs:      memSize,
			MaxTxs:      mem.config.Size,
			TxsBytes:    txsBytes,
			MaxTxsBytes: mem.config.MaxTxsBytes,
		}
	}

	return nil
}

// handleRecheckTxResponse handles CheckTx responses for transactions in the mempool that need to be
// revalidated after a mempool update.
func (mem *CListMempool) handleRecheckTxResponse(tx types.Tx) func(res *abci.Response) {
	return func(r *abci.Response) {
		res := r.GetCheckTx()
		if res == nil {
			panic(fmt.Sprintf("unexpected response value %v not of type CheckTx", r))
		}

<<<<<<< HEAD
	if mem.addTx(&mempoolTx{
		height:    mem.height.Load(),
		gasWanted: res.GasWanted,
		tx:        tx,
	}) {
		mem.notifyTxsAvailable()
		if mem.onNewTx != nil {
			mem.onNewTx(tx)
		}
	}
}
=======
		// Check whether the rechecking process has finished.
		if mem.recheck.done() {
			mem.logger.Error("rechecking has finished; discard late recheck response",
				"tx", log.NewLazySprintf("%v", tx.Hash()))
			return
		}
		mem.metrics.RecheckTimes.Add(1)
>>>>>>> cd465c51

		// Check whether tx is still in the list of transactions that can be rechecked.
		if !mem.recheck.findNextEntryMatching(&tx) {
			// Reached the end of the list and didn't find a matching tx; rechecking has finished.
			return
		}

		var postCheckErr error
		if mem.postCheck != nil {
			postCheckErr = mem.postCheck(tx, res)
		}

		// If tx is invalid, remove it from the mempool and the cache.
		if (res.Code != abci.CodeTypeOK) || postCheckErr != nil {
			// Tx became invalidated due to newly committed block.
			mem.logger.Debug("tx is no longer valid", "tx", tx.Hash(), "res", res, "postCheckErr", postCheckErr)
			if err := mem.RemoveTxByKey(tx.Key()); err != nil {
				mem.logger.Debug("Transaction could not be removed from mempool", "err", err)
			} else {
				// update metrics
				mem.metrics.Size.Set(float64(mem.Size()))
				mem.metrics.SizeBytes.Set(float64(mem.SizeBytes()))
			}
			mem.tryRemoveFromCache(tx)
		}
	}
}

// Safe for concurrent use by multiple goroutines.
func (mem *CListMempool) TxsAvailable() <-chan struct{} {
	return mem.txsAvailable
}

func (mem *CListMempool) notifyTxsAvailable() {
	if mem.Size() == 0 {
		panic("notified txs available but mempool is empty!")
	}
	if mem.txsAvailable != nil && mem.notifiedTxsAvailable.CompareAndSwap(false, true) {
		// channel cap is 1, so this will send once
		select {
		case mem.txsAvailable <- struct{}{}:
		default:
		}
	}
}

// Safe for concurrent use by multiple goroutines.
func (mem *CListMempool) ReapMaxBytesMaxGas(maxBytes, maxGas int64) types.Txs {
	mem.updateMtx.RLock()
	defer mem.updateMtx.RUnlock()

	var (
		totalGas    int64
		runningSize int64
	)

	// TODO: we will get a performance boost if we have a good estimate of avg
	// size per tx, and set the initial capacity based off of that.
	// txs := make([]types.Tx, 0, cmtmath.MinInt(mem.txs.Len(), max/mem.avgTxSize))
	txs := make([]types.Tx, 0, mem.txs.Len())
	for e := mem.txs.Front(); e != nil; e = e.Next() {
		memTx := e.Value.(*mempoolTx)

		txs = append(txs, memTx.tx)

		dataSize := types.ComputeProtoSizeForTxs([]types.Tx{memTx.tx})

		// Check total size requirement
		if maxBytes > -1 && runningSize+dataSize > maxBytes {
			return txs[:len(txs)-1]
		}

		runningSize += dataSize

		// Check total gas requirement.
		// If maxGas is negative, skip this check.
		// Since newTotalGas < masGas, which
		// must be non-negative, it follows that this won't overflow.
		newTotalGas := totalGas + memTx.gasWanted
		if maxGas > -1 && newTotalGas > maxGas {
			return txs[:len(txs)-1]
		}
		totalGas = newTotalGas
	}
	return txs
}

// Safe for concurrent use by multiple goroutines.
func (mem *CListMempool) ReapMaxTxs(max int) types.Txs {
	mem.updateMtx.RLock()
	defer mem.updateMtx.RUnlock()

	if max < 0 {
		max = mem.txs.Len()
	}

	txs := make([]types.Tx, 0, cmtmath.MinInt(mem.txs.Len(), max))
	for e := mem.txs.Front(); e != nil && len(txs) <= max; e = e.Next() {
		memTx := e.Value.(*mempoolTx)
		txs = append(txs, memTx.tx)
	}
	return txs
}

// GetTxByHash returns the types.Tx with the given hash if found in the mempool, otherwise returns nil.
func (mem *CListMempool) GetTxByHash(hash []byte) types.Tx {
	if elem, ok := mem.getCElement(types.TxKey(hash)); ok {
		return elem.Value.(*mempoolTx).tx
	}
	return nil
}

// Lock() must be help by the caller during execution.
// TODO: this function always returns nil; remove the return value.
func (mem *CListMempool) Update(
	height int64,
	txs types.Txs,
	txResults []*abci.ExecTxResult,
	preCheck PreCheckFunc,
	postCheck PostCheckFunc,
) error {
	mem.logger.Debug("Update", "height", height, "len(txs)", len(txs))

	// Set height
	mem.height.Store(height)
	mem.notifiedTxsAvailable.Store(false)

	if preCheck != nil {
		mem.preCheck = preCheck
	}
	if postCheck != nil {
		mem.postCheck = postCheck
	}

	for i, tx := range txs {
		if txResults[i].Code == abci.CodeTypeOK {
			// Add valid committed tx to the cache (if missing).
			_ = mem.addToCache(tx)
		} else {
			mem.tryRemoveFromCache(tx)
		}

		// Remove committed tx from the mempool.
		//
		// Note an evil proposer can drop valid txs!
		// Mempool before:
		//   100 -> 101 -> 102
		// Block, proposed by an evil proposer:
		//   101 -> 102
		// Mempool after:
		//   100
		// https://github.com/tendermint/tendermint/issues/3322.
		if err := mem.RemoveTxByKey(tx.Key()); err != nil {
			mem.logger.Debug("Committed transaction not in local mempool (not an error)",
				"tx", tx.Hash(),
				"error", err.Error())
		}
	}

	// Recheck txs left in the mempool to remove them if they became invalid in the new state.
	if mem.config.Recheck {
		mem.recheckTxs()
	}

	// Notify if there are still txs left in the mempool.
	if mem.Size() > 0 {
		mem.notifyTxsAvailable()
	}

	// Update metrics
	mem.metrics.Size.Set(float64(mem.Size()))
	mem.metrics.SizeBytes.Set(float64(mem.SizeBytes()))

	return nil
}

// recheckTxs sends all transactions in the mempool to the app for re-validation. When the function
// returns, all recheck responses from the app have been processed.
func (mem *CListMempool) recheckTxs() {
	mem.logger.Debug("recheck txs", "height", mem.height.Load(), "num-txs", mem.Size())

	if mem.Size() <= 0 {
		return
	}

	mem.recheck.init(mem.txs.Front(), mem.txs.Back())

	// NOTE: CheckTx for new transactions cannot be executed concurrently
	// because this function has the lock (via Update and Lock).
	for e := mem.txs.Front(); e != nil; e = e.Next() {
		tx := e.Value.(*mempoolTx).tx
		mem.recheck.numPendingTxs.Add(1)

		// Send CheckTx request to the app to re-validate transaction.
		resReq, err := mem.proxyAppConn.CheckTxAsync(context.TODO(), &abci.CheckTxRequest{
			Tx:   tx,
			Type: abci.CHECK_TX_TYPE_RECHECK,
		})
		if err != nil {
			panic(fmt.Errorf("(re-)CheckTx request for tx %s failed: %w", log.NewLazySprintf("%v", tx.Hash()), err))
		}
		resReq.SetCallback(mem.handleRecheckTxResponse(tx))
	}

	// Flush any pending asynchronous recheck requests to process.
	mem.proxyAppConn.Flush(context.TODO())

	// Give some time to finish processing the responses; then finish the rechecking process, even
	// if not all txs were rechecked.
	select {
	case <-time.After(mem.config.RecheckTimeout):
		mem.recheck.setDone()
		mem.logger.Error("timed out waiting for recheck responses")
	case <-mem.recheck.doneRechecking():
	}

	if n := mem.recheck.numPendingTxs.Load(); n > 0 {
		mem.logger.Error("not all txs were rechecked", "not-rechecked", n)
	}
	mem.logger.Debug("done rechecking txs", "height", mem.height.Load(), "num-txs", mem.Size())
}

// The cursor and end pointers define a dynamic list of transactions that could be rechecked. The
// end pointer is fixed. When a recheck response for a transaction is received, cursor will point to
// the entry in the mempool corresponding to that transaction, thus narrowing the list. Transactions
// corresponding to entries between the old and current positions of cursor will be ignored for
// rechecking. This is to guarantee that recheck responses are processed in the same sequential
// order as they appear in the mempool.
type recheck struct {
	cursor        *clist.CElement // next expected recheck response
	end           *clist.CElement // last entry in the mempool to recheck
	doneCh        chan struct{}   // to signal that rechecking has finished successfully (for async app connections)
	numPendingTxs atomic.Int32    // number of transactions still pending to recheck
}

func newRecheck() *recheck {
	return &recheck{
		doneCh: make(chan struct{}, 1),
	}
}

func (rc *recheck) init(first, last *clist.CElement) {
	if !rc.done() {
		panic("Having more than one rechecking process at a time is not possible.")
	}
	rc.cursor = first
	rc.end = last
	rc.numPendingTxs.Store(0)
}

// done returns true when there is no recheck response to process.
func (rc *recheck) done() bool {
	return rc.cursor == nil
}

// setDone registers that rechecking has finished.
func (rc *recheck) setDone() {
	rc.cursor = nil
}

// setNextEntry sets cursor to the next entry in the list. If there is no next, cursor will be nil.
func (rc *recheck) setNextEntry() {
	rc.cursor = rc.cursor.Next()
}

// tryFinish will check if the cursor is at the end of the list and notify the channel that
// rechecking has finished. It returns true iff it's done rechecking.
func (rc *recheck) tryFinish() bool {
	if rc.cursor == rc.end {
		// Reached end of the list without finding a matching tx.
		rc.setDone()
	}
	if rc.done() {
		// Notify that recheck has finished.
		select {
		case rc.doneCh <- struct{}{}:
		default:
		}
		return true
	}
	return false
}

// findNextEntryMatching searches for the next transaction matching the given transaction, which
// corresponds to the recheck response to be processed next. Then it checks if it has reached the
// end of the list, so it can finish rechecking.
//
// The goal is to guarantee that transactions are rechecked in the order in which they are in the
// mempool. Transactions whose recheck response arrive late or don't arrive at all are skipped and
// not rechecked.
func (rc *recheck) findNextEntryMatching(tx *types.Tx) bool {
	found := false
	for ; !rc.done(); rc.setNextEntry() {
		expectedTx := rc.cursor.Value.(*mempoolTx).tx
		if bytes.Equal(*tx, expectedTx) {
			// Found an entry in the list of txs to recheck that matches tx.
			found = true
			rc.numPendingTxs.Add(-1)
			break
		}
	}

	if !rc.tryFinish() {
		// Not finished yet; set the cursor for processing the next recheck response.
		rc.setNextEntry()
	}
	return found
}

// doneRechecking returns the channel used to signal that rechecking has finished.
func (rc *recheck) doneRechecking() <-chan struct{} {
	return rc.doneCh
}<|MERGE_RESOLUTION|>--- conflicted
+++ resolved
@@ -344,7 +344,9 @@
 		}
 		if mem.addTx(&memTx, sender) {
 			mem.notifyTxsAvailable()
-
+			if mem.onNewTx != nil {
+				mem.onNewTx(tx)
+			}
 			// update metrics
 			mem.metrics.Size.Set(float64(mem.Size()))
 			mem.metrics.SizeBytes.Set(float64(mem.SizeBytes()))
@@ -440,19 +442,6 @@
 			panic(fmt.Sprintf("unexpected response value %v not of type CheckTx", r))
 		}
 
-<<<<<<< HEAD
-	if mem.addTx(&mempoolTx{
-		height:    mem.height.Load(),
-		gasWanted: res.GasWanted,
-		tx:        tx,
-	}) {
-		mem.notifyTxsAvailable()
-		if mem.onNewTx != nil {
-			mem.onNewTx(tx)
-		}
-	}
-}
-=======
 		// Check whether the rechecking process has finished.
 		if mem.recheck.done() {
 			mem.logger.Error("rechecking has finished; discard late recheck response",
@@ -460,7 +449,6 @@
 			return
 		}
 		mem.metrics.RecheckTimes.Add(1)
->>>>>>> cd465c51
 
 		// Check whether tx is still in the list of transactions that can be rechecked.
 		if !mem.recheck.findNextEntryMatching(&tx) {
