--- conflicted
+++ resolved
@@ -584,17 +584,12 @@
 				mem.logger.Debug("Transaction could not be removed from mempool", "err", err)
 			} else {
 				// update metrics
-<<<<<<< HEAD
+				mem.metrics.EvictedTxs.Add(1)
 				if elem, ok := mem.txsMap[tx.Key()]; ok {
 					mem.updateSizeMetrics(elem.Value.(*mempoolTx).lane)
 				} else {
 					mem.logger.Error("Cannot update metrics", "err", err)
 				}
-=======
-				mem.metrics.Size.Set(float64(mem.Size()))
-				mem.metrics.SizeBytes.Set(float64(mem.SizeBytes()))
-				mem.metrics.EvictedTxs.Add(1)
->>>>>>> 555bf09f
 			}
 			mem.tryRemoveFromCache(tx)
 		}
