package mempool

import (
	"bytes"
	"context"
	"fmt"
	"sync"
	"sync/atomic"
	"time"

	abcicli "github.com/cometbft/cometbft/abci/client"
	abci "github.com/cometbft/cometbft/abci/types"
	"github.com/cometbft/cometbft/config"
	"github.com/cometbft/cometbft/internal/clist"
	cmtsync "github.com/cometbft/cometbft/internal/sync"
	"github.com/cometbft/cometbft/libs/log"
	cmtmath "github.com/cometbft/cometbft/libs/math"
	"github.com/cometbft/cometbft/proxy"
	"github.com/cometbft/cometbft/types"
)

const (
	timeoutRecheck = 100 * time.Millisecond
)

// CListMempool is an ordered in-memory pool for transactions before they are
// proposed in a consensus round. Transaction validity is checked using the
// CheckTx abci message before the transaction is added to the pool. The
// mempool uses a concurrent list structure for storing transactions that can
// be efficiently accessed by multiple concurrent readers.
type CListMempool struct {
	height   atomic.Int64 // the last block Update()'d to
	txsBytes atomic.Int64 // total size of mempool, in bytes

	// notify listeners (ie. consensus) when txs are available
	notifiedTxsAvailable atomic.Bool
	txsAvailable         chan struct{} // fires once for each height, when the mempool is not empty

	// Function set by the reactor to be called when a transaction is removed
	// from the mempool.
	removeTxOnReactorCb func(txKey types.TxKey)

	config *config.MempoolConfig

	// Exclusive mutex for Update method to prevent concurrent execution of
	// CheckTx or ReapMaxBytesMaxGas(ReapMaxTxs) methods.
	updateMtx cmtsync.RWMutex
	preCheck  PreCheckFunc
	postCheck PostCheckFunc

	proxyAppConn proxy.AppConnMempool

	// For keeping track of the rechecking process.
	recheck *recheck

	// Concurrent linked-list of valid txs.
	// `txsMap`: txKey -> CElement is for quick access to txs.
	// Transactions in both `txs` and `txsMap` must to be kept in sync.
	txs    *clist.CList
	txsMap sync.Map

	// Keep a cache of already-seen txs.
	// This reduces the pressure on the proxyApp.
	cache TxCache

	logger  log.Logger
	metrics *Metrics
}

var _ Mempool = &CListMempool{}

// CListMempoolOption sets an optional parameter on the mempool.
type CListMempoolOption func(*CListMempool)

// NewCListMempool returns a new mempool with the given configuration and
// connection to an application.
func NewCListMempool(
	cfg *config.MempoolConfig,
	proxyAppConn proxy.AppConnMempool,
	height int64,
	options ...CListMempoolOption,
) *CListMempool {
	mp := &CListMempool{
		config:       cfg,
		proxyAppConn: proxyAppConn,
		txs:          clist.New(),
		recheck:      newRecheck(),
		logger:       log.NewNopLogger(),
		metrics:      NopMetrics(),
	}
	mp.height.Store(height)

	if cfg.CacheSize > 0 {
		mp.cache = NewLRUTxCache(cfg.CacheSize)
	} else {
		mp.cache = NopTxCache{}
	}

	proxyAppConn.SetResponseCallback(mp.globalCb)

	for _, option := range options {
		option(mp)
	}

	return mp
}

func (mem *CListMempool) getCElement(txKey types.TxKey) (*clist.CElement, bool) {
	if e, ok := mem.txsMap.Load(txKey); ok {
		return e.(*clist.CElement), true
	}
	return nil, false
}

func (mem *CListMempool) InMempool(txKey types.TxKey) bool {
	_, ok := mem.getCElement(txKey)
	return ok
}

func (mem *CListMempool) addToCache(tx types.Tx) bool {
	return mem.cache.Push(tx)
}

func (mem *CListMempool) forceRemoveFromCache(tx types.Tx) {
	mem.cache.Remove(tx)
}

// tryRemoveFromCache removes a transaction from the cache in case it can be
// added to the mempool at a later stage (probably when the transaction becomes
// valid).
func (mem *CListMempool) tryRemoveFromCache(tx types.Tx) {
	if !mem.config.KeepInvalidTxsInCache {
		mem.forceRemoveFromCache(tx)
	}
}

func (mem *CListMempool) removeAllTxs() {
	for e := mem.txs.Front(); e != nil; e = e.Next() {
		mem.txs.Remove(e)
		e.DetachPrev()
	}

	mem.txsMap.Range(func(key, _ any) bool {
		mem.txsMap.Delete(key)
		mem.invokeRemoveTxOnReactor(key.(types.TxKey))
		return true
	})
}

// NOTE: not thread safe - should only be called once, on startup.
func (mem *CListMempool) EnableTxsAvailable() {
	mem.txsAvailable = make(chan struct{}, 1)
}

func (mem *CListMempool) SetTxRemovedCallback(cb func(txKey types.TxKey)) {
	mem.removeTxOnReactorCb = cb
}

func (mem *CListMempool) invokeRemoveTxOnReactor(txKey types.TxKey) {
	// Note that the callback is nil in the unit tests, where there are no
	// reactors.
	if mem.removeTxOnReactorCb != nil {
		mem.removeTxOnReactorCb(txKey)
	}
}

// SetLogger sets the Logger.
func (mem *CListMempool) SetLogger(l log.Logger) {
	mem.logger = l
}

// WithPreCheck sets a filter for the mempool to reject a tx if f(tx) returns
// false. This is ran before CheckTx. Only applies to the first created block.
// After that, Update overwrites the existing value.
func WithPreCheck(f PreCheckFunc) CListMempoolOption {
	return func(mem *CListMempool) { mem.preCheck = f }
}

// WithPostCheck sets a filter for the mempool to reject a tx if f(tx) returns
// false. This is ran after CheckTx. Only applies to the first created block.
// After that, Update overwrites the existing value.
func WithPostCheck(f PostCheckFunc) CListMempoolOption {
	return func(mem *CListMempool) { mem.postCheck = f }
}

// WithMetrics sets the metrics.
func WithMetrics(metrics *Metrics) CListMempoolOption {
	return func(mem *CListMempool) { mem.metrics = metrics }
}

// Safe for concurrent use by multiple goroutines.
func (mem *CListMempool) Lock() {
	mem.updateMtx.Lock()
}

// Safe for concurrent use by multiple goroutines.
func (mem *CListMempool) Unlock() {
	mem.updateMtx.Unlock()
}

// Safe for concurrent use by multiple goroutines.
func (mem *CListMempool) Size() int {
	return mem.txs.Len()
}

// Safe for concurrent use by multiple goroutines.
func (mem *CListMempool) SizeBytes() int64 {
	return mem.txsBytes.Load()
}

// Lock() must be help by the caller during execution.
func (mem *CListMempool) FlushAppConn() error {
	err := mem.proxyAppConn.Flush(context.TODO())
	if err != nil {
		return ErrFlushAppConn{Err: err}
	}

	return nil
}

// XXX: Unsafe! Calling Flush may leave mempool in inconsistent state.
func (mem *CListMempool) Flush() {
	mem.updateMtx.RLock()
	defer mem.updateMtx.RUnlock()

	mem.txsBytes.Store(0)
	mem.cache.Reset()

	mem.removeAllTxs()
}

// TxsFront returns the first transaction in the ordered list for peer
// goroutines to call .NextWait() on.
// FIXME: leaking implementation details!
//
// Safe for concurrent use by multiple goroutines.
func (mem *CListMempool) TxsFront() *clist.CElement {
	return mem.txs.Front()
}

// TxsWaitChan returns a channel to wait on transactions. It will be closed
// once the mempool is not empty (ie. the internal `mem.txs` has at least one
// element)
//
// Safe for concurrent use by multiple goroutines.
func (mem *CListMempool) TxsWaitChan() <-chan struct{} {
	return mem.txs.WaitChan()
}

// It blocks if we're waiting on Update() or Reap().
// Safe for concurrent use by multiple goroutines.
func (mem *CListMempool) CheckTx(tx types.Tx) (*abcicli.ReqRes, error) {
	mem.updateMtx.RLock()
	// use defer to unlock mutex because application (*local client*) might panic
	defer mem.updateMtx.RUnlock()

	txSize := len(tx)

	if err := mem.isFull(txSize); err != nil {
		return nil, err
	}

	if txSize > mem.config.MaxTxBytes {
		return nil, ErrTxTooLarge{
			Max:    mem.config.MaxTxBytes,
			Actual: txSize,
		}
	}

	if mem.preCheck != nil {
		if err := mem.preCheck(tx); err != nil {
			return nil, ErrPreCheck{Err: err}
		}
	}

	// NOTE: proxyAppConn may error if tx buffer is full
	if err := mem.proxyAppConn.Error(); err != nil {
		return nil, ErrAppConnMempool{Err: err}
	}

	if added := mem.addToCache(tx); !added {
		mem.logger.Debug("Not cached", "tx", tx.Hash())
		mem.metrics.AlreadyReceivedTxs.Add(1)
		// TODO: consider punishing peer for dups,
		// its non-trivial since invalid txs can become valid,
		// but they can spam the same tx with little cost to them atm.
		return nil, ErrTxInCache
	}
	mem.logger.Debug("Cached", "tx", tx.Hash())

	reqRes, err := mem.proxyAppConn.CheckTxAsync(context.TODO(), &abci.CheckTxRequest{
		Tx:   tx,
		Type: abci.CHECK_TX_TYPE_CHECK,
	})
	if err != nil {
		mem.logger.Error("RequestCheckTx", "err", err)
		return nil, ErrCheckTxAsync{Err: err}
	}

	return reqRes, nil
}

// Global callback that will be called after every ABCI response.
func (mem *CListMempool) globalCb(req *abci.Request, res *abci.Response) {
	switch res.Value.(type) {
	case *abci.Response_CheckTx:
		checkType := req.GetCheckTx().GetType()
		switch checkType {
		case abci.CHECK_TX_TYPE_CHECK:
			if !mem.recheck.done() {
				// this should never happen
				panic("recheck cursor is not nil before resCbFirstTime")
			}
			mem.resCbFirstTime(req.GetCheckTx().Tx, res.GetCheckTx())

		case abci.CHECK_TX_TYPE_RECHECK:
			tx := types.Tx(req.GetCheckTx().Tx)
			if mem.recheck.done() {
				mem.logger.Info("discarded late recheck response", "tx", tx.Hash())
				return
			}
			mem.metrics.RecheckTimes.Add(1)
			mem.resCbRecheck(req.GetCheckTx().Tx, res.GetCheckTx())

		default:
			panic(fmt.Sprintf("unexpected value %d of RequestCheckTx.type", checkType))
		}

		// update metrics
		mem.metrics.Size.Set(float64(mem.Size()))
		mem.metrics.SizeBytes.Set(float64(mem.SizeBytes()))

	default:
		// ignore other messages
	}
}

// Called from:
//   - resCbFirstTime (lock not held) if tx is valid
func (mem *CListMempool) addTx(memTx *mempoolTx) bool {
	tx := memTx.tx

	if mem.InMempool(tx.Key()) {
		mem.logger.Debug(
			"transaction already in mempool, not adding it again",
			"tx", tx.Hash(),
			"height", mem.height.Load(),
			"total", mem.Size(),
		)
		return false
	}

	e := mem.txs.PushBack(memTx)
	mem.txsMap.Store(tx.Key(), e)
	mem.txsBytes.Add(int64(len(tx)))
	mem.metrics.TxSizeBytes.Observe(float64(len(tx)))

	mem.logger.Debug(
		"added valid transaction",
		"tx", tx.Hash(),
		"height", mem.height.Load(),
		"total", mem.Size(),
	)
	return true
}

// RemoveTxByKey removes a transaction from the mempool by its TxKey index.
// Called from:
//   - Update (lock held) if tx was committed
//   - resCbRecheck (lock not held) if tx was invalidated
func (mem *CListMempool) RemoveTxByKey(txKey types.TxKey) error {
	// The transaction should be removed from the reactor, even if it cannot be
	// found in the mempool.
	mem.invokeRemoveTxOnReactor(txKey)

	elem, ok := mem.getCElement(txKey)
	if !ok {
		return ErrTxNotFound
	}

	mem.txs.Remove(elem)
	elem.DetachPrev()
	mem.txsMap.Delete(txKey)
	tx := elem.Value.(*mempoolTx).tx
	mem.txsBytes.Add(int64(-len(tx)))
	mem.logger.Debug("removed transaction", "tx", tx.Hash(), "height", mem.height.Load(), "total", mem.Size())
	return nil
}

func (mem *CListMempool) isFull(txSize int) error {
	var (
		memSize  = mem.Size()
		txsBytes = mem.SizeBytes()
	)

	if memSize >= mem.config.Size || uint64(txSize)+uint64(txsBytes) > uint64(mem.config.MaxTxsBytes) {
		return ErrMempoolIsFull{
			NumTxs:      memSize,
			MaxTxs:      mem.config.Size,
			TxsBytes:    txsBytes,
			MaxTxsBytes: mem.config.MaxTxsBytes,
		}
	}

	return nil
}

// callback, which is called after the app checked the tx for the first time.
//
// The case where the app checks the tx for the second and subsequent times is
// handled by the resCbRecheck callback.
func (mem *CListMempool) resCbFirstTime(tx types.Tx, res *abci.CheckTxResponse) {
	var postCheckErr error
	if mem.postCheck != nil {
		postCheckErr = mem.postCheck(tx, res)
	}

	if res.Code != abci.CodeTypeOK || postCheckErr != nil {
		mem.tryRemoveFromCache(tx)
		mem.logger.Debug(
			"rejected invalid transaction",
			"tx", tx.Hash(),
			"res", res,
			"err", postCheckErr,
		)
		mem.metrics.FailedTxs.Add(1)
		return
	}

	// Check mempool isn't full again to reduce the chance of exceeding the
	// limits.
	if err := mem.isFull(len(tx)); err != nil {
		mem.forceRemoveFromCache(tx) // mempool might have space later
		mem.logger.Error(err.Error())
		return
	}

	if mem.addTx(&mempoolTx{
		height:    mem.height.Load(),
		gasWanted: res.GasWanted,
		tx:        tx,
	}) {
		mem.notifyTxsAvailable()
	}
}

// callback, which is called after the app rechecked the tx.
//
// The case where the app checks the tx for the first time is handled by the
// resCbFirstTime callback.
func (mem *CListMempool) resCbRecheck(tx types.Tx, res *abci.CheckTxResponse) {
<<<<<<< HEAD
	// Check whether tx is still in the list of transactions that can be rechecked.
	if !mem.recheck.findNextEntryMatching(&tx) {
		// Reached the end of the list and didn't find a matching tx; rechecking has finished.
		return
	}

	var postCheckErr error
	if mem.postCheck != nil {
		postCheckErr = mem.postCheck(tx, res)
	}

	if (res.Code != abci.CodeTypeOK) || postCheckErr != nil {
		// Tx became invalidated due to newly committed block.
		mem.logger.Debug("tx is no longer valid", "tx", tx.Hash(), "res", res, "postCheckErr", postCheckErr)
		if err := mem.RemoveTxByKey(tx.Key()); err != nil {
			mem.logger.Debug("Transaction could not be removed from mempool", "err", err)
		}
		mem.tryRemoveFromCache(tx)
=======
	memTx := mem.recheckCursor.Value.(*mempoolTx)

	// Search through the remaining list of tx to recheck for a transaction that matches
	// the one we received from the ABCI application.
	for {
		if bytes.Equal(tx, memTx.tx) {
			// We've found a tx in the recheck list that matches the tx that we
			// received from the ABCI application.
			// Break, and use this transaction for further checks.
			break
		}

		mem.logger.Error(
			"re-CheckTx transaction mismatch",
			"got", tx.Hash(),
			"expected", memTx.tx.Hash(),
		)

		if mem.recheckCursor == mem.recheckEnd {
			// we reached the end of the recheckTx list without finding a tx
			// matching the one we received from the ABCI application.
			// Return without processing any tx.
			mem.recheckCursor = nil
			return
		}

		mem.recheckCursor = mem.recheckCursor.Next()
		memTx = mem.recheckCursor.Value.(*mempoolTx)
	}

	var postCheckErr error
	if mem.postCheck != nil {
		postCheckErr = mem.postCheck(tx, res)
	}

	if (res.Code != abci.CodeTypeOK) || postCheckErr != nil {
		// Tx became invalidated due to newly committed block.
		mem.logger.Debug("tx is no longer valid", "tx", tx.Hash(), "res", res, "postCheckErr", postCheckErr)
		if err := mem.RemoveTxByKey(memTx.tx.Key()); err != nil {
			mem.logger.Debug("Transaction could not be removed from mempool", "err", err)
		}
		mem.tryRemoveFromCache(tx)
	}

	if mem.recheckCursor == mem.recheckEnd {
		mem.recheckCursor = nil
	} else {
		mem.recheckCursor = mem.recheckCursor.Next()
	}

	if mem.recheckCursor == nil {
		// Done!
		mem.logger.Debug("done rechecking txs")

		// in case the recheck removed all txs
		if mem.Size() > 0 {
			mem.notifyTxsAvailable()
		}
>>>>>>> dc4590e1
	}
}

// Safe for concurrent use by multiple goroutines.
func (mem *CListMempool) TxsAvailable() <-chan struct{} {
	return mem.txsAvailable
}

func (mem *CListMempool) notifyTxsAvailable() {
	if mem.Size() == 0 {
		panic("notified txs available but mempool is empty!")
	}
	if mem.txsAvailable != nil && mem.notifiedTxsAvailable.CompareAndSwap(false, true) {
		// channel cap is 1, so this will send once
		select {
		case mem.txsAvailable <- struct{}{}:
		default:
		}
	}
}

// Safe for concurrent use by multiple goroutines.
func (mem *CListMempool) ReapMaxBytesMaxGas(maxBytes, maxGas int64) types.Txs {
	mem.updateMtx.RLock()
	defer mem.updateMtx.RUnlock()

	var (
		totalGas    int64
		runningSize int64
	)

	// TODO: we will get a performance boost if we have a good estimate of avg
	// size per tx, and set the initial capacity based off of that.
	// txs := make([]types.Tx, 0, cmtmath.MinInt(mem.txs.Len(), max/mem.avgTxSize))
	txs := make([]types.Tx, 0, mem.txs.Len())
	for e := mem.txs.Front(); e != nil; e = e.Next() {
		memTx := e.Value.(*mempoolTx)

		txs = append(txs, memTx.tx)

		dataSize := types.ComputeProtoSizeForTxs([]types.Tx{memTx.tx})

		// Check total size requirement
		if maxBytes > -1 && runningSize+dataSize > maxBytes {
			return txs[:len(txs)-1]
		}

		runningSize += dataSize

		// Check total gas requirement.
		// If maxGas is negative, skip this check.
		// Since newTotalGas < masGas, which
		// must be non-negative, it follows that this won't overflow.
		newTotalGas := totalGas + memTx.gasWanted
		if maxGas > -1 && newTotalGas > maxGas {
			return txs[:len(txs)-1]
		}
		totalGas = newTotalGas
	}
	return txs
}

// Safe for concurrent use by multiple goroutines.
func (mem *CListMempool) ReapMaxTxs(max int) types.Txs {
	mem.updateMtx.RLock()
	defer mem.updateMtx.RUnlock()

	if max < 0 {
		max = mem.txs.Len()
	}

	txs := make([]types.Tx, 0, cmtmath.MinInt(mem.txs.Len(), max))
	for e := mem.txs.Front(); e != nil && len(txs) <= max; e = e.Next() {
		memTx := e.Value.(*mempoolTx)
		txs = append(txs, memTx.tx)
	}
	return txs
}

// Lock() must be help by the caller during execution.
// TODO: this function always returns nil; remove the return value.
func (mem *CListMempool) Update(
	height int64,
	txs types.Txs,
	txResults []*abci.ExecTxResult,
	preCheck PreCheckFunc,
	postCheck PostCheckFunc,
) error {
	mem.logger.Debug("Update", "height", height, "len(txs)", len(txs))

	// Set height
	mem.height.Store(height)
	mem.notifiedTxsAvailable.Store(false)

	if preCheck != nil {
		mem.preCheck = preCheck
	}
	if postCheck != nil {
		mem.postCheck = postCheck
	}

	for i, tx := range txs {
		if txResults[i].Code == abci.CodeTypeOK {
			// Add valid committed tx to the cache (if missing).
			_ = mem.addToCache(tx)
		} else {
			mem.tryRemoveFromCache(tx)
		}

		// Remove committed tx from the mempool.
		//
		// Note an evil proposer can drop valid txs!
		// Mempool before:
		//   100 -> 101 -> 102
		// Block, proposed by an evil proposer:
		//   101 -> 102
		// Mempool after:
		//   100
		// https://github.com/tendermint/tendermint/issues/3322.
		if err := mem.RemoveTxByKey(tx.Key()); err != nil {
			mem.logger.Debug("Committed transaction not in local mempool (not an error)",
				"key", tx.Key(),
				"error", err.Error())
		}
	}

	// Recheck txs left in the mempool to remove them if they became invalid in the new state.
	if mem.config.Recheck {
		mem.recheckTxs()
	}

	// Notify if there are still txs left in the mempool.
	if mem.Size() > 0 {
		mem.notifyTxsAvailable()
	}

	// Update metrics
	mem.metrics.Size.Set(float64(mem.Size()))
	mem.metrics.SizeBytes.Set(float64(mem.SizeBytes()))

	return nil
}

// recheckTxs sends all transactions in the mempool to the app for re-validation. When the function
// returns, all recheck responses from the app have been processed.
func (mem *CListMempool) recheckTxs() {
	if mem.Size() <= 0 {
		return
	}
	mem.logger.Debug("recheck txs", "height", mem.height.Load(), "num-txs", mem.Size())

	mem.recheck.init(mem.txs.Front(), mem.txs.Back())

	// NOTE: globalCb may be called concurrently, but CheckTx cannot be executed concurrently
	// because this function has the lock (via Update and Lock).
	for e := mem.txs.Front(); e != nil; e = e.Next() {
		tx := e.Value.(*mempoolTx).tx
		mem.recheck.numPendingTxs.Add(1)

		// Send a CheckTx request to the app. If we're using a sync client, the resCbRecheck
		// callback will be called right after receiving the response.
		_, err := mem.proxyAppConn.CheckTxAsync(context.TODO(), &abci.CheckTxRequest{
			Tx:   tx,
			Type: abci.CHECK_TX_TYPE_RECHECK,
		})
		if err != nil {
<<<<<<< HEAD
			mem.logger.Error("failed to send reCheckTx request", "err", err, "tx", tx.Hash())
			mem.recheck.tryFinish() // in case the tx is the last to recheck and there's no response for it.
=======
			mem.logger.Error("recheckTx", "err", err)
			return
>>>>>>> dc4590e1
		}
	}

	// Flush any pending asynchronous recheck requests to process.
	mem.proxyAppConn.Flush(context.TODO())

	// Give some time to finish processing the responses; then finish rechecking, even if not all
	// txs were rechecked.
	select {
	case <-time.After(timeoutRecheck):
		mem.recheck.setDone()
		mem.logger.Error("timed out waiting for recheck responses")
	case <-mem.recheck.doneRechecking():
	}

	if n := mem.recheck.numPendingTxs.Load(); n > 0 {
		mem.logger.Error("not all txs were rechecked", "not-rechecked", n)
	}
	mem.logger.Debug("done rechecking txs", "height", mem.height.Load(), "num-txs", mem.Size())
}

// The cursor and end pointers define a dynamic list of transactions that could be rechecked. The
// end pointer is fixed. When a recheck response for a transaction is received, cursor will point to
// the entry in the mempool corresponding to that transaction, thus narrowing the list. Transactions
// corresponding to entries between the old and current positions of cursor will be ignored for
// rechecking. This is to guarantee that recheck responses are processed in the same sequential
// order as they appear in the mempool.
type recheck struct {
	cursor        *clist.CElement // next expected recheck response
	end           *clist.CElement // last entry in the mempool to recheck
	doneCh        chan struct{}   // to signal that rechecking has finished successfully (for async app connections)
	numPendingTxs atomic.Int32    // number of transactions still pending to recheck
}

func newRecheck() *recheck {
	return &recheck{
		doneCh: make(chan struct{}, 1),
	}
}

func (rc *recheck) init(first, last *clist.CElement) {
	rc.cursor = first
	rc.end = last
	rc.numPendingTxs.Store(0)
}

// done returns true when there is no recheck response to process.
func (rc *recheck) done() bool {
	return rc.cursor == nil
}

// setDone registers that rechecking has finished.
func (rc *recheck) setDone() {
	rc.cursor = nil
}

// setNextEntry sets cursor to the next entry in the list. If there is no next, cursor will be nil.
func (rc *recheck) setNextEntry() {
	rc.cursor = rc.cursor.Next()
}

// tryFinish will check if the cursor is at the end of the list and notify the channel that
// rechecking has finished. It returns true iff it's done rechecking.
func (rc *recheck) tryFinish() bool {
	if rc.cursor == rc.end {
		// Reached end of the list without finding a matching tx.
		rc.setDone()
	}
	if rc.done() {
		// Notify that recheck has finished.
		go func() {
			select {
			case rc.doneCh <- struct{}{}:
			default:
			}
		}()
		return true
	}
	return false
}

// findNextEntryMatching searches for the next transaction matching the given transaction, which
// corresponds to the recheck response to be processed next. Then it checks if it has reached the
// end of the list, so it can finish rechecking.
//
// The goal is to guarantee that transactions are rechecked in the order in which they are in the
// mempool. Transactions whose recheck response arrive late or don't arrive at all are skipped and
// not rechecked.
func (rc *recheck) findNextEntryMatching(tx *types.Tx) bool {
	found := false
	for ; !rc.done(); rc.setNextEntry() {
		expectedTx := rc.cursor.Value.(*mempoolTx).tx
		if bytes.Equal(*tx, expectedTx) {
			// Found an entry in the list of txs to recheck that matches tx.
			found = true
			rc.numPendingTxs.Add(-1)
			break
		}
	}

	if !rc.tryFinish() {
		// Not finished yet; set the cursor for processing the next recheck response.
		rc.setNextEntry()
	}
	return found
}

// doneRechecking returns the channel used to signal that rechecking has finished.
func (rc *recheck) doneRechecking() <-chan struct{} {
	return rc.doneCh
}<|MERGE_RESOLUTION|>--- conflicted
+++ resolved
@@ -449,7 +449,6 @@
 // The case where the app checks the tx for the first time is handled by the
 // resCbFirstTime callback.
 func (mem *CListMempool) resCbRecheck(tx types.Tx, res *abci.CheckTxResponse) {
-<<<<<<< HEAD
 	// Check whether tx is still in the list of transactions that can be rechecked.
 	if !mem.recheck.findNextEntryMatching(&tx) {
 		// Reached the end of the list and didn't find a matching tx; rechecking has finished.
@@ -468,66 +467,6 @@
 			mem.logger.Debug("Transaction could not be removed from mempool", "err", err)
 		}
 		mem.tryRemoveFromCache(tx)
-=======
-	memTx := mem.recheckCursor.Value.(*mempoolTx)
-
-	// Search through the remaining list of tx to recheck for a transaction that matches
-	// the one we received from the ABCI application.
-	for {
-		if bytes.Equal(tx, memTx.tx) {
-			// We've found a tx in the recheck list that matches the tx that we
-			// received from the ABCI application.
-			// Break, and use this transaction for further checks.
-			break
-		}
-
-		mem.logger.Error(
-			"re-CheckTx transaction mismatch",
-			"got", tx.Hash(),
-			"expected", memTx.tx.Hash(),
-		)
-
-		if mem.recheckCursor == mem.recheckEnd {
-			// we reached the end of the recheckTx list without finding a tx
-			// matching the one we received from the ABCI application.
-			// Return without processing any tx.
-			mem.recheckCursor = nil
-			return
-		}
-
-		mem.recheckCursor = mem.recheckCursor.Next()
-		memTx = mem.recheckCursor.Value.(*mempoolTx)
-	}
-
-	var postCheckErr error
-	if mem.postCheck != nil {
-		postCheckErr = mem.postCheck(tx, res)
-	}
-
-	if (res.Code != abci.CodeTypeOK) || postCheckErr != nil {
-		// Tx became invalidated due to newly committed block.
-		mem.logger.Debug("tx is no longer valid", "tx", tx.Hash(), "res", res, "postCheckErr", postCheckErr)
-		if err := mem.RemoveTxByKey(memTx.tx.Key()); err != nil {
-			mem.logger.Debug("Transaction could not be removed from mempool", "err", err)
-		}
-		mem.tryRemoveFromCache(tx)
-	}
-
-	if mem.recheckCursor == mem.recheckEnd {
-		mem.recheckCursor = nil
-	} else {
-		mem.recheckCursor = mem.recheckCursor.Next()
-	}
-
-	if mem.recheckCursor == nil {
-		// Done!
-		mem.logger.Debug("done rechecking txs")
-
-		// in case the recheck removed all txs
-		if mem.Size() > 0 {
-			mem.notifyTxsAvailable()
-		}
->>>>>>> dc4590e1
 	}
 }
 
@@ -694,13 +633,8 @@
 			Type: abci.CHECK_TX_TYPE_RECHECK,
 		})
 		if err != nil {
-<<<<<<< HEAD
 			mem.logger.Error("failed to send reCheckTx request", "err", err, "tx", tx.Hash())
 			mem.recheck.tryFinish() // in case the tx is the last to recheck and there's no response for it.
-=======
-			mem.logger.Error("recheckTx", "err", err)
-			return
->>>>>>> dc4590e1
 		}
 	}
 
