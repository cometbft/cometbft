--- conflicted
+++ resolved
@@ -786,9 +786,6 @@
 	require.False(t, mp.notifiedTxsAvailable.Load())
 }
 
-<<<<<<< HEAD
-// Test that rechecking finishes correctly when a request fails, using a sync ABCI client.
-=======
 // Test that adding a transaction panics when the CheckTx request fails.
 func TestMempoolSyncCheckTxReturnError(t *testing.T) {
 	mockClient := new(abciclimocks.Client)
@@ -814,90 +811,49 @@
 }
 
 // Test that rechecking panics when a CheckTx request fails, when using a sync ABCI client.
->>>>>>> 88f9d5c7
 func TestMempoolSyncRecheckTxReturnError(t *testing.T) {
 	var callback abciclient.Callback
 	mockClient := new(abciclimocks.Client)
 	mockClient.On("Start").Return(nil)
 	mockClient.On("SetLogger", mock.Anything)
-<<<<<<< HEAD
-	mockClient.On("Flush", mock.Anything).Return(nil)
-	mockClient.On("Error").Return(nil).Times(4)
-=======
->>>>>>> 88f9d5c7
 	mockClient.On("SetResponseCallback", mock.MatchedBy(func(cb abciclient.Callback) bool { callback = cb; return true }))
 
 	mp, cleanup := newMempoolWithAppMock(mockClient)
 	defer cleanup()
-<<<<<<< HEAD
-	mp.EnableTxsAvailable()
-
-	// First we add a few txs to the mempool.
-	txs := []types.Tx{[]byte{0x01}, []byte{0x02}, []byte{0x03}, []byte{0x04}}
-	for _, tx := range txs {
-		// We are mocking a sync client, which will call the callback just after the response from
-		// the app.
-=======
 
 	// First we add a two transactions to the mempool.
 	txs := []types.Tx{[]byte{0x01}, []byte{0x02}}
 	for _, tx := range txs {
 		// Mock a sync client, which will call the callback just after the response from the app.
->>>>>>> 88f9d5c7
 		mockClient.On("CheckTxAsync", mock.Anything, mock.Anything).Run(func(args mock.Arguments) {
 			req := args.Get(1).(*abci.CheckTxRequest)
 			reqRes := newReqRes(req.Tx, abci.CodeTypeOK, abci.CHECK_TX_TYPE_CHECK)
 			callback(reqRes.Request, reqRes.Response)
 		}).Return(nil, nil).Once()
-<<<<<<< HEAD
-=======
 		mockClient.On("Error").Return(nil)
 
->>>>>>> 88f9d5c7
 		_, err := mp.CheckTx(tx)
 		require.NoError(t, err)
 	}
 	require.Len(t, txs, mp.Size())
 
-<<<<<<< HEAD
-	// The first tx is valid when rechecking, and the client will call the callback right after the
-=======
 	// The first tx is valid when rechecking and the client will call the callback right after the
->>>>>>> 88f9d5c7
 	// response from the app and before returning.
 	mockClient.On("CheckTxAsync", mock.Anything, mock.Anything).Run(func(_ mock.Arguments) {
 		reqRes := newReqRes(txs[0], abci.CodeTypeOK, abci.CHECK_TX_TYPE_RECHECK)
 		callback(reqRes.Request, reqRes.Response)
 	}).Return(nil, nil).Once()
 
-<<<<<<< HEAD
-	// On the second tx the app returns an error, so the callback will not be called by the client.
-	mockClient.On("CheckTxAsync", mock.Anything, mock.Anything).Return(nil, ErrCheckTxAsync{}).Once()
-
-	// The third tx is invalid, so it will be removed from the mempool.
-	mockClient.On("CheckTxAsync", mock.Anything, mock.Anything).Run(func(_ mock.Arguments) {
-		reqRes := newReqRes(txs[2], 1, abci.CHECK_TX_TYPE_RECHECK)
-		callback(reqRes.Request, reqRes.Response)
-	}).Return(nil, nil).Once()
-
-	// On the fourth tx the app returns an error, so the callback will not be called by the client.
-	mockClient.On("CheckTxAsync", mock.Anything, mock.Anything).Return(nil, ErrCheckTxAsync{}).Once()
-
-	// Check that recheck has not started yet.
-	require.True(t, mp.recheck.done())
-	require.Nil(t, mp.recheck.cursor)
-	require.Nil(t, mp.recheck.end)
-
-	// mp.recheck.done() should be true only before and after calling recheckTxs.
+	// On the second CheckTx request, the app returns an error.
+	mockClient.On("CheckTxAsync", mock.Anything, mock.Anything).Return(nil, errors.New("")).Once()
+
+	// Rechecking should panic when the call to the app returns an error.
+	defer func() {
+		if r := recover(); r == nil {
+			t.Errorf("recheckTxs did not panic")
+		}
+	}()
 	mp.recheckTxs()
-	require.True(t, mp.recheck.done())
-	require.Nil(t, mp.recheck.cursor)
-	require.NotNil(t, mp.recheck.end)
-	require.Equal(t, mp.recheck.end, mp.txs.Back())
-	require.Equal(t, len(txs)-1, mp.Size()) // one invalid tx was removed
-	require.Equal(t, int32(2), mp.recheck.numPendingTxs.Load())
-
-	mockClient.AssertExpectations(t)
 }
 
 // Test that rechecking finishes correctly when a request fails, using an async ABCI client.
@@ -914,7 +870,7 @@
 	// the mempool. The other 4 are for rechecking, and in particular, it fails on the second and
 	// last transactions.
 	mockClient.On("CheckTxAsync", mock.Anything, mock.Anything).Return(nil, nil).Times(6)
-	mockClient.On("CheckTxAsync", mock.Anything, mock.Anything).Return(nil, ErrCheckTxAsync{}).Times(2)
+	mockClient.On("CheckTxAsync", mock.Anything, mock.Anything).Return(nil, errors.New("")).Times(2)
 
 	mp, cleanup := newMempoolWithAppMock(mockClient)
 	defer cleanup()
@@ -1038,18 +994,6 @@
 	})
 	cfg := test.ResetTestRoot("mempool_test")
 	return newMempoolWithAppAndConfig(proxy.NewRemoteClientCreator(sockPath, "socket", true), cfg)
-=======
-	// On the second CheckTx request, the app returns an error.
-	mockClient.On("CheckTxAsync", mock.Anything, mock.Anything).Return(nil, errors.New("")).Once()
-
-	// Rechecking should panic when the call to the app returns an error.
-	defer func() {
-		if r := recover(); r == nil {
-			t.Errorf("recheckTxs did not panic")
-		}
-	}()
-	mp.recheckTxs()
->>>>>>> 88f9d5c7
 }
 
 // caller must close server.
@@ -1068,7 +1012,7 @@
 	return server
 }
 
-func newReqRes(tx types.Tx, code uint32, requestType abci.CheckTxType) *abciclient.ReqRes { //nolint: unparam
+func newReqRes(tx types.Tx, code uint32, requestType abci.CheckTxType) *abciclient.ReqRes {
 	reqRes := abciclient.NewReqRes(abci.ToCheckTxRequest(&abci.CheckTxRequest{Tx: tx, Type: requestType}))
 	reqRes.Response = abci.ToCheckTxResponse(&abci.CheckTxResponse{Code: code})
 	return reqRes
