package mempool

import (
	"context"
	"encoding/binary"
	"fmt"
	mrand "math/rand"
	"os"
	"strconv"
	"sync"
	"testing"
	"time"

	"github.com/cosmos/gogoproto/proto"
	gogotypes "github.com/cosmos/gogoproto/types"
	"github.com/stretchr/testify/assert"
	"github.com/stretchr/testify/mock"
	"github.com/stretchr/testify/require"

	abciclient "github.com/cometbft/cometbft/abci/client"
	abciclimocks "github.com/cometbft/cometbft/abci/client/mocks"
	"github.com/cometbft/cometbft/abci/example/kvstore"
	abciserver "github.com/cometbft/cometbft/abci/server"
	abci "github.com/cometbft/cometbft/abci/types"
	"github.com/cometbft/cometbft/config"
	cmtrand "github.com/cometbft/cometbft/internal/rand"
	"github.com/cometbft/cometbft/internal/service"
	"github.com/cometbft/cometbft/internal/test"
	"github.com/cometbft/cometbft/libs/log"
	"github.com/cometbft/cometbft/proxy"
	"github.com/cometbft/cometbft/types"
)

// A cleanupFunc cleans up any config / test files created for a particular
// test.
type cleanupFunc func()

func newMempoolWithAppMock(client abciclient.Client) (*CListMempool, cleanupFunc) {
	conf := test.ResetTestRoot("mempool_test")

	mp, cu := newMempoolWithAppAndConfigMock(conf, client)
	return mp, cu
}

func newMempoolWithAppAndConfigMock(
	cfg *config.Config,
	client abciclient.Client,
) (*CListMempool, cleanupFunc) {
	appConnMem := client
	appConnMem.SetLogger(log.TestingLogger().With("module", "abci-client", "connection", "mempool"))
	err := appConnMem.Start()
	if err != nil {
		panic(err)
	}

	mp := NewCListMempool(cfg.Mempool, appConnMem, 0)
	mp.SetLogger(log.TestingLogger())

	return mp, func() { os.RemoveAll(cfg.RootDir) }
}

func newMempoolWithApp(cc proxy.ClientCreator) (*CListMempool, cleanupFunc) {
	conf := test.ResetTestRoot("mempool_test")

	mp, cu := newMempoolWithAppAndConfig(cc, conf)
	return mp, cu
}

func newMempoolWithAppAndConfig(cc proxy.ClientCreator, cfg *config.Config) (*CListMempool, cleanupFunc) {
	appConnMem, _ := cc.NewABCIMempoolClient()
	appConnMem.SetLogger(log.TestingLogger().With("module", "abci-client", "connection", "mempool"))
	err := appConnMem.Start()
	if err != nil {
		panic(err)
	}

	mp := NewCListMempool(cfg.Mempool, appConnMem, 0)
	mp.SetLogger(log.TestingLogger())

	return mp, func() { os.RemoveAll(cfg.RootDir) }
}

func ensureNoFire(t *testing.T, ch <-chan struct{}) {
	t.Helper()
	timer := time.NewTimer(100 * time.Millisecond)
	select {
	case <-ch:
		t.Fatal("Expected not to fire")
	case <-timer.C:
	}
}

func ensureFire(t *testing.T, ch <-chan struct{}, timeoutMS int) {
	t.Helper()
	timer := time.NewTimer(time.Duration(timeoutMS) * time.Millisecond)
	select {
	case <-ch:
	case <-timer.C:
		t.Fatal("Expected to fire")
	}
}

// Call CheckTx on a given mempool on each transaction in the list.
func callCheckTx(t *testing.T, mp Mempool, txs types.Txs) {
	t.Helper()
	for i, tx := range txs {
		if _, err := mp.CheckTx(tx); err != nil {
			// Skip invalid txs.
			// TestMempoolFilters will fail otherwise. It asserts a number of txs
			// returned.
			if IsPreCheckError(err) {
				continue
			}
			t.Fatalf("CheckTx failed: %v while checking #%d tx", err, i)
		}
	}
}

// Generate a list of random transactions.
func NewRandomTxs(numTxs int, txLen int) types.Txs {
	txs := make(types.Txs, numTxs)
	for i := 0; i < numTxs; i++ {
		txBytes := kvstore.NewRandomTx(txLen)
		txs[i] = txBytes
	}
	return txs
}

// Generate a list of random transactions of a given size and call CheckTx on
// each of them.
func checkTxs(t *testing.T, mp Mempool, count int) types.Txs {
	t.Helper()
	txs := NewRandomTxs(count, 20)
	callCheckTx(t, mp, txs)
	return txs
}

func TestReapMaxBytesMaxGas(t *testing.T) {
	app := kvstore.NewInMemoryApplication()
	cc := proxy.NewLocalClientCreator(app)
	mp, cleanup := newMempoolWithApp(cc)
	defer cleanup()

	// Ensure gas calculation behaves as expected
	checkTxs(t, mp, 1)
	tx0 := mp.TxsFront().Value.(*mempoolTx)
	require.Equal(t, tx0.gasWanted, int64(1), "transactions gas was set incorrectly")
	// ensure each tx is 20 bytes long
	require.Len(t, tx0.tx, 20, "Tx is longer than 20 bytes")
	mp.Flush()

	// each table driven test creates numTxsToCreate txs with checkTx, and at the end clears all remaining txs.
	// each tx has 20 bytes
	tests := []struct {
		numTxsToCreate int
		maxBytes       int64
		maxGas         int64
		expectedNumTxs int
	}{
		{20, -1, -1, 20},
		{20, -1, 0, 0},
		{20, -1, 10, 10},
		{20, -1, 30, 20},
		{20, 0, -1, 0},
		{20, 0, 10, 0},
		{20, 10, 10, 0},
		{20, 24, 10, 1},
		{20, 240, 5, 5},
		{20, 240, -1, 10},
		{20, 240, 10, 10},
		{20, 240, 15, 10},
		{20, 20000, -1, 20},
		{20, 20000, 5, 5},
		{20, 20000, 30, 20},
	}
	for tcIndex, tt := range tests {
		checkTxs(t, mp, tt.numTxsToCreate)
		got := mp.ReapMaxBytesMaxGas(tt.maxBytes, tt.maxGas)
		require.Len(t, got, tt.expectedNumTxs, "Got %d txs, expected %d, tc #%d",
			len(got), tt.expectedNumTxs, tcIndex)
		mp.Flush()
	}
}

func TestMempoolFilters(t *testing.T) {
	app := kvstore.NewInMemoryApplication()
	cc := proxy.NewLocalClientCreator(app)
	mp, cleanup := newMempoolWithApp(cc)
	defer cleanup()
	emptyTxArr := []types.Tx{[]byte{}}

	nopPreFilter := func(_ types.Tx) error { return nil }
	nopPostFilter := func(_ types.Tx, _ *abci.CheckTxResponse) error { return nil }

	// each table driven test creates numTxsToCreate txs with checkTx, and at the end clears all remaining txs.
	// each tx has 20 bytes
	tests := []struct {
		numTxsToCreate int
		preFilter      PreCheckFunc
		postFilter     PostCheckFunc
		expectedNumTxs int
	}{
		{10, nopPreFilter, nopPostFilter, 10},
		{10, PreCheckMaxBytes(10), nopPostFilter, 0},
		{10, PreCheckMaxBytes(22), nopPostFilter, 10},
		{10, nopPreFilter, PostCheckMaxGas(-1), 10},
		{10, nopPreFilter, PostCheckMaxGas(0), 0},
		{10, nopPreFilter, PostCheckMaxGas(1), 10},
		{10, nopPreFilter, PostCheckMaxGas(3000), 10},
		{10, PreCheckMaxBytes(10), PostCheckMaxGas(20), 0},
		{10, PreCheckMaxBytes(30), PostCheckMaxGas(20), 10},
		{10, PreCheckMaxBytes(22), PostCheckMaxGas(1), 10},
		{10, PreCheckMaxBytes(22), PostCheckMaxGas(0), 0},
	}
	for tcIndex, tt := range tests {
		err := mp.Update(1, emptyTxArr, abciResponses(len(emptyTxArr), abci.CodeTypeOK), tt.preFilter, tt.postFilter)
		require.NoError(t, err)
		checkTxs(t, mp, tt.numTxsToCreate)
		require.Equal(t, tt.expectedNumTxs, mp.Size(), "mempool had the incorrect size, on test case %d", tcIndex)
		mp.Flush()
	}
}

func TestMempoolUpdate(t *testing.T) {
	app := kvstore.NewInMemoryApplication()
	cc := proxy.NewLocalClientCreator(app)
	mp, cleanup := newMempoolWithApp(cc)
	defer cleanup()

	// 1. Adds valid txs to the cache
	{
		tx1 := kvstore.NewTxFromID(1)
		err := mp.Update(1, []types.Tx{tx1}, abciResponses(1, abci.CodeTypeOK), nil, nil)
		require.NoError(t, err)
		_, err = mp.CheckTx(tx1)
		if assert.Error(t, err) { //nolint:testifylint // require.Error doesn't work with the conditional here
			assert.Equal(t, ErrTxInCache, err)
		}
	}

	// 2. Removes valid txs from the mempool
	{
		tx2 := kvstore.NewTxFromID(2)
		_, err := mp.CheckTx(tx2)
		require.NoError(t, err)
		err = mp.Update(1, []types.Tx{tx2}, abciResponses(1, abci.CodeTypeOK), nil, nil)
		require.NoError(t, err)
		assert.Zero(t, mp.Size())
	}

	// 3. Removes invalid transactions from the cache and the mempool (if present)
	{
		tx3 := kvstore.NewTxFromID(3)
		_, err := mp.CheckTx(tx3)
		require.NoError(t, err)
		err = mp.Update(1, []types.Tx{tx3}, abciResponses(1, 1), nil, nil)
		require.NoError(t, err)
		assert.Zero(t, mp.Size())

		_, err = mp.CheckTx(tx3)
		require.NoError(t, err)
	}
}

// Test dropping CheckTx requests when rechecking transactions. It mocks an asynchronous connection
// to the app.
func TestMempoolUpdateDoesNotPanicWhenApplicationMissedTx(t *testing.T) {
	var callback abciclient.Callback
	mockClient := new(abciclimocks.Client)
	mockClient.On("Start").Return(nil)
	mockClient.On("SetLogger", mock.Anything)
	mockClient.On("Error").Return(nil).Times(4)
	mockClient.On("SetResponseCallback", mock.MatchedBy(func(cb abciclient.Callback) bool { callback = cb; return true }))
	mockClient.On("CheckTxAsync", mock.Anything, mock.Anything).Return(nil, nil)
	mockClient.On("Flush", mock.Anything).Return(nil)

	mp, cleanup := newMempoolWithAppMock(mockClient)
	defer cleanup()

	// Add 4 transactions to the mempool by calling the mempool's `CheckTx` on each of them.
	txs := []types.Tx{[]byte{0x01}, []byte{0x02}, []byte{0x03}, []byte{0x04}}
	for _, tx := range txs {
		_, err := mp.CheckTx(tx)
		require.NoError(t, err)
	}
	require.Zero(t, mp.Size())

	// Invoke CheckTx callbacks asynchronously.
	for _, tx := range txs {
		reqRes := newReqRes(tx, abci.CodeTypeOK, abci.CHECK_TX_TYPE_CHECK)
		callback(reqRes.Request, reqRes.Response)
	}
	require.Len(t, txs, mp.Size())
	require.True(t, mp.recheck.done())

	// Calling update to remove the first transaction from the mempool.
	// This call also triggers the mempool to recheck its remaining transactions.
	err := mp.Update(0, []types.Tx{txs[0]}, abciResponses(1, abci.CodeTypeOK), nil, nil)
	require.NoError(t, err)

	// The mempool has now sent its requests off to the client to be rechecked
	// and is waiting for the corresponding callbacks to be called.
	// We now call the mempool-supplied callback on the first and third transaction.
	// This simulates the client dropping the second request.
	// Previous versions of this code panicked when the ABCI application missed
	// a recheck-tx request.
	reqRes := newReqRes(txs[1], abci.CodeTypeOK, abci.CHECK_TX_TYPE_RECHECK)
	callback(reqRes.Request, reqRes.Response)

	reqRes = newReqRes(txs[3], abci.CodeTypeOK, abci.CHECK_TX_TYPE_RECHECK)
	callback(reqRes.Request, reqRes.Response)

	mockClient.AssertExpectations(t)
}

func TestMempool_KeepInvalidTxsInCache(t *testing.T) {
	app := kvstore.NewInMemoryApplication()
	cc := proxy.NewLocalClientCreator(app)
	wcfg := config.DefaultConfig()
	wcfg.Mempool.KeepInvalidTxsInCache = true
	mp, cleanup := newMempoolWithAppAndConfig(cc, wcfg)
	defer cleanup()

	// 1. An invalid transaction must remain in the cache after Update
	{
		a := make([]byte, 8)
		binary.BigEndian.PutUint64(a, 0)

		b := make([]byte, 8)
		binary.BigEndian.PutUint64(b, 1)

		_, err := mp.CheckTx(b)
		require.NoError(t, err)

		// simulate new block
		_, err = app.FinalizeBlock(context.Background(), &abci.FinalizeBlockRequest{
			Txs: [][]byte{a, b},
		})
		require.NoError(t, err)
		err = mp.Update(1, []types.Tx{a, b},
			[]*abci.ExecTxResult{{Code: abci.CodeTypeOK}, {Code: 2}}, nil, nil)
		require.NoError(t, err)

		// a must be added to the cache
		_, err = mp.CheckTx(a)
		if assert.Error(t, err) { //nolint:testifylint // require.Error doesn't work with the conditional here
			assert.Equal(t, ErrTxInCache, err)
		}

		// b must remain in the cache
		_, err = mp.CheckTx(b)
		if assert.Error(t, err) { //nolint:testifylint // require.Error doesn't work with the conditional here
			assert.Equal(t, ErrTxInCache, err)
		}
	}

	// 2. An invalid transaction must remain in the cache
	{
		a := make([]byte, 8)
		binary.BigEndian.PutUint64(a, 0)

		// remove a from the cache to test (2)
		mp.cache.Remove(a)

		_, err := mp.CheckTx(a)
		require.NoError(t, err)
	}
}

func TestTxsAvailable(t *testing.T) {
	app := kvstore.NewInMemoryApplication()
	cc := proxy.NewLocalClientCreator(app)
	mp, cleanup := newMempoolWithApp(cc)
	defer cleanup()
	mp.EnableTxsAvailable()

	timeoutMS := 100

	// with no txs, it shouldn't fire
	ensureNoFire(t, mp.TxsAvailable())

	// send a bunch of txs, it should only fire once
	txs := checkTxs(t, mp, 100)
	ensureFire(t, mp.TxsAvailable(), timeoutMS)
	ensureNoFire(t, mp.TxsAvailable())

	// call update with half the txs.
	// it should fire once now for the new height
	// since there are still txs left
	committedTxs, remainingTxs := txs[:50], txs[50:]
	if err := mp.Update(1, committedTxs, abciResponses(len(committedTxs), abci.CodeTypeOK), nil, nil); err != nil {
		t.Error(err)
	}
	ensureFire(t, mp.TxsAvailable(), timeoutMS)
	ensureNoFire(t, mp.TxsAvailable())

	// send a bunch more txs. we already fired for this height so it shouldn't fire again
	moreTxs := checkTxs(t, mp, 50)
	ensureNoFire(t, mp.TxsAvailable())

	// now call update with all the txs. it should not fire as there are no txs left
	committedTxs = append(remainingTxs, moreTxs...)
	if err := mp.Update(2, committedTxs, abciResponses(len(committedTxs), abci.CodeTypeOK), nil, nil); err != nil {
		t.Error(err)
	}
	ensureNoFire(t, mp.TxsAvailable())

	// send a bunch more txs, it should only fire once
	checkTxs(t, mp, 100)
	ensureFire(t, mp.TxsAvailable(), timeoutMS)
	ensureNoFire(t, mp.TxsAvailable())
}

func TestSerialReap(t *testing.T) {
	app := kvstore.NewInMemoryApplication()
	cc := proxy.NewLocalClientCreator(app)

	mp, cleanup := newMempoolWithApp(cc)
	defer cleanup()

	appConnCon, _ := cc.NewABCIConsensusClient()
	appConnCon.SetLogger(log.TestingLogger().With("module", "abci-client", "connection", "consensus"))
	err := appConnCon.Start()
	require.NoError(t, err)

	cacheMap := make(map[string]struct{})
	deliverTxsRange := func(start, end int) {
		// Deliver some txs.
		for i := start; i < end; i++ {
			txBytes := kvstore.NewTx(strconv.Itoa(i), "true")
			_, err := mp.CheckTx(txBytes)
			_, cached := cacheMap[string(txBytes)]
			if cached {
				require.Error(t, err, "expected error for cached tx")
			} else {
				require.NoError(t, err, "expected no err for uncached tx")
			}
			cacheMap[string(txBytes)] = struct{}{}

			// Duplicates are cached and should return error
			_, err = mp.CheckTx(txBytes)
			require.Error(t, err, "Expected error after CheckTx on duplicated tx")
		}
	}

	reapCheck := func(exp int) {
		txs := mp.ReapMaxBytesMaxGas(-1, -1)
		require.Len(t, txs, exp)
	}

	updateRange := func(start, end int) {
		txs := make(types.Txs, end-start)
		for i := start; i < end; i++ {
			txs[i-start] = kvstore.NewTx(strconv.Itoa(i), "true")
		}
		if err := mp.Update(0, txs, abciResponses(len(txs), abci.CodeTypeOK), nil, nil); err != nil {
			t.Error(err)
		}
	}

	commitRange := func(start, end int) {
		// Deliver some txs in a block
		txs := make([][]byte, end-start)
		for i := start; i < end; i++ {
			txs[i-start] = kvstore.NewTx(strconv.Itoa(i), "true")
		}

		res, err := appConnCon.FinalizeBlock(context.Background(), &abci.FinalizeBlockRequest{Txs: txs})
		if err != nil {
			t.Errorf("client error committing tx: %v", err)
		}
		for _, txResult := range res.TxResults {
			if txResult.IsErr() {
				t.Errorf("error committing tx. Code:%v result:%X log:%v",
					txResult.Code, txResult.Data, txResult.Log)
			}
		}
		if len(res.AppHash) != 8 {
			t.Errorf("error committing. Hash:%X", res.AppHash)
		}

		_, err = appConnCon.Commit(context.Background(), &abci.CommitRequest{})
		if err != nil {
			t.Errorf("client error committing: %v", err)
		}
	}

	// ----------------------------------------

	// Deliver some txs.
	deliverTxsRange(0, 100)

	// Reap the txs.
	reapCheck(100)

	// Reap again.  We should get the same amount
	reapCheck(100)

	// Deliver 0 to 999, we should reap 900 new txs
	// because 100 were already counted.
	deliverTxsRange(0, 1000)

	// Reap the txs.
	reapCheck(1000)

	// Reap again.  We should get the same amount
	reapCheck(1000)

	// Commit from the consensus AppConn
	commitRange(0, 500)
	updateRange(0, 500)

	// We should have 500 left.
	reapCheck(500)

	// Deliver 100 invalid txs and 100 valid txs
	deliverTxsRange(900, 1100)

	// We should have 600 now.
	reapCheck(600)
}

func TestMempool_CheckTxChecksTxSize(t *testing.T) {
	app := kvstore.NewInMemoryApplication()
	cc := proxy.NewLocalClientCreator(app)

	mempl, cleanup := newMempoolWithApp(cc)
	defer cleanup()

	maxTxSize := mempl.config.MaxTxBytes

	testCases := []struct {
		len int
		err bool
	}{
		// check small txs. no error
		0: {10, false},
		1: {1000, false},
		2: {1000000, false},

		// check around maxTxSize
		3: {maxTxSize - 1, false},
		4: {maxTxSize, false},
		5: {maxTxSize + 1, true},
	}

	for i, testCase := range testCases {
		caseString := fmt.Sprintf("case %d, len %d", i, testCase.len)

		tx := cmtrand.Bytes(testCase.len)

		_, err := mempl.CheckTx(tx)
		bv := gogotypes.BytesValue{Value: tx}
		bz, err2 := bv.Marshal()
		require.NoError(t, err2)
		require.Len(t, bz, proto.Size(&bv), caseString)

		if !testCase.err {
			require.NoError(t, err, caseString)
		} else {
			require.Equal(t, ErrTxTooLarge{
				Max:    maxTxSize,
				Actual: testCase.len,
			}, err, caseString)
		}
	}
}

func TestMempoolTxsBytes(t *testing.T) {
	app := kvstore.NewInMemoryApplication()
	cc := proxy.NewLocalClientCreator(app)

	cfg := test.ResetTestRoot("mempool_test")

	cfg.Mempool.MaxTxsBytes = 100
	mp, cleanup := newMempoolWithAppAndConfig(cc, cfg)
	defer cleanup()

	// 1. zero by default
	assert.EqualValues(t, 0, mp.SizeBytes())

	// 2. len(tx) after CheckTx
	tx1 := kvstore.NewRandomTx(10)
	_, err := mp.CheckTx(tx1)
	require.NoError(t, err)
	assert.EqualValues(t, 10, mp.SizeBytes())

	// 3. zero again after tx is removed by Update
	err = mp.Update(1, []types.Tx{tx1}, abciResponses(1, abci.CodeTypeOK), nil, nil)
	require.NoError(t, err)
	assert.EqualValues(t, 0, mp.SizeBytes())

	// 4. zero after Flush
	tx2 := kvstore.NewRandomTx(20)
	_, err = mp.CheckTx(tx2)
	require.NoError(t, err)
	assert.EqualValues(t, 20, mp.SizeBytes())

	mp.Flush()
	assert.EqualValues(t, 0, mp.SizeBytes())

	// 5. ErrMempoolIsFull is returned when/if MaxTxsBytes limit is reached.
	tx3 := kvstore.NewRandomTx(100)
	_, err = mp.CheckTx(tx3)
	require.NoError(t, err)

	tx4 := kvstore.NewRandomTx(10)
	_, err = mp.CheckTx(tx4)
	if assert.Error(t, err) { //nolint:testifylint // require.Error doesn't work with the conditional here
		assert.IsType(t, ErrMempoolIsFull{}, err)
	}

	// 6. zero after tx is rechecked and removed due to not being valid anymore
	app2 := kvstore.NewInMemoryApplication()
	cc = proxy.NewLocalClientCreator(app2)

	mp, cleanup = newMempoolWithApp(cc)
	defer cleanup()

	txBytes := kvstore.NewRandomTx(10)

	_, err = mp.CheckTx(txBytes)
	require.NoError(t, err)
	assert.EqualValues(t, 10, mp.SizeBytes())

	appConnCon, _ := cc.NewABCIConsensusClient()
	appConnCon.SetLogger(log.TestingLogger().With("module", "abci-client", "connection", "consensus"))
	err = appConnCon.Start()
	require.NoError(t, err)
	t.Cleanup(func() {
		if err := appConnCon.Stop(); err != nil {
			t.Error(err)
		}
	})

	res, err := appConnCon.FinalizeBlock(context.Background(), &abci.FinalizeBlockRequest{Txs: [][]byte{txBytes}})
	require.NoError(t, err)
	require.EqualValues(t, 0, res.TxResults[0].Code)
	require.NotEmpty(t, res.AppHash)

	_, err = appConnCon.Commit(context.Background(), &abci.CommitRequest{})
	require.NoError(t, err)

	// Pretend like we committed nothing so txBytes gets rechecked and removed.
	err = mp.Update(1, []types.Tx{}, abciResponses(0, abci.CodeTypeOK), nil, nil)
	require.NoError(t, err)
	assert.EqualValues(t, 10, mp.SizeBytes())

	// 7. Test RemoveTxByKey function
	_, err = mp.CheckTx(tx1)
	require.NoError(t, err)
	assert.EqualValues(t, 20, mp.SizeBytes())
	require.Error(t, mp.RemoveTxByKey(types.Tx([]byte{0x07}).Key()))
	assert.EqualValues(t, 20, mp.SizeBytes())
	require.NoError(t, mp.RemoveTxByKey(types.Tx(tx1).Key()))
	assert.EqualValues(t, 10, mp.SizeBytes())
}

func TestMempoolNoCacheOverflow(t *testing.T) {
	mp, cleanup := newMempoolWithAsyncConnection(t)
	defer cleanup()

	// add tx0
	tx0 := kvstore.NewTxFromID(0)
	_, err := mp.CheckTx(tx0)
	require.NoError(t, err)
	err = mp.FlushAppConn()
	require.NoError(t, err)

	// saturate the cache to remove tx0
	for i := 1; i <= mp.config.CacheSize; i++ {
		_, err = mp.CheckTx(kvstore.NewTxFromID(i))
		require.NoError(t, err)
	}
	err = mp.FlushAppConn()
	require.NoError(t, err)
	assert.False(t, mp.cache.Has(kvstore.NewTxFromID(0)))

	// add again tx0
	_, err = mp.CheckTx(tx0)
	require.NoError(t, err)
	err = mp.FlushAppConn()
	require.NoError(t, err)

	// tx0 should appear only once in mp.txs
	found := 0
	for e := mp.txs.Front(); e != nil; e = e.Next() {
		if types.Tx.Key(e.Value.(*mempoolTx).tx) == types.Tx.Key(tx0) {
			found++
		}
	}
	assert.Equal(t, 1, found)
}

// This will non-deterministically catch some concurrency failures like
// https://github.com/tendermint/tendermint/issues/3509
// TODO: all of the tests should probably also run using the remote proxy app
// since otherwise we're not actually testing the concurrency of the mempool here!
func TestMempoolRemoteAppConcurrency(t *testing.T) {
	mp, cleanup := newMempoolWithAsyncConnection(t)
	defer cleanup()

	// generate small number of txs
	nTxs := 10
	txLen := 200
	txs := NewRandomTxs(nTxs, txLen)

	// simulate a group of peers sending them over and over
<<<<<<< HEAD
	N := mp.config.Size
	for i := 0; i < N; i++ {
=======
	n := cfg.Mempool.Size
	for i := 0; i < n; i++ {
>>>>>>> dc4590e1
		txNum := mrand.Intn(nTxs)
		tx := txs[txNum]

		// this will err with ErrTxInCache many times ...
		mp.CheckTx(tx) //nolint: errcheck // will error
	}

	require.NoError(t, mp.FlushAppConn())
}

func TestMempoolConcurrentUpdateAndReceiveCheckTxResponse(t *testing.T) {
	app := kvstore.NewInMemoryApplication()
	cc := proxy.NewLocalClientCreator(app)

	cfg := test.ResetTestRoot("mempool_test")
	mp, cleanup := newMempoolWithAppAndConfig(cc, cfg)
	defer cleanup()

	for h := 1; h <= 100; h++ {
		// Two concurrent threads for each height. One updates the mempool with one valid tx,
		// writing the pool's height; the other, receives a CheckTx response, reading the height.
		var wg sync.WaitGroup
		wg.Add(2)

		go func(h int) {
			defer wg.Done()

			err := mp.Update(int64(h), []types.Tx{tx}, abciResponses(1, abci.CodeTypeOK), nil, nil)
			require.NoError(t, err)
			require.Equal(t, int64(h), mp.height.Load(), "height mismatch")
		}(h)

		go func(h int) {
			defer wg.Done()

			tx := kvstore.NewTxFromID(h)
			mp.resCbFirstTime(tx, &abci.CheckTxResponse{Code: abci.CodeTypeOK})
			require.Equal(t, h, mp.Size(), "pool size mismatch")
		}(h)

		wg.Wait()
	}
}

func TestMempoolNotifyTxsAvailable(t *testing.T) {
	app := kvstore.NewInMemoryApplication()
	cc := proxy.NewLocalClientCreator(app)

	cfg := test.ResetTestRoot("mempool_test")
	mp, cleanup := newMempoolWithAppAndConfig(cc, cfg)
	defer cleanup()

	mp.EnableTxsAvailable()
	assert.NotNil(t, mp.txsAvailable)
	require.False(t, mp.notifiedTxsAvailable.Load())

	// Adding a new valid tx to the pool will notify a tx is available
	tx := kvstore.NewTxFromID(1)
	mp.resCbFirstTime(tx, &abci.CheckTxResponse{Code: abci.CodeTypeOK})
	require.Equal(t, 1, mp.Size(), "pool size mismatch")
	require.True(t, mp.notifiedTxsAvailable.Load())
	require.Len(t, mp.TxsAvailable(), 1)
	<-mp.TxsAvailable()

	// Receiving CheckTx response for a tx already in the pool should not notify of available txs
	mp.resCbFirstTime(tx, &abci.CheckTxResponse{Code: abci.CodeTypeOK})
	require.Equal(t, 1, mp.Size())
	require.True(t, mp.notifiedTxsAvailable.Load())
	require.Empty(t, mp.TxsAvailable())

	// Updating the pool will remove the tx and set the variable to false
	err := mp.Update(1, []types.Tx{tx}, abciResponses(1, abci.CodeTypeOK), nil, nil)
	require.NoError(t, err)
	require.Zero(t, mp.Size())
	require.False(t, mp.notifiedTxsAvailable.Load())
}

// Test that rechecking finishes correctly when a request fails, using a sync ABCI client.
func TestMempoolSyncRecheckTxReturnError(t *testing.T) {
	var callback abciclient.Callback
	mockClient := new(abciclimocks.Client)
	mockClient.On("Start").Return(nil)
	mockClient.On("SetLogger", mock.Anything)
	mockClient.On("Flush", mock.Anything).Return(nil)
	mockClient.On("Error").Return(nil).Times(4)
	mockClient.On("SetResponseCallback", mock.MatchedBy(func(cb abciclient.Callback) bool { callback = cb; return true }))

	mp, cleanup := newMempoolWithAppMock(mockClient)
	defer cleanup()
	mp.EnableTxsAvailable()

	// First we add a few txs to the mempool.
	txs := []types.Tx{[]byte{0x01}, []byte{0x02}, []byte{0x03}, []byte{0x04}}
	for _, tx := range txs {
		// We are mocking a sync client, which will call the callback just after the response from
		// the app.
		mockClient.On("CheckTxAsync", mock.Anything, mock.Anything).Run(func(args mock.Arguments) {
			req := args.Get(1).(*abci.CheckTxRequest)
			reqRes := newReqRes(req.Tx, abci.CodeTypeOK, abci.CHECK_TX_TYPE_CHECK)
			callback(reqRes.Request, reqRes.Response)
		}).Return(nil, nil).Once()
		_, err := mp.CheckTx(tx)
		require.NoError(t, err)
	}
	require.Len(t, txs, mp.Size())

	// The first tx is valid when rechecking, and the client will call the callback right after the
	// response from the app and before returning.
	mockClient.On("CheckTxAsync", mock.Anything, mock.Anything).Run(func(args mock.Arguments) {
		reqRes := newReqRes(txs[0], abci.CodeTypeOK, abci.CHECK_TX_TYPE_RECHECK)
		callback(reqRes.Request, reqRes.Response)
	}).Return(nil, nil).Once()

	// On the second tx the app returns an error, so the callback will not be called by the client.
	mockClient.On("CheckTxAsync", mock.Anything, mock.Anything).Return(nil, ErrCheckTxAsync{}).Once()

	// The third tx is invalid, so it will be removed from the mempool.
	mockClient.On("CheckTxAsync", mock.Anything, mock.Anything).Run(func(args mock.Arguments) {
		reqRes := newReqRes(txs[2], 1, abci.CHECK_TX_TYPE_RECHECK)
		callback(reqRes.Request, reqRes.Response)
	}).Return(nil, nil).Once()

	// On the fourth tx the app returns an error, so the callback will not be called by the client.
	mockClient.On("CheckTxAsync", mock.Anything, mock.Anything).Return(nil, ErrCheckTxAsync{}).Once()

	// Check that recheck has not started yet.
	require.True(t, mp.recheck.done())
	require.Nil(t, mp.recheck.cursor)
	require.Nil(t, mp.recheck.end)

	// mp.recheck.done() should be true only before and after calling recheckTxs.
	mp.recheckTxs()
	require.True(t, mp.recheck.done())
	require.Nil(t, mp.recheck.cursor)
	require.NotNil(t, mp.recheck.end)
	require.Equal(t, mp.recheck.end, mp.txs.Back())
	require.Equal(t, len(txs)-1, mp.Size()) // one invalid tx was removed
	require.Equal(t, int32(2), mp.recheck.numPendingTxs.Load())

	mockClient.AssertExpectations(t)
}

// Test that rechecking finishes correctly when a request fails, using an async ABCI client.
func TestMempoolAsyncRecheckTxReturnError(t *testing.T) {
	var callback abciclient.Callback
	mockClient := new(abciclimocks.Client)
	mockClient.On("Start").Return(nil)
	mockClient.On("SetLogger", mock.Anything)
	mockClient.On("Error").Return(nil).Times(4)
	mockClient.On("SetResponseCallback", mock.MatchedBy(func(cb abciclient.Callback) bool { callback = cb; return true }))

	// Mocking the async client will just send the request and not call the callback, which we do
	// manually later. The first 4 times CheckTxAsync is called are for adding the transactions to
	// the mempool. The other 4 are for rechecking, and in particular, it fails on the second and
	// last transactions.
	mockClient.On("CheckTxAsync", mock.Anything, mock.Anything).Return(nil, nil).Times(6)
	mockClient.On("CheckTxAsync", mock.Anything, mock.Anything).Return(nil, ErrCheckTxAsync{}).Times(2)

	mp, cleanup := newMempoolWithAppMock(mockClient)
	defer cleanup()
	mp.EnableTxsAvailable()

	// First send CheckTx requests for a few txs.
	txs := []types.Tx{[]byte{0x01}, []byte{0x02}, []byte{0x03}, []byte{0x04}}
	for _, tx := range txs {
		_, err := mp.CheckTx(tx)
		require.NoError(t, err)
	}
	require.Zero(t, mp.Size())

	// Invoke CheckTx callbacks asynchronously to add txs to mempool.
	for _, tx := range txs {
		reqRes := newReqRes(tx, abci.CodeTypeOK, abci.CHECK_TX_TYPE_CHECK)
		callback(reqRes.Request, reqRes.Response)
	}
	require.Len(t, txs, mp.Size())

	// Check that recheck has not started yet.
	require.True(t, mp.recheck.done())
	require.Nil(t, mp.recheck.cursor)
	require.Nil(t, mp.recheck.end)

	// The first tx is valid, the third is invalid, and the request for the second and fourth tx
	// were not sent, so the callback is not called.
	mockClient.On("Flush", mock.Anything).Run(func(args mock.Arguments) {
		reqRes1 := newReqRes(txs[0], abci.CodeTypeOK, abci.CHECK_TX_TYPE_RECHECK)
		callback(reqRes1.Request, reqRes1.Response)
		reqRes2 := newReqRes(txs[2], 1, abci.CHECK_TX_TYPE_RECHECK)
		callback(reqRes2.Request, reqRes2.Response)
	}).Return(nil)

	// mp.recheck.done() should be true only before and after calling recheckTxs.
	mp.recheckTxs()
	require.True(t, mp.recheck.done())
	require.Nil(t, mp.recheck.cursor)
	require.NotNil(t, mp.recheck.end)
	require.Equal(t, mp.recheck.end, mp.txs.Back())
	require.Equal(t, len(txs)-1, mp.Size()) // one invalid tx was removed
	require.Equal(t, int32(2), mp.recheck.numPendingTxs.Load())

	mockClient.AssertExpectations(t)
}

// This test used to cause a data race when rechecking (see https://github.com/cometbft/cometbft/issues/1827).
func TestMempoolRecheckRace(t *testing.T) {
	mp, cleanup := newMempoolWithAsyncConnection(t)
	defer cleanup()

	// Add a bunch of transactions to the mempool.
	var err error
	txs := newUniqueTxs(10)
	for _, tx := range txs {
		_, err = mp.CheckTx(tx)
		require.NoError(t, err)
	}

	// Update one transaction to force rechecking the rest.
	mp.Lock()
	err = mp.FlushAppConn()
	require.NoError(t, err)
	err = mp.Update(1, txs[:1], abciResponses(1, abci.CodeTypeOK), nil, nil)
	require.NoError(t, err)
	mp.Unlock()

	// Add again the same transaction that was updated. Checking this
	// transaction and rechecking the others simultaneously should not result
	// in a data race on the variable recheck.cursor.
	_, err = mp.CheckTx(txs[:1][0])
	require.Equal(t, err, ErrTxInCache)
	require.Zero(t, mp.recheck.numPendingTxs.Load())
}

// Test adding txs while a concurrent routine reaps txs and updates the mempool, using an async ABCI
// client.
func TestMempoolConcurrentCheckTxAndUpdate(t *testing.T) {
	mp, cleanup := newMempoolWithAsyncConnection(t)
	defer cleanup()

	maxHeight := 100
	var wg sync.WaitGroup
	wg.Add(1)

	go func() {
		defer wg.Done()

		time.Sleep(50 * time.Millisecond) // wait a bit to have some txs in mempool before starting updating
		for h := 1; h <= maxHeight; h++ {
			if mp.Size() == 0 {
				break
			}
			txs := mp.ReapMaxBytesMaxGas(100, -1)
			mp.Lock()
			err := mp.FlushAppConn() // needed to process the pending CheckTx requests and their callbacks
			require.NoError(t, err)
			err = mp.Update(int64(h), txs, abciResponses(len(txs), abci.CodeTypeOK), nil, nil)
			require.NoError(t, err)
			mp.Unlock()
		}
	}()

	for h := 1; h <= maxHeight; h++ {
		_, err := mp.CheckTx(kvstore.NewTxFromID(h))
		require.NoError(t, err)
	}

	wg.Wait()
}

func newMempoolWithAsyncConnection(t *testing.T) (*CListMempool, cleanupFunc) {
	t.Helper()
	sockPath := fmt.Sprintf("unix:///tmp/echo_%v.sock", cmtrand.Str(6))
	app := kvstore.NewInMemoryApplication()
	server := newRemoteApp(t, sockPath, app)
	t.Cleanup(func() {
		if err := server.Stop(); err != nil {
			t.Error(err)
		}
	})
	cfg := test.ResetTestRoot("mempool_test")
	return newMempoolWithAppAndConfig(proxy.NewRemoteClientCreator(sockPath, "socket", true), cfg)
}

// caller must close server.
func newRemoteApp(t *testing.T, addr string, app abci.Application) service.Service {
	t.Helper()
	_, err := abciclient.NewClient(addr, "socket", true)
	require.NoError(t, err)

	// Start server
	server := abciserver.NewSocketServer(addr, app)
	server.SetLogger(log.TestingLogger().With("module", "abci-server"))
	if err := server.Start(); err != nil {
		t.Fatalf("Error starting socket server: %v", err.Error())
	}

	return server
}

func newReqRes(tx types.Tx, code uint32, requestType abci.CheckTxType) *abciclient.ReqRes {
	reqRes := abciclient.NewReqRes(abci.ToCheckTxRequest(&abci.CheckTxRequest{Tx: tx, Type: requestType}))
	reqRes.Response = abci.ToCheckTxResponse(&abci.CheckTxResponse{Code: code})
	return reqRes
}

func abciResponses(n int, code uint32) []*abci.ExecTxResult {
	responses := make([]*abci.ExecTxResult, 0, n)
	for i := 0; i < n; i++ {
		responses = append(responses, &abci.ExecTxResult{Code: code})
	}
	return responses
}

func doCommit(t require.TestingT, mp Mempool, app abci.Application, txs types.Txs, height int64) {
	rfb := &abci.FinalizeBlockRequest{Txs: make([][]byte, len(txs))}
	for i, tx := range txs {
		rfb.Txs[i] = tx
	}
	_, e := app.FinalizeBlock(context.Background(), rfb)
	require.NoError(t, e)
	mp.Lock()
	e = mp.FlushAppConn()
	require.NoError(t, e)
	_, e = app.Commit(context.Background(), &abci.CommitRequest{})
	require.NoError(t, e)
	e = mp.Update(height, txs, abciResponses(txs.Len(), abci.CodeTypeOK), nil, nil)
	require.NoError(t, e)
	mp.Unlock()
}<|MERGE_RESOLUTION|>--- conflicted
+++ resolved
@@ -706,13 +706,8 @@
 	txs := NewRandomTxs(nTxs, txLen)
 
 	// simulate a group of peers sending them over and over
-<<<<<<< HEAD
-	N := mp.config.Size
-	for i := 0; i < N; i++ {
-=======
-	n := cfg.Mempool.Size
+	n := mp.config.Size
 	for i := 0; i < n; i++ {
->>>>>>> dc4590e1
 		txNum := mrand.Intn(nTxs)
 		tx := txs[txNum]
 
@@ -821,7 +816,7 @@
 
 	// The first tx is valid when rechecking, and the client will call the callback right after the
 	// response from the app and before returning.
-	mockClient.On("CheckTxAsync", mock.Anything, mock.Anything).Run(func(args mock.Arguments) {
+	mockClient.On("CheckTxAsync", mock.Anything, mock.Anything).Run(func(_ mock.Arguments) {
 		reqRes := newReqRes(txs[0], abci.CodeTypeOK, abci.CHECK_TX_TYPE_RECHECK)
 		callback(reqRes.Request, reqRes.Response)
 	}).Return(nil, nil).Once()
@@ -830,7 +825,7 @@
 	mockClient.On("CheckTxAsync", mock.Anything, mock.Anything).Return(nil, ErrCheckTxAsync{}).Once()
 
 	// The third tx is invalid, so it will be removed from the mempool.
-	mockClient.On("CheckTxAsync", mock.Anything, mock.Anything).Run(func(args mock.Arguments) {
+	mockClient.On("CheckTxAsync", mock.Anything, mock.Anything).Run(func(_ mock.Arguments) {
 		reqRes := newReqRes(txs[2], 1, abci.CHECK_TX_TYPE_RECHECK)
 		callback(reqRes.Request, reqRes.Response)
 	}).Return(nil, nil).Once()
@@ -897,7 +892,7 @@
 
 	// The first tx is valid, the third is invalid, and the request for the second and fourth tx
 	// were not sent, so the callback is not called.
-	mockClient.On("Flush", mock.Anything).Run(func(args mock.Arguments) {
+	mockClient.On("Flush", mock.Anything).Run(func(_ mock.Arguments) {
 		reqRes1 := newReqRes(txs[0], abci.CodeTypeOK, abci.CHECK_TX_TYPE_RECHECK)
 		callback(reqRes1.Request, reqRes1.Response)
 		reqRes2 := newReqRes(txs[2], 1, abci.CHECK_TX_TYPE_RECHECK)
