--- conflicted
+++ resolved
@@ -8,38 +8,25 @@
 	"github.com/cometbft/cometbft/types"
 )
 
-<<<<<<< HEAD
-// WRRIterator is the base struct for implementing iterators that traverse lanes with
-// the classical Weighted Round Robin (WRR) algorithm.
-type WRRIterator struct {
-	sortedLanes []abci.Lane
-	laneIndex   int                              // current lane being iterated; index on sortedLanes
-	counters    map[types.LaneID]uint            // counters of consumed entries, for WRR algorithm
-	cursors     map[types.LaneID]*clist.CElement // last accessed entries on each lane
-}
-
-func (iter *WRRIterator) nextLane() abci.Lane {
-=======
 // IWRRIterator is the base struct for implementing iterators that traverse lanes with
 // the Interleaved Weighted Round Robin (WRR) algorithm.
 // https://en.wikipedia.org/wiki/Weighted_round_robin
 type IWRRIterator struct {
-	sortedLanes []types.Lane
-	laneIndex   int                            // current lane being iterated; index on sortedLanes
-	cursors     map[types.Lane]*clist.CElement // last accessed entries on each lane
-	round       int                            // counts the rounds for IWRR
+	sortedLanes []abci.Lane
+	laneIndex   int                              // current lane being iterated; index on sortedLanes
+	cursors     map[types.LaneID]*clist.CElement // last accessed entries on each lane
+	round       int                              // counts the rounds for IWRR
 }
 
 // This function picks the next lane to fetch an item from.
 // If it was the last lane, it advances the round counter as well.
-func (iter *IWRRIterator) advanceIndexes() types.Lane {
+func (iter *IWRRIterator) advanceIndexes() abci.Lane {
 	if iter.laneIndex == len(iter.sortedLanes)-1 {
-		iter.round = (iter.round + 1) % (int(iter.sortedLanes[0]) + 1)
+		iter.round = (iter.round + 1) % (int(iter.sortedLanes[0].Prio) + 1)
 		if iter.round == 0 {
 			iter.round++
 		}
 	}
->>>>>>> afdb1b6a
 	iter.laneIndex = (iter.laneIndex + 1) % len(iter.sortedLanes)
 	return iter.sortedLanes[iter.laneIndex]
 }
@@ -56,13 +43,8 @@
 func NewNonBlockingIterator(mem *CListMempool) *NonBlockingIterator {
 	baseIter := IWRRIterator{
 		sortedLanes: mem.sortedLanes,
-<<<<<<< HEAD
-		counters:    make(map[types.LaneID]uint, len(mem.lanes)),
 		cursors:     make(map[types.LaneID]*clist.CElement, len(mem.lanes)),
-=======
-		cursors:     make(map[types.Lane]*clist.CElement, len(mem.lanes)),
 		round:       1,
->>>>>>> afdb1b6a
 	}
 	iter := &NonBlockingIterator{
 		IWRRIterator: baseIter,
@@ -96,14 +78,8 @@
 			lane = iter.advanceIndexes()
 			continue
 		}
-<<<<<<< HEAD
-		// Skip over-consumed lane.
-		if iter.counters[types.LaneID(lane.Id)] >= uint(lane.Prio) {
-			iter.counters[types.LaneID(lane.Id)] = 0
-=======
 		// Skip over-consumed lane on current round.
-		if int(lane) < iter.round {
->>>>>>> afdb1b6a
+		if int(lane.Prio) < iter.round {
 			numEmptyLanes = 0
 			lane = iter.advanceIndexes()
 			continue
@@ -114,13 +90,8 @@
 	if elem == nil {
 		panic(fmt.Errorf("Iterator picked a nil entry on lane %s", lane.Id))
 	}
-<<<<<<< HEAD
 	iter.cursors[types.LaneID(lane.Id)] = iter.cursors[types.LaneID(lane.Id)].Next()
-	iter.counters[types.LaneID(lane.Id)]++
-=======
-	iter.cursors[lane] = iter.cursors[lane].Next()
 	_ = iter.advanceIndexes()
->>>>>>> afdb1b6a
 	return elem.Value.(*mempoolTx)
 }
 
@@ -136,13 +107,8 @@
 func NewBlockingIterator(mem *CListMempool) Iterator {
 	iter := IWRRIterator{
 		sortedLanes: mem.sortedLanes,
-<<<<<<< HEAD
-		counters:    make(map[types.LaneID]uint, len(mem.sortedLanes)),
 		cursors:     make(map[types.LaneID]*clist.CElement, len(mem.sortedLanes)),
-=======
-		cursors:     make(map[types.Lane]*clist.CElement, len(mem.sortedLanes)),
 		round:       1,
->>>>>>> afdb1b6a
 	}
 	return &BlockingIterator{
 		IWRRIterator: iter,
@@ -204,12 +170,7 @@
 		}
 
 		// Skip over-consumed lanes.
-<<<<<<< HEAD
-		if iter.counters[laneID] >= uint(lane.Prio) {
-			iter.counters[laneID] = 0
-=======
-		if int(lane) < iter.round {
->>>>>>> afdb1b6a
+		if int(lane.Prio) < iter.round {
 			numEmptyLanes = 0
 			lane = iter.advanceIndexes()
 			continue
@@ -242,14 +203,8 @@
 
 	// Update auxiliary variables.
 	if next != nil {
-<<<<<<< HEAD
-		// Save entry and increase the number of accessed transactions for this lane.
-		iter.cursors[laneID] = next
-		iter.counters[laneID]++
-=======
 		// Save entry.
-		iter.cursors[lane] = next
->>>>>>> afdb1b6a
+		iter.cursors[types.LaneID(lane.Id)] = next
 	} else {
 		// The entry got removed or it was the last one in the lane.
 		// At the moment this should not happen - the loop in PickLane will loop forever until there
