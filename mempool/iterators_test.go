package mempool

import (
<<<<<<< HEAD
=======
	"context"
>>>>>>> 6f2c6599
	"strconv"
	"sync"
	"sync/atomic"
	"testing"
	"time"

	"github.com/stretchr/testify/assert"
	"github.com/stretchr/testify/mock"
	"github.com/stretchr/testify/require"

	abciclimocks "github.com/cometbft/cometbft/abci/client/mocks"
	"github.com/cometbft/cometbft/abci/example/kvstore"
	abci "github.com/cometbft/cometbft/abci/types"
	"github.com/cometbft/cometbft/internal/test"
	"github.com/cometbft/cometbft/proxy"
	"github.com/cometbft/cometbft/types"
)

func TestIteratorNonBlocking(t *testing.T) {
	app := kvstore.NewInMemoryApplication()
	cc := proxy.NewLocalClientCreator(app)
	cfg := test.ResetTestRoot("mempool_test")
	mp, cleanup := newMempoolWithAppAndConfig(cc, cfg)
	defer cleanup()

	// Add all txs with id up to n.
	n := 100
	for i := 0; i < n; i++ {
		tx := kvstore.NewTxFromID(i)
		rr, err := mp.CheckTx(tx, noSender)
		require.NoError(t, err)
		rr.Wait()
	}
	require.Equal(t, n, mp.Size())

	iter := NewNonBlockingIterator(mp)
	expectedOrder := []int{
		// round counter 1:
		0, // lane 7
		1, // lane 3
		3, // lane 1
		// round counter 2:
		11, // lane 7
		2,  // lane 3
		// round counter 3:
		22, // lane 7
		4,  // lane 3
		// round counter 4 - 7:
		33, 44, 55, 66, // lane 7
		// round counter 1:
		77, // lane 7
		5,  // lane 3
		6,  // lane 1
		// round counter 2:
		88, // lane 7
		7,  // lane 3
		// round counter 3:
		99, // lane 7
		8,  // lane 3
		// round counter 4- 7 have nothing
		// round counter 1:
		10, // lane 3
		9,  // lane 1
		// round counter 2:
		13, // lane 3
		// round counter 3:
		14, // lane 3
	}
	var next Entry
	counter := 0

	// Check that txs are picked by the iterator in the expected order.
	for _, id := range expectedOrder {
		next = iter.Next()
		require.NotNil(t, next)
		require.Equal(t, types.Tx(kvstore.NewTxFromID(id)), next.Tx(), "id=%v", id)
		counter++
	}

	// Check that the rest of the entries are also consumed.
	for {
		if next = iter.Next(); next == nil {
			break
		}
		counter++
	}
	require.Equal(t, n, counter)
}

func TestIteratorNonBlockingOneLane(t *testing.T) {
	app := kvstore.NewInMemoryApplication()
	cc := proxy.NewLocalClientCreator(app)
	cfg := test.ResetTestRoot("mempool_test")
	mp, cleanup := newMempoolWithAppAndConfig(cc, cfg)
	defer cleanup()

	// Add all txs with id up to n to one lane.
	n := 100
	for i := 0; i < n; i++ {
		if i%11 != 0 {
			continue
		}
		tx := kvstore.NewTxFromID(i)
		rr, err := mp.CheckTx(tx, noSender)
		require.NoError(t, err)
		rr.Wait()
	}
	require.Equal(t, 10, mp.Size())

	iter := NewNonBlockingIterator(mp)
	expectedOrder := []int{0, 11, 22, 33, 44, 55, 66, 77, 88, 99}

	var next Entry
	counter := 0

	// Check that txs are picked by the iterator in the expected order.
	for _, id := range expectedOrder {
		next = iter.Next()
		require.NotNil(t, next)
		require.Equal(t, types.Tx(kvstore.NewTxFromID(id)), next.Tx(), "id=%v", id)
		counter++
	}

	next = iter.Next()
	require.Nil(t, next)
}

// We have two iterators fetching transactions that
// then get removed.
func TestIteratorRace(t *testing.T) {
	mockClient := new(abciclimocks.Client)
	mockClient.On("Start").Return(nil)
	mockClient.On("SetLogger", mock.Anything)
	mockClient.On("Error").Return(nil).Times(100)

	mockClient.On("Info", mock.Anything, mock.Anything).Return(&abci.InfoResponse{LanePriorities: map[string]uint32{"1": 1, "2": 2, "3": 3}, DefaultLane: "1"}, nil)

	mp, cleanup := newMempoolWithAppMock(mockClient)
	defer cleanup()

	// Disable rechecking to make sure the recheck logic is not interferint.
	mp.config.Recheck = false

	const numLanes = 3
	const numTxs = 100

	var wg sync.WaitGroup
	wg.Add(2)

	var counter atomic.Int64
	go func() {
		waitForNumTxsInMempool(numTxs, mp)

		go func() {
			defer wg.Done()

			for counter.Load() < int64(numTxs) {
				iter := NewBlockingIterator(context.Background(), mp, t.Name())
				entry := <-iter.WaitNextCh()
				if entry == nil {
					continue
				}
				tx := entry.Tx()
				err := mp.Update(1, []types.Tx{tx}, abciResponses(1, 0), nil, nil)
				require.NoError(t, err, tx)
				counter.Add(1)
			}
		}()

		go func() {
			defer wg.Done()

			for counter.Load() < int64(numTxs) {
				iter := NewBlockingIterator(context.Background(), mp, t.Name())
				entry := <-iter.WaitNextCh()
				if entry == nil {
					continue
				}
				tx := entry.Tx()
				err := mp.Update(1, []types.Tx{tx}, abciResponses(1, 0), nil, nil)
				require.NoError(t, err, tx)
				counter.Add(1)
			}
		}()
	}()

	// This was introduced because without a separate function
	// we have to sleep to wait for all txs to get into the mempool.
	// This way we loop in the function above until it is fool
	// without arbitrary timeouts.
	go func() {
		for i := 1; i <= int(numTxs); i++ {
			tx := kvstore.NewTxFromID(i)

			currLane := (i % numLanes) + 1
			reqRes := newReqResWithLanes(tx, abci.CodeTypeOK, abci.CHECK_TX_TYPE_CHECK, strconv.Itoa(currLane))
			require.NotNil(t, reqRes)

			mockClient.On("CheckTxAsync", mock.Anything, mock.Anything).Return(reqRes, nil).Once()
			_, err := mp.CheckTx(tx, "")
			require.NoError(t, err, err)
			reqRes.InvokeCallback()
		}
	}()

	wg.Wait()

	require.Equal(t, counter.Load(), int64(numTxs+1))
}

func TestIteratorEmptyLanes(t *testing.T) {
	app := kvstore.NewInMemoryApplication()
	cc := proxy.NewLocalClientCreator(app)

	cfg := test.ResetTestRoot("mempool_empty_test")
	mp, cleanup := newMempoolWithAppAndConfig(cc, cfg)
	defer cleanup()

	go func() {
		iter := NewBlockingIterator(context.Background(), mp, t.Name())
		require.Zero(t, mp.Size())
		entry := <-iter.WaitNextCh()
		require.NotNil(t, entry)
		require.EqualValues(t, entry.Tx(), kvstore.NewTxFromID(1))
	}()
	time.Sleep(100 * time.Millisecond)

	tx := kvstore.NewTxFromID(1)
	res := abci.ToCheckTxResponse(&abci.CheckTxResponse{Code: abci.CodeTypeOK})
	err := mp.handleCheckTxResponse(tx, "")(res)
	require.NoError(t, err)
	require.Equal(t, 1, mp.Size(), "pool size mismatch")
}

func TestBlockingIteratorsConsumeAllTxs(t *testing.T) {
	const numTxs = 1000
	const numIterators = 50

	tests := map[string]struct {
		app *kvstore.Application
	}{
		"lanes": {
			app: kvstore.NewInMemoryApplication(),
		},
		"no_lanes": {
			app: kvstore.NewInMemoryApplicationWithoutLanes(),
		},
	}

	for test, config := range tests {
		cc := proxy.NewLocalClientCreator(config.app)
		mp, cleanup := newMempoolWithApp(cc)
		defer cleanup()

		wg := &sync.WaitGroup{}
		wg.Add(numIterators)

		// Start concurrent iterators.
		for i := 0; i < numIterators; i++ {
			go func(j int) {
				defer wg.Done()

				// Iterate until all txs added to the mempool are accessed.
				iter := NewBlockingIterator(context.Background(), mp, strconv.Itoa(j))
				counter := 0
				nilCounter := 0
				for counter < numTxs {
					entry := <-iter.WaitNextCh()
					if entry == nil {
						nilCounter++
						continue
					}
					if test == "no_lanes" {
						// Entries are accessed sequentially when there is only one lane.
						expectedTx := kvstore.NewTxFromID(counter)
						require.EqualValues(t, expectedTx, entry.Tx(), "i=%d, c=%d, tx=%v", i, counter, entry.Tx())
					}
					counter++
				}
				require.Equal(t, numTxs, counter)
				assert.Zero(t, nilCounter, "got nil entries")
				t.Logf("%s: iterator %d finished (nils=%d)\n", test, j, nilCounter)
			}(i)
		}

		// Add transactions with sequential ids.
		_ = addTxs(t, mp, 0, numTxs)
		require.Equal(t, numTxs, mp.Size())

		// Wait for all iterators to complete.
		waitTimeout(wg, 5*time.Second, func() {}, func() {
			t.Fatalf("Timed out waiting for all iterators to finish")
		})
	}
}

// Confirms that the transactions are returned in the same order.
// Note that for the cases with equal priorities the actual order
// will depend on the way we iterate over the map of lanes.
// With only two lanes of the same priority the order was predictable
// and matches the given order. In case these tests start to fail
// first thing to confirm is the order of lanes in mp.SortedLanes.
func TestIteratorExactOrder(t *testing.T) {
	tests := map[string]struct {
		lanePriorities         map[string]uint32
		expectedTxIDs          []int
		expectedTxIDsAlternate []int
	}{
		"unique_priority_lanes": {
			lanePriorities: map[string]uint32{"1": 1, "2": 2, "3": 3},
			expectedTxIDs:  []int{2, 1, 3, 5, 4, 8, 11, 7, 6, 10, 9},
		},
		"same_priority_lanes": {
			lanePriorities:         map[string]uint32{"1": 1, "2": 2, "3": 2},
			expectedTxIDs:          []int{1, 2, 3, 4, 5, 7, 8, 6, 10, 11, 9},
			expectedTxIDsAlternate: []int{2, 1, 3, 5, 4, 8, 7, 6, 11, 10, 9},
		},
		"one_lane": {
			lanePriorities: map[string]uint32{"1": 1},
			expectedTxIDs:  []int{1, 2, 3, 4, 5, 6, 7, 8, 9, 10, 11},
		},
	}

	for n, l := range tests {
		mockClient := new(abciclimocks.Client)
		mockClient.On("Start").Return(nil)
		mockClient.On("SetLogger", mock.Anything)
		mockClient.On("Error").Return(nil).Times(100)
		mockClient.On("Info", mock.Anything, mock.Anything).Return(&abci.InfoResponse{LanePriorities: l.lanePriorities, DefaultLane: "1"}, nil)
		mp, cleanup := newMempoolWithAppMock(mockClient)
		defer cleanup()

		// Disable rechecking to make sure the recheck logic is not interfering.
		mp.config.Recheck = false

		numLanes := len(l.lanePriorities)
		const numTxs = 11

<<<<<<< HEAD
		// Transactions are ordered into lanes by their IDs. This is the order in
		// which they should appear following WRR
		var wg sync.WaitGroup
		wg.Add(1)
		go func() {
			defer wg.Done()
			waitForNumTxsInMempool(numTxs, mp)
			t.Log("Mempool full, starting to pick up transactions", mp.Size())
			alternate := false
			iter := NewBlockingIterator(mp)
			for i := 0; i < numTxs; i++ {
				entry := <-iter.WaitNextCh()
				if entry == nil {
					continue
				}
				// When lanes have same priorities their order in the map of lanes
				// is arbitrary so we needv to check
				if n == "same_priority_lanes" {
					if mp.sortedLanes[1].id != "3" {
						alternate = true
					}
				}
				if alternate {
					require.EqualValues(t, entry.Tx(), kvstore.NewTxFromID(l.expectedTxIDsAlternate[i]), n)
				} else {
					require.EqualValues(t, entry.Tx(), kvstore.NewTxFromID(l.expectedTxIDs[i]), n)
				}
=======
		iter := NewBlockingIterator(context.Background(), mp, t.Name())
		for i := 0; i < numTxs; i++ {
			entry := <-iter.WaitNextCh()
			if entry == nil {
				continue
>>>>>>> 6f2c6599
			}
		}()

		// This was introduced because without a separate function
		// we have to sleep to wait for all txs to get into the mempool.
		// This way we loop in the function above until it is fool
		// without arbitrary timeouts.
		go func() {
			for i := 1; i <= numTxs; i++ {
				tx := kvstore.NewTxFromID(i)

				currLane := (i % numLanes) + 1
				reqRes := newReqResWithLanes(tx, abci.CodeTypeOK, abci.CHECK_TX_TYPE_CHECK, strconv.Itoa(currLane))
				require.NotNil(t, reqRes)

				mockClient.On("CheckTxAsync", mock.Anything, mock.Anything).Return(reqRes, nil).Once()
				_, err := mp.CheckTx(tx, "")
				require.NoError(t, err, err)
				reqRes.InvokeCallback()
			}
		}()

		wg.Wait()

		// Confirm also that the non blocking iterator works with lanes of same priorities
		iterNonBlocking := NewNonBlockingIterator(mp)
		reapedTx := mp.ReapMaxTxs(numTxs)
		alternate := false
		for i := 0; i < numTxs; i++ {
			tx := iterNonBlocking.Next().Tx()
			if n == "same_priority_lanes" {
				if mp.sortedLanes[1].id != "3" {
					alternate = true
				}
			}
			if !alternate {
				require.Equal(t, []byte(tx), kvstore.NewTxFromID(l.expectedTxIDs[i]), n)
				require.Equal(t, []byte(reapedTx[i]), kvstore.NewTxFromID(l.expectedTxIDs[i]), n)
			} else {
				require.Equal(t, []byte(tx), kvstore.NewTxFromID(l.expectedTxIDsAlternate[i]), n)
				require.Equal(t, []byte(reapedTx[i]), kvstore.NewTxFromID(l.expectedTxIDsAlternate[i]), n)
			}
		}
	}
}

// This only tests that all transactions were submitted.
func TestIteratorCountOnly(t *testing.T) {
	app := kvstore.NewInMemoryApplication()
	cc := proxy.NewLocalClientCreator(app)

	cfg := test.ResetTestRoot("mempool_test")
	mp, cleanup := newMempoolWithAppAndConfig(cc, cfg)
	defer cleanup()

	var wg sync.WaitGroup
	wg.Add(1)

	const n = numTxs

	// Spawn a goroutine that iterates on the list until counting n entries.
	counter := 0
	go func() {
		defer wg.Done()

		iter := NewBlockingIterator(context.Background(), mp, t.Name())
		for counter < n {
			entry := <-iter.WaitNextCh()
			if entry == nil {
				continue
			}
			counter++
		}
	}()

	// Add n transactions with sequential ids.
	for i := 0; i < n; i++ {
		tx := kvstore.NewTxFromID(i)
		rr, err := mp.CheckTx(tx, "")
		require.NoError(t, err)
		rr.Wait()
	}

	wg.Wait()
	require.Equal(t, n, counter)
}

func TestReapMatchesGossipOrder(t *testing.T) {
	const n = 100

	tests := map[string]struct {
		app *kvstore.Application
	}{
		"test_lanes": {
			app: kvstore.NewInMemoryApplication(),
		},
		"test_no_lanes": {
			app: kvstore.NewInMemoryApplicationWithoutLanes(),
		},
	}

	for test, config := range tests {
		cc := proxy.NewLocalClientCreator(config.app)
		mp, cleanup := newMempoolWithApp(cc)
		defer cleanup()
		// Add a bunch of txs.
		for i := 1; i <= n; i++ {
			tx := kvstore.NewTxFromID(i)
			rr, err := mp.CheckTx(tx, "")
			require.NoError(t, err, err)
			rr.Wait()
		}

		require.Equal(t, n, mp.Size())

		gossipIter := NewBlockingIterator(context.Background(), mp, t.Name())
		reapIter := NewNonBlockingIterator(mp)

		// Check that both iterators return the same entry as in the reaped txs.
		txs := make([]types.Tx, n)
		reapedTxs := mp.ReapMaxTxs(n)
		for i, reapedTx := range reapedTxs {
			entry := <-gossipIter.WaitNextCh()
			// entry can be nil only when an entry is removed concurrently.
			require.NotNil(t, entry)
			gossipTx := entry.Tx()

			reapTx := reapIter.Next().Tx()
			txs[i] = reapTx
			require.EqualValues(t, reapTx, gossipTx)
			require.EqualValues(t, reapTx, reapedTx)
			if test == "test_no_lanes" {
				require.EqualValues(t, reapTx, kvstore.NewTxFromID(i+1))
			}
		}
		require.EqualValues(t, txs, reapedTxs)

		err := mp.Update(1, txs, abciResponses(len(txs), abci.CodeTypeOK), nil, nil)
		require.NoError(t, err)
		require.Zero(t, mp.Size())
	}
}<|MERGE_RESOLUTION|>--- conflicted
+++ resolved
@@ -1,10 +1,7 @@
 package mempool
 
 import (
-<<<<<<< HEAD
-=======
 	"context"
->>>>>>> 6f2c6599
 	"strconv"
 	"sync"
 	"sync/atomic"
@@ -343,7 +340,6 @@
 		numLanes := len(l.lanePriorities)
 		const numTxs = 11
 
-<<<<<<< HEAD
 		// Transactions are ordered into lanes by their IDs. This is the order in
 		// which they should appear following WRR
 		var wg sync.WaitGroup
@@ -353,7 +349,7 @@
 			waitForNumTxsInMempool(numTxs, mp)
 			t.Log("Mempool full, starting to pick up transactions", mp.Size())
 			alternate := false
-			iter := NewBlockingIterator(mp)
+			iter := NewBlockingIterator(context.Background(), mp, t.Name())
 			for i := 0; i < numTxs; i++ {
 				entry := <-iter.WaitNextCh()
 				if entry == nil {
@@ -371,13 +367,6 @@
 				} else {
 					require.EqualValues(t, entry.Tx(), kvstore.NewTxFromID(l.expectedTxIDs[i]), n)
 				}
-=======
-		iter := NewBlockingIterator(context.Background(), mp, t.Name())
-		for i := 0; i < numTxs; i++ {
-			entry := <-iter.WaitNextCh()
-			if entry == nil {
-				continue
->>>>>>> 6f2c6599
 			}
 		}()
 
