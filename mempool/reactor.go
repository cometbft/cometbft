package mempool

import (
	"context"
	"errors"
	"fmt"
	"time"

	abci "github.com/cometbft/cometbft/abci/types"
	protomem "github.com/cometbft/cometbft/api/cometbft/mempool/v1"
	cfg "github.com/cometbft/cometbft/config"
<<<<<<< HEAD
	"github.com/cometbft/cometbft/internal/clist"
	cmtsync "github.com/cometbft/cometbft/internal/sync"
=======
>>>>>>> 1060ed66
	"github.com/cometbft/cometbft/libs/log"
	"github.com/cometbft/cometbft/p2p"
	"github.com/cometbft/cometbft/types"
	"golang.org/x/sync/semaphore"
)

// Reactor handles mempool tx broadcasting amongst peers.
// It maintains a map from peer ID to counter, to prevent gossiping txs to the
// peers you received it from.
type Reactor struct {
	BaseSyncReactor
	mempool *CListMempool

	// `txSenders` maps every received transaction to the set of peer IDs that
	// have sent the transaction to this node. Sender IDs are used during
	// transaction propagation to avoid sending a transaction to a peer that
	// already has it.
	txSenders    map[types.TxKey]map[p2p.ID]bool
	txSendersMtx cmtsync.Mutex

	// Semaphores to keep track of how many connections to peers are active for broadcasting
	// transactions. Each semaphore has a capacity that puts an upper bound on the number of
	// connections for different groups of peers.
	activePersistentPeersSemaphore    *semaphore.Weighted
	activeNonPersistentPeersSemaphore *semaphore.Weighted
}

// NewReactor returns a new Reactor with the given config and mempool.
func NewReactor(config *cfg.MempoolConfig, mempool *CListMempool, waitSync bool, logger log.Logger) *Reactor {
	memR := &Reactor{
		mempool:   mempool,
		txSenders: make(map[types.TxKey]map[p2p.ID]bool),
	}
	memR.BaseSyncReactor = *NewBaseSyncReactor(config, waitSync)
	memR.mempool.SetTxRemovedCallback(func(txKey types.TxKey) { memR.removeSenders(txKey) })
	memR.SetLogger(logger)
	memR.activePersistentPeersSemaphore = semaphore.NewWeighted(int64(config.ExperimentalMaxGossipConnectionsToPersistentPeers))
	memR.activeNonPersistentPeersSemaphore = semaphore.NewWeighted(int64(config.ExperimentalMaxGossipConnectionsToNonPersistentPeers))

	return memR
}

// SetLogger sets the Logger on the reactor and the underlying mempool.
func (memR *Reactor) SetLogger(l log.Logger) {
	memR.Logger = l
	memR.mempool.SetLogger(l)
}

// OnStart implements p2p.BaseReactor.
func (memR *Reactor) OnStart() error {
	if memR.WaitSync() {
		memR.Logger.Info("Starting reactor in sync mode: tx propagation will start once sync completes")
	}
	if !memR.Config.Broadcast {
		memR.Logger.Info("Tx broadcasting is disabled")
	}
	return nil
}

// GetChannels implements Reactor by returning the list of channels for this
// reactor.
func (memR *Reactor) GetChannels() []*p2p.ChannelDescriptor {
	largestTx := make([]byte, memR.Config.MaxTxBytes)
	batchMsg := protomem.Message{
		Sum: &protomem.Message_Txs{
			Txs: &protomem.Txs{Txs: [][]byte{largestTx}},
		},
	}

	return []*p2p.ChannelDescriptor{
		{
			ID:                  MempoolChannel,
			Priority:            5,
			RecvMessageCapacity: batchMsg.Size(),
			MessageType:         &protomem.Message{},
		},
	}
}

// AddPeer implements Reactor.
// It starts a broadcast routine ensuring all txs are forwarded to the given peer.
func (memR *Reactor) AddPeer(peer p2p.Peer) {
	if memR.Config.Broadcast {
		go func() {
			// Always forward transactions to unconditional peers.
			if !memR.Switch.IsPeerUnconditional(peer.ID()) {
<<<<<<< HEAD
				// Depending on the type of peer, we choose a semaphore to limit the gossiping peers.
				var peerSemaphore *semaphore.Weighted
				if peer.IsPersistent() && memR.config.ExperimentalMaxGossipConnectionsToPersistentPeers > 0 {
					peerSemaphore = memR.activePersistentPeersSemaphore
				} else if !peer.IsPersistent() && memR.config.ExperimentalMaxGossipConnectionsToNonPersistentPeers > 0 {
					peerSemaphore = memR.activeNonPersistentPeersSemaphore
				}

				if peerSemaphore != nil {
					for peer.IsRunning() {
						// Block on the semaphore until a slot is available to start gossiping with this peer.
						// Do not block indefinitely, in case the peer is disconnected before gossiping starts.
						ctxTimeout, cancel := context.WithTimeout(context.TODO(), 30*time.Second)
						// Block sending transactions to peer until one of the connections become
						// available in the semaphore.
						err := peerSemaphore.Acquire(ctxTimeout, 1)
						cancel()

						if err != nil {
							continue
						}

						// Release semaphore to allow other peer to start sending transactions.
						defer peerSemaphore.Release(1)
						break
					}
				}
			}

			memR.mempool.metrics.ActiveOutboundConnections.Add(1)
			defer memR.mempool.metrics.ActiveOutboundConnections.Add(-1)
=======
				if peer.IsPersistent() && memR.Config.ExperimentalMaxGossipConnectionsToPersistentPeers > 0 {
					// Block sending transactions to peer until one of the connections become
					// available in the semaphore.
					if err := memR.activePersistentPeersSemaphore.Acquire(context.TODO(), 1); err != nil {
						memR.Logger.Error("Failed to acquire semaphore: %v", err)
						return
					}
					// Release semaphore to allow other peer to start sending transactions.
					defer memR.activePersistentPeersSemaphore.Release(1)
					defer memR.mempool.Metrics.ActiveOutboundConnections.Add(-1)
				}

				if !peer.IsPersistent() && memR.Config.ExperimentalMaxGossipConnectionsToNonPersistentPeers > 0 {
					// Block sending transactions to peer until one of the connections become
					// available in the semaphore.
					if err := memR.activeNonPersistentPeersSemaphore.Acquire(context.TODO(), 1); err != nil {
						memR.Logger.Error("Failed to acquire semaphore: %v", err)
						return
					}
					// Release semaphore to allow other peer to start sending transactions.
					defer memR.activeNonPersistentPeersSemaphore.Release(1)
					defer memR.mempool.Metrics.ActiveOutboundConnections.Add(-1)
				}
			}

			memR.mempool.Metrics.ActiveOutboundConnections.Add(1)
>>>>>>> 1060ed66
			memR.broadcastTxRoutine(peer)
		}()
	}
}

// Receive implements Reactor.
// It adds any received transactions to the mempool.
func (memR *Reactor) Receive(e p2p.Envelope) {
	memR.Logger.Debug("Receive", "src", e.Src, "chId", e.ChannelID, "msg", e.Message)
	switch msg := e.Message.(type) {
	case *protomem.Txs:
		if memR.WaitSync() {
			memR.Logger.Debug("Ignored message received while syncing", "msg", msg)
			return
		}

		protoTxs := msg.GetTxs()
		if len(protoTxs) == 0 {
			memR.Logger.Error("received empty txs from peer", "src", e.Src)
			return
		}

		for _, txBytes := range protoTxs {
			tx := types.Tx(txBytes)
			reqRes, err := memR.mempool.CheckTx(tx)
			switch {
			case errors.Is(err, ErrTxInCache):
				memR.Logger.Debug("Tx already exists in cache", "tx", tx.String())
			case err != nil:
				memR.Logger.Info("Could not check tx", "tx", tx.String(), "err", err)
			default:
				// Record the sender only when the transaction is valid and, as
				// a consequence, added to the mempool. Senders are stored until
				// the transaction is removed from the mempool. Note that it's
				// possible a tx is still in the cache but no longer in the
				// mempool. For example, after committing a block, txs are
				// removed from mempool but not the cache.
				reqRes.SetCallback(func(res *abci.Response) {
					if res.GetCheckTx().Code == abci.CodeTypeOK {
						memR.addSender(tx.Key(), e.Src.ID())
					}
				})
			}
		}
	default:
		memR.Logger.Error("unknown message type", "src", e.Src, "chId", e.ChannelID, "msg", e.Message)
		memR.Switch.StopPeerForError(e.Src, fmt.Errorf("mempool cannot handle message of type: %T", e.Message))
		return
	}

	// broadcasting happens from go routines per peer
}

// PeerState describes the state of a peer.
type PeerState interface {
	GetHeight() int64
}

// Send new mempool txs to peer.
func (memR *Reactor) broadcastTxRoutine(peer p2p.Peer) {
	var next *CListEntry

	// If the node is catching up, don't start this routine immediately.
	if memR.WaitSync() {
		select {
		case <-memR.waitSyncCh:
			// EnableInOutTxs() has set WaitSync() to false.
		case <-memR.Quit():
			return
		}
	}

	for {
		// In case of both next.NextWaitChan() and peer.Quit() are variable at the same time
		if !memR.IsRunning() || !peer.IsRunning() {
			return
		}

		// This happens because the CElement we were looking at got garbage
		// collected (removed). That is, .NextWait() returned nil. Go ahead and
		// start from the beginning.
		if next.IsEmpty() {
			select {
			case <-memR.mempool.TxsWaitChan(): // Wait until a tx is available
				if next = memR.mempool.TxsFront(); next.IsEmpty() {
					continue
				}
			case <-peer.Quit():
				return
			case <-memR.Quit():
				return
			}
		}

		// Make sure the peer is up to date.
		peerState, ok := peer.Get(types.PeerStateKey).(PeerState)
		if !ok {
			// Peer does not have a state yet. We set it in the consensus reactor, but
			// when we add peer in Switch, the order we call reactors#AddPeer is
			// different every time due to us using a map. Sometimes other reactors
			// will be initialized before the consensus reactor. We should wait a few
			// milliseconds and retry.
			time.Sleep(PeerCatchupSleepIntervalMS * time.Millisecond)
			continue
		}

		// If we suspect that the peer is lagging behind, at least by more than
		// one block, we don't send the transaction immediately. This code
		// reduces the mempool size and the recheck-tx rate of the receiving
		// node. See [RFC 103] for an analysis on this optimization.
		//
		// [RFC 103]: https://github.com/cometbft/cometbft/pull/735
		if peerState.GetHeight() < next.Height()-1 {
			time.Sleep(PeerCatchupSleepIntervalMS * time.Millisecond)
			continue
		}

		// NOTE: Transaction batching was disabled due to
		// https://github.com/tendermint/tendermint/issues/5796

		tx := next.Tx()
		if !memR.isSender(tx.Key(), peer.ID()) {
			success := peer.Send(p2p.Envelope{
				ChannelID: MempoolChannel,
				Message:   &protomem.Txs{Txs: [][]byte{tx}},
			})
			if !success {
				time.Sleep(PeerCatchupSleepIntervalMS * time.Millisecond)
				continue
			}
		}

		select {
		case <-next.NextWaitChan():
			// see the start of the for loop for nil check
			next = next.Next()
		case <-peer.Quit():
			return
		case <-memR.Quit():
			return
		}
	}
}

func (memR *Reactor) isSender(txKey types.TxKey, peerID p2p.ID) bool {
	memR.txSendersMtx.Lock()
	defer memR.txSendersMtx.Unlock()

	sendersSet, ok := memR.txSenders[txKey]
	return ok && sendersSet[peerID]
}

func (memR *Reactor) addSender(txKey types.TxKey, senderID p2p.ID) bool {
	memR.txSendersMtx.Lock()
	defer memR.txSendersMtx.Unlock()

	if sendersSet, ok := memR.txSenders[txKey]; ok {
		sendersSet[senderID] = true
		return false
	}
	memR.txSenders[txKey] = map[p2p.ID]bool{senderID: true}
	return true
}

func (memR *Reactor) removeSenders(txKey types.TxKey) {
	memR.txSendersMtx.Lock()
	defer memR.txSendersMtx.Unlock()

	if memR.txSenders != nil {
		delete(memR.txSenders, txKey)
	}
}<|MERGE_RESOLUTION|>--- conflicted
+++ resolved
@@ -9,11 +9,7 @@
 	abci "github.com/cometbft/cometbft/abci/types"
 	protomem "github.com/cometbft/cometbft/api/cometbft/mempool/v1"
 	cfg "github.com/cometbft/cometbft/config"
-<<<<<<< HEAD
-	"github.com/cometbft/cometbft/internal/clist"
 	cmtsync "github.com/cometbft/cometbft/internal/sync"
-=======
->>>>>>> 1060ed66
 	"github.com/cometbft/cometbft/libs/log"
 	"github.com/cometbft/cometbft/p2p"
 	"github.com/cometbft/cometbft/types"
@@ -100,12 +96,11 @@
 		go func() {
 			// Always forward transactions to unconditional peers.
 			if !memR.Switch.IsPeerUnconditional(peer.ID()) {
-<<<<<<< HEAD
 				// Depending on the type of peer, we choose a semaphore to limit the gossiping peers.
 				var peerSemaphore *semaphore.Weighted
-				if peer.IsPersistent() && memR.config.ExperimentalMaxGossipConnectionsToPersistentPeers > 0 {
+				if peer.IsPersistent() && memR.Config.ExperimentalMaxGossipConnectionsToPersistentPeers > 0 {
 					peerSemaphore = memR.activePersistentPeersSemaphore
-				} else if !peer.IsPersistent() && memR.config.ExperimentalMaxGossipConnectionsToNonPersistentPeers > 0 {
+				} else if !peer.IsPersistent() && memR.Config.ExperimentalMaxGossipConnectionsToNonPersistentPeers > 0 {
 					peerSemaphore = memR.activeNonPersistentPeersSemaphore
 				}
 
@@ -120,6 +115,7 @@
 						cancel()
 
 						if err != nil {
+							memR.Logger.Error("Failed to acquire semaphore: %v", err)
 							continue
 						}
 
@@ -130,36 +126,9 @@
 				}
 			}
 
-			memR.mempool.metrics.ActiveOutboundConnections.Add(1)
-			defer memR.mempool.metrics.ActiveOutboundConnections.Add(-1)
-=======
-				if peer.IsPersistent() && memR.Config.ExperimentalMaxGossipConnectionsToPersistentPeers > 0 {
-					// Block sending transactions to peer until one of the connections become
-					// available in the semaphore.
-					if err := memR.activePersistentPeersSemaphore.Acquire(context.TODO(), 1); err != nil {
-						memR.Logger.Error("Failed to acquire semaphore: %v", err)
-						return
-					}
-					// Release semaphore to allow other peer to start sending transactions.
-					defer memR.activePersistentPeersSemaphore.Release(1)
-					defer memR.mempool.Metrics.ActiveOutboundConnections.Add(-1)
-				}
-
-				if !peer.IsPersistent() && memR.Config.ExperimentalMaxGossipConnectionsToNonPersistentPeers > 0 {
-					// Block sending transactions to peer until one of the connections become
-					// available in the semaphore.
-					if err := memR.activeNonPersistentPeersSemaphore.Acquire(context.TODO(), 1); err != nil {
-						memR.Logger.Error("Failed to acquire semaphore: %v", err)
-						return
-					}
-					// Release semaphore to allow other peer to start sending transactions.
-					defer memR.activeNonPersistentPeersSemaphore.Release(1)
-					defer memR.mempool.Metrics.ActiveOutboundConnections.Add(-1)
-				}
-			}
-
 			memR.mempool.Metrics.ActiveOutboundConnections.Add(1)
->>>>>>> 1060ed66
+			defer memR.mempool.Metrics.ActiveOutboundConnections.Add(-1)
+
 			memR.broadcastTxRoutine(peer)
 		}()
 	}
