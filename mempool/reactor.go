--- conflicted
+++ resolved
@@ -2,10 +2,9 @@
 
 import (
 	"errors"
+	"fmt"
 	"sync/atomic"
 	"time"
-
-	"fmt"
 
 	abci "github.com/cometbft/cometbft/abci/types"
 	cfg "github.com/cometbft/cometbft/config"
@@ -22,14 +21,9 @@
 // peers you received it from.
 type Reactor struct {
 	p2p.BaseReactor
-<<<<<<< HEAD
 	config   *cfg.MempoolConfig
 	mempool  *CListMempool
-	ids      *mempoolIDs
 	waitSync *atomic.Bool
-=======
-	config  *cfg.MempoolConfig
-	mempool *CListMempool
 
 	// `txSenders` maps every received transaction to the set of peer IDs that
 	// have sent the transaction to this node. Sender IDs are used during
@@ -37,7 +31,6 @@
 	// already has it.
 	txSenders    map[types.TxKey]map[p2p.ID]bool
 	txSendersMtx cmtsync.Mutex
->>>>>>> 1fb31e05
 }
 
 // NewReactor returns a new Reactor with the given config and mempool.
@@ -45,16 +38,10 @@
 	ws := &atomic.Bool{}
 	ws.Store(waitSync)
 	memR := &Reactor{
-<<<<<<< HEAD
-		config:   config,
-		mempool:  mempool,
-		ids:      newMempoolIDs(),
-		waitSync: ws,
-=======
 		config:    config,
 		mempool:   mempool,
+		waitSync:  ws,
 		txSenders: make(map[types.TxKey]map[p2p.ID]bool),
->>>>>>> 1fb31e05
 	}
 	memR.BaseReactor = *p2p.NewBaseReactor("Mempool", memR)
 	memR.mempool.SetTxRemovedCallback(func(txKey types.TxKey) { memR.removeSenders(txKey) })
