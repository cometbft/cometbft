package mempool

import (
	"context"
	"errors"
	"fmt"
	"sync/atomic"
	"time"

	abci "github.com/cometbft/cometbft/abci/types"
	cfg "github.com/cometbft/cometbft/config"
	"github.com/cometbft/cometbft/libs/clist"
	"github.com/cometbft/cometbft/libs/log"
	cmtsync "github.com/cometbft/cometbft/libs/sync"
	"github.com/cometbft/cometbft/p2p"
	protomem "github.com/cometbft/cometbft/proto/tendermint/mempool"
	"github.com/cometbft/cometbft/types"
	"golang.org/x/sync/semaphore"
)

// Reactor handles mempool tx broadcasting amongst peers.
// It maintains a map from peer ID to counter, to prevent gossiping txs to the
// peers you received it from.
type Reactor struct {
	p2p.BaseReactor
	config  *cfg.MempoolConfig
	mempool *CListMempool

	waitSync   atomic.Bool
	waitSyncCh chan struct{} // for signaling when to start receiving and sending txs

	// `txSenders` maps every received transaction to the set of peer IDs that
	// have sent the transaction to this node. Sender IDs are used during
	// transaction propagation to avoid sending a transaction to a peer that
	// already has it.
	txSenders    map[types.TxKey]map[p2p.ID]bool
	txSendersMtx cmtsync.Mutex

	sem *semaphore.Weighted
}

// NewReactor returns a new Reactor with the given config and mempool.
func NewReactor(config *cfg.MempoolConfig, mempool *CListMempool, waitSync bool) *Reactor {
	memR := &Reactor{
		config:    config,
		mempool:   mempool,
		waitSync:  atomic.Bool{},
		txSenders: make(map[types.TxKey]map[p2p.ID]bool),
	}
	memR.BaseReactor = *p2p.NewBaseReactor("Mempool", memR)
	if waitSync {
		memR.waitSync.Store(true)
		memR.waitSyncCh = make(chan struct{})
	}
	memR.mempool.SetTxRemovedCallback(func(txKey types.TxKey) { memR.removeSenders(txKey) })
	memR.sem = semaphore.NewWeighted(int64(memR.config.MaxPeers))

	return memR
}

// SetLogger sets the Logger on the reactor and the underlying mempool.
func (memR *Reactor) SetLogger(l log.Logger) {
	memR.Logger = l
	memR.mempool.SetLogger(l)
}

// OnStart implements p2p.BaseReactor.
func (memR *Reactor) OnStart() error {
	if memR.WaitSync() {
		memR.Logger.Info("Starting reactor in sync mode: tx propagation will start once sync completes")
	}
	if !memR.config.Broadcast {
		memR.Logger.Info("Tx broadcasting is disabled")
	}
	return nil
}

// GetChannels implements Reactor by returning the list of channels for this
// reactor.
func (memR *Reactor) GetChannels() []*p2p.ChannelDescriptor {
	largestTx := make([]byte, memR.config.MaxTxBytes)
	batchMsg := protomem.Message{
		Sum: &protomem.Message_Txs{
			Txs: &protomem.Txs{Txs: [][]byte{largestTx}},
		},
	}

	return []*p2p.ChannelDescriptor{
		{
			ID:                  MempoolChannel,
			Priority:            5,
			RecvMessageCapacity: batchMsg.Size(),
			MessageType:         &protomem.Message{},
		},
	}
}

// AddPeer implements Reactor.
// It starts a broadcast routine ensuring all txs are forwarded to the given peer.
func (memR *Reactor) AddPeer(peer p2p.Peer) {
	if memR.config.Broadcast {
		go memR.broadcastTxRoutine(peer)
	}
}

// Receive implements Reactor.
// It adds any received transactions to the mempool.
func (memR *Reactor) Receive(e p2p.Envelope) {
	memR.Logger.Debug("Receive", "src", e.Src, "chId", e.ChannelID, "msg", e.Message)
	switch msg := e.Message.(type) {
	case *protomem.Txs:
		if memR.WaitSync() {
			memR.Logger.Debug("Ignored message received while syncing", "msg", msg)
			return
		}

		protoTxs := msg.GetTxs()
		if len(protoTxs) == 0 {
			memR.Logger.Error("received empty txs from peer", "src", e.Src)
			return
		}

		for _, txBytes := range protoTxs {
			tx := types.Tx(txBytes)
			reqRes, err := memR.mempool.CheckTx(tx)
			if errors.Is(err, ErrTxInCache) {
				memR.Logger.Debug("Tx already exists in cache", "tx", tx.String())
			} else if err != nil {
				memR.Logger.Info("Could not check tx", "tx", tx.String(), "err", err)
			} else {
				// Record the sender only when the transaction is valid and, as
				// a consequence, added to the mempool. Senders are stored until
				// the transaction is removed from the mempool. Note that it's
				// possible a tx is still in the cache but no longer in the
				// mempool. For example, after committing a block, txs are
				// removed from mempool but not the cache.
				reqRes.SetCallback(func(res *abci.Response) {
					if res.GetCheckTx().Code == abci.CodeTypeOK {
						memR.addSender(tx.Key(), e.Src.ID())
					}
				})
			}
		}
	default:
		memR.Logger.Error("unknown message type", "src", e.Src, "chId", e.ChannelID, "msg", e.Message)
		memR.Switch.StopPeerForError(e.Src, fmt.Errorf("mempool cannot handle message of type: %T", e.Message))
		return
	}

	// broadcasting happens from go routines per peer
}

func (memR *Reactor) EnableInOutTxs() {
	memR.Logger.Info("enabling inbound and outbound transactions")
	if !memR.waitSync.CompareAndSwap(true, false) {
		return
	}

	// Releases all the blocked broadcastTxRoutine instances.
	if memR.config.Broadcast {
		close(memR.waitSyncCh)
	}
}

func (memR *Reactor) WaitSync() bool {
	return memR.waitSync.Load()
}

// PeerState describes the state of a peer.
type PeerState interface {
	GetHeight() int64
}

<<<<<<< HEAD
func (memR *Reactor) CheckActivatePeer() bool {
	maxPeers := memR.config.MaxOutboundPeers

	memR.mtx.Lock()
	defer memR.mtx.Unlock()

	if memR.numActivePeers < maxPeers {
		memR.numActivePeers += 1
		return true
	}
	return false
}

func (memR *Reactor) DeactivePeer() {
	memR.mtx.Lock()
	defer memR.mtx.Unlock()
	memR.numActivePeers -= 1
}

=======
>>>>>>> b9799f2a
// Send new mempool txs to peer.
func (memR *Reactor) broadcastTxRoutine(peer p2p.Peer) {
	var next *clist.CElement

	if memR.config.MaxPeers > 0 {

		if err := memR.sem.Acquire(context.TODO(), 1); err != nil {
			memR.Logger.Error("Failed to acquire semaphore: %v", err)
			return
		}
		defer memR.sem.Release(1)
	}

	// If the node is catching up, don't start this routine immediately.
	if memR.WaitSync() {
		select {
		case <-memR.waitSyncCh:
			// EnableInOutTxs() has set WaitSync() to false.
		case <-memR.Quit():
			return
		}
	}

	for {
		// In case of both next.NextWaitChan() and peer.Quit() are variable at the same time
		if !memR.IsRunning() || !peer.IsRunning() {
			return
		}

		// This happens because the CElement we were looking at got garbage
		// collected (removed). That is, .NextWait() returned nil. Go ahead and
		// start from the beginning.
		if next == nil {
			select {
			case <-memR.mempool.TxsWaitChan(): // Wait until a tx is available
				if next = memR.mempool.TxsFront(); next == nil {
					continue
				}
			case <-peer.Quit():
				return
			case <-memR.Quit():
				return
			}
		}

		// Make sure the peer is up to date.
		peerState, ok := peer.Get(types.PeerStateKey).(PeerState)
		if !ok {
			// Peer does not have a state yet. We set it in the consensus reactor, but
			// when we add peer in Switch, the order we call reactors#AddPeer is
			// different every time due to us using a map. Sometimes other reactors
			// will be initialized before the consensus reactor. We should wait a few
			// milliseconds and retry.
			time.Sleep(PeerCatchupSleepIntervalMS * time.Millisecond)
			continue
		}

		// If we suspect that the peer is lagging behind, at least by more than
		// one block, we don't send the transaction immediately. This code
		// reduces the mempool size and the recheck-tx rate of the receiving
		// node. See [RFC 103] for an analysis on this optimization.
		//
		// [RFC 103]: https://github.com/cometbft/cometbft/pull/735
		memTx := next.Value.(*mempoolTx)
		if peerState.GetHeight() < memTx.Height()-1 {
			time.Sleep(PeerCatchupSleepIntervalMS * time.Millisecond)
			continue
		}

		// NOTE: Transaction batching was disabled due to
		// https://github.com/tendermint/tendermint/issues/5796

		if !memR.isSender(memTx.tx.Key(), peer.ID()) {
			success := peer.Send(p2p.Envelope{
				ChannelID: MempoolChannel,
				Message:   &protomem.Txs{Txs: [][]byte{memTx.tx}},
			})
			if !success {
				time.Sleep(PeerCatchupSleepIntervalMS * time.Millisecond)
				continue
			}
		}

		select {
		case <-next.NextWaitChan():
			// see the start of the for loop for nil check
			next = next.Next()
		case <-peer.Quit():
			return
		case <-memR.Quit():
			return
		}
	}
}

func (memR *Reactor) isSender(txKey types.TxKey, peerID p2p.ID) bool {
	memR.txSendersMtx.Lock()
	defer memR.txSendersMtx.Unlock()

	sendersSet, ok := memR.txSenders[txKey]
	return ok && sendersSet[peerID]
}

func (memR *Reactor) addSender(txKey types.TxKey, senderID p2p.ID) bool {
	memR.txSendersMtx.Lock()
	defer memR.txSendersMtx.Unlock()

	if sendersSet, ok := memR.txSenders[txKey]; ok {
		sendersSet[senderID] = true
		return false
	}
	memR.txSenders[txKey] = map[p2p.ID]bool{senderID: true}
	return true
}

func (memR *Reactor) removeSenders(txKey types.TxKey) {
	memR.txSendersMtx.Lock()
	defer memR.txSendersMtx.Unlock()

	if memR.txSenders != nil {
		delete(memR.txSenders, txKey)
	}
}<|MERGE_RESOLUTION|>--- conflicted
+++ resolved
@@ -53,7 +53,7 @@
 		memR.waitSyncCh = make(chan struct{})
 	}
 	memR.mempool.SetTxRemovedCallback(func(txKey types.TxKey) { memR.removeSenders(txKey) })
-	memR.sem = semaphore.NewWeighted(int64(memR.config.MaxPeers))
+	memR.sem = semaphore.NewWeighted(int64(memR.config.MaxOutboundPeers))
 
 	return memR
 }
@@ -171,40 +171,9 @@
 	GetHeight() int64
 }
 
-<<<<<<< HEAD
-func (memR *Reactor) CheckActivatePeer() bool {
-	maxPeers := memR.config.MaxOutboundPeers
-
-	memR.mtx.Lock()
-	defer memR.mtx.Unlock()
-
-	if memR.numActivePeers < maxPeers {
-		memR.numActivePeers += 1
-		return true
-	}
-	return false
-}
-
-func (memR *Reactor) DeactivePeer() {
-	memR.mtx.Lock()
-	defer memR.mtx.Unlock()
-	memR.numActivePeers -= 1
-}
-
-=======
->>>>>>> b9799f2a
 // Send new mempool txs to peer.
 func (memR *Reactor) broadcastTxRoutine(peer p2p.Peer) {
 	var next *clist.CElement
-
-	if memR.config.MaxPeers > 0 {
-
-		if err := memR.sem.Acquire(context.TODO(), 1); err != nil {
-			memR.Logger.Error("Failed to acquire semaphore: %v", err)
-			return
-		}
-		defer memR.sem.Release(1)
-	}
 
 	// If the node is catching up, don't start this routine immediately.
 	if memR.WaitSync() {
@@ -214,6 +183,14 @@
 		case <-memR.Quit():
 			return
 		}
+	}
+
+	if memR.config.MaxOutboundPeers > 0 {
+		if err := memR.sem.Acquire(context.TODO(), 1); err != nil {
+			memR.Logger.Error("Failed to acquire semaphore: %v", err)
+			return
+		}
+		defer memR.sem.Release(1)
 	}
 
 	for {
