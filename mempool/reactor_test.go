package mempool

import (
	"context"
	"encoding/hex"
	"errors"
	"sync"
	"testing"
	"time"

	"github.com/fortytw2/leaktest"
	"github.com/go-kit/log/term"
	"github.com/stretchr/testify/assert"
	"github.com/stretchr/testify/require"

	"github.com/cometbft/cometbft/abci/example/kvstore"
	abci "github.com/cometbft/cometbft/abci/types"
	memproto "github.com/cometbft/cometbft/api/cometbft/mempool/v1"
	cfg "github.com/cometbft/cometbft/config"
	"github.com/cometbft/cometbft/libs/log"
	"github.com/cometbft/cometbft/p2p"
	"github.com/cometbft/cometbft/proxy"
	"github.com/cometbft/cometbft/types"
)

const (
	numTxs  = 1000
	timeout = 120 * time.Second // ridiculously high because CircleCI is slow
)

type peerState struct {
	height int64
}

func (ps peerState) GetHeight() int64 {
	return ps.height
}

// Send a bunch of txs to the first reactor's mempool and wait for them all to
// be received in the others.
func TestReactorBroadcastTxsMessage(t *testing.T) {
	config := cfg.TestConfig()
	// if there were more than two reactors, the order of transactions could not be
	// asserted in waitForTxsOnReactors (due to transactions gossiping). If we
	// replace Connect2Switches (full mesh) with a func, which connects first
	// reactor to others and nothing else, this test should also pass with >2 reactors.
	const N = 2
	reactors, _ := makeAndConnectReactors(config, N)
	defer func() {
		for _, r := range reactors {
			if err := r.Stop(); err != nil {
				require.NoError(t, err)
			}
		}
	}()
	for _, r := range reactors {
		for _, peer := range r.Switch.Peers().Copy() {
			peer.Set(types.PeerStateKey, peerState{1})
		}
	}

	txs := checkTxs(t, reactors[0].mempool, numTxs)
	waitForReactors(t, txs, reactors, checkTxsInOrder)
}

// regression test for https://github.com/tendermint/tendermint/issues/5408
func TestReactorConcurrency(t *testing.T) {
	config := cfg.TestConfig()
	config.Mempool.Size = 5000
	config.Mempool.CacheSize = 5000
	const N = 2
	reactors, _ := makeAndConnectReactors(config, N)
	defer func() {
		for _, r := range reactors {
			if err := r.Stop(); err != nil {
				require.NoError(t, err)
			}
		}
	}()
	for _, r := range reactors {
		for _, peer := range r.Switch.Peers().Copy() {
			peer.Set(types.PeerStateKey, peerState{1})
		}
	}
	var wg sync.WaitGroup
	errChan := make(chan error, 2) // Buffer to hold errors from goroutines

	const numTxs = 5

	for i := 0; i < 1000; i++ {
		wg.Add(2)

		// 1. submit a bunch of txs
		// 2. update the whole mempool
		txs := checkTxs(t, reactors[0].mempool, numTxs)
		go func() {
			defer wg.Done()

			reactors[0].mempool.Lock()
			defer reactors[0].mempool.Unlock()

			err := reactors[0].mempool.Update(1, txs, abciResponses(len(txs), abci.CodeTypeOK), nil, nil)
			if err != nil {
				errChan <- err
			}
		}()

		// 1. submit a bunch of txs
		// 2. update none
		_ = checkTxs(t, reactors[1].mempool, numTxs)
		go func() {
			defer wg.Done()

			reactors[1].mempool.Lock()
			defer reactors[1].mempool.Unlock()
			err := reactors[1].mempool.Update(1, []types.Tx{}, make([]*abci.ExecTxResult, 0), nil, nil)
			if err != nil {
				errChan <- err
			}
		}()
		// 1. flush the mempool
		reactors[1].mempool.Flush()
	}

	wg.Wait()
	close(errChan) // Close the channel to signal no more errors will be sent

	// Check for errors sent from goroutines
	for err := range errChan {
		require.NoError(t, err)
	}
}

// Send a bunch of txs to the first reactor's mempool, claiming it came from peer
// ensure peer gets no txs.
func TestReactorNoBroadcastToSender(t *testing.T) {
	config := cfg.TestConfig()
	const N = 2
	reactors, _ := makeAndConnectReactors(config, N)
	defer func() {
		for _, r := range reactors {
			if err := r.Stop(); err != nil {
				require.NoError(t, err)
			}
		}
	}()
	for _, r := range reactors {
		for _, peer := range r.Switch.Peers().Copy() {
			peer.Set(types.PeerStateKey, peerState{1})
		}
	}

	// create random transactions
	txs := NewRandomTxs(numTxs, 20)

	// the second peer sends all the transactions to the first peer
	secondNodeID := reactors[1].Switch.NodeInfo().ID()
	for _, tx := range txs {
		reactors[0].addSender(tx.Key(), secondNodeID)
		_, err := reactors[0].mempool.CheckTx(tx)
		require.NoError(t, err)
	}

	// the second peer should not receive any transaction
	ensureNoTxs(t, reactors[1], 100*time.Millisecond)
}

func TestReactor_MaxTxBytes(t *testing.T) {
	config := cfg.TestConfig()

	const N = 2
	reactors, _ := makeAndConnectReactors(config, N)
	defer func() {
		for _, r := range reactors {
			if err := r.Stop(); err != nil {
				require.NoError(t, err)
			}
		}
	}()
	for _, r := range reactors {
		for _, peer := range r.Switch.Peers().Copy() {
			peer.Set(types.PeerStateKey, peerState{1})
		}
	}

	// Broadcast a tx, which has the max size
	// => ensure it's received by the second reactor.
	tx1 := kvstore.NewRandomTx(config.Mempool.MaxTxBytes)
	reqRes, err := reactors[0].mempool.CheckTx(tx1)
	require.NoError(t, err)
	require.False(t, reqRes.Response.GetCheckTx().IsErr())
	waitForReactors(t, []types.Tx{tx1}, reactors, checkTxsInOrder)

	reactors[0].mempool.Flush()
	reactors[1].mempool.Flush()

	// Broadcast a tx, which is beyond the max size
	// => ensure it's not sent
	tx2 := kvstore.NewRandomTx(config.Mempool.MaxTxBytes + 1)
	reqRes, err = reactors[0].mempool.CheckTx(tx2)
	require.Error(t, err)
	require.Nil(t, reqRes)
}

func TestBroadcastTxForPeerStopsWhenPeerStops(t *testing.T) {
	if testing.Short() {
		t.Skip("skipping test in short mode.")
	}

	config := cfg.TestConfig()
	const N = 2
	reactors, _ := makeAndConnectReactors(config, N)
	defer func() {
		for _, r := range reactors {
			if err := r.Stop(); err != nil {
				require.NoError(t, err)
			}
		}
	}()

	// stop peer
	sw := reactors[1].Switch
	sw.StopPeerForError(sw.Peers().Copy()[0], errors.New("some reason"))

	// check that we are not leaking any go-routines
	// i.e. broadcastTxRoutine finishes when peer is stopped
	leaktest.CheckTimeout(t, 10*time.Second)()
}

func TestBroadcastTxForPeerStopsWhenReactorStops(t *testing.T) {
	if testing.Short() {
		t.Skip("skipping test in short mode.")
	}

	config := cfg.TestConfig()
	const N = 2
	_, switches := makeAndConnectReactors(config, N)

	// stop reactors
	for _, s := range switches {
		require.NoError(t, s.Stop())
	}

	// check that we are not leaking any go-routines
	// i.e. broadcastTxRoutine finishes when reactor is stopped
	leaktest.CheckTimeout(t, 10*time.Second)()
}

func TestReactorTxSendersLocal(t *testing.T) {
	config := cfg.TestConfig()
	const N = 1
	reactors, _ := makeAndConnectReactors(config, N)
	defer func() {
		for _, r := range reactors {
			if err := r.Stop(); err != nil {
				require.NoError(t, err)
			}
		}
	}()
	reactor := reactors[0]

	tx1 := kvstore.NewTxFromID(1)
	tx2 := kvstore.NewTxFromID(2)
	require.False(t, reactor.isSender(types.Tx(tx1).Key(), "peer1"))

	reactor.addSender(types.Tx(tx1).Key(), "peer1")
	reactor.addSender(types.Tx(tx1).Key(), "peer2")
	reactor.addSender(types.Tx(tx2).Key(), "peer1")
	require.True(t, reactor.isSender(types.Tx(tx1).Key(), "peer1"))
	require.True(t, reactor.isSender(types.Tx(tx1).Key(), "peer2"))
	require.True(t, reactor.isSender(types.Tx(tx2).Key(), "peer1"))

	reactor.removeSenders(types.Tx(tx1).Key())
	require.False(t, reactor.isSender(types.Tx(tx1).Key(), "peer1"))
	require.False(t, reactor.isSender(types.Tx(tx1).Key(), "peer2"))
	require.True(t, reactor.isSender(types.Tx(tx2).Key(), "peer1"))
}

// Test that:
// - If a transaction came from a peer AND if the transaction is added to the
// mempool, it must have a non-empty list of senders in the reactor.
// - If a transaction is removed from the mempool, it must also be removed from
// the list of senders in the reactor.
func TestReactorTxSendersMultiNode(t *testing.T) {
	config := cfg.TestConfig()
	config.Mempool.Size = 1000
	config.Mempool.CacheSize = 1000
	const N = 3
	reactors, _ := makeAndConnectReactors(config, N)
	defer func() {
		for _, r := range reactors {
			if err := r.Stop(); err != nil {
				require.NoError(t, err)
			}
		}
	}()
	for _, r := range reactors {
		for _, peer := range r.Switch.Peers().Copy() {
			peer.Set(types.PeerStateKey, peerState{1})
		}
	}
	firstReactor := reactors[0]

	numTxs := config.Mempool.Size
	txs := newUniqueTxs(numTxs)

	// Initially, there are no transactions (and no senders).
	for _, r := range reactors {
		require.Zero(t, len(r.txSenders))
	}

	// Add transactions to the first reactor.
	callCheckTx(t, firstReactor.mempool, txs)

	// Wait for all txs to be in the mempool of each reactor.
	waitForReactors(t, txs, reactors, checkTxsInMempool)
	for i, r := range reactors {
		checkTxsInMempoolAndSenders(t, r, txs, i)
	}

	// Split the transactions in three groups of different sizes.
	splitIndex := numTxs / 6
	validTxs := txs[:splitIndex]                 // will be used to update the mempool, as valid txs
	invalidTxs := txs[splitIndex : 3*splitIndex] // will be used to update the mempool, as invalid txs
	ignoredTxs := txs[3*splitIndex:]             // will remain in the mempool

	// Update the mempools with a list of valid and invalid transactions.
	for i, r := range reactors {
		updateMempool(t, r.mempool, validTxs, invalidTxs)

		// Txs included in a block should have been removed from the mempool and
		// have no senders.
		for _, tx := range append(validTxs, invalidTxs...) {
			require.False(t, r.mempool.InMempool(tx.Key()))
			_, hasSenders := r.txSenders[tx.Key()]
			require.False(t, hasSenders)
		}

		// Ignored txs should still be in the mempool.
		checkTxsInMempoolAndSenders(t, r, ignoredTxs, i)
	}

	// The first reactor should not receive transactions from other peers.
	require.Zero(t, len(firstReactor.txSenders))
}

<<<<<<< HEAD
=======
// Finding a solution for guaranteeing FIFO ordering is not easy; it would
// require changes at the p2p level. The order of messages is just best-effort,
// but this is not documented anywhere. If this is well understood and
// documented, we don't need this test. Until then, let's keep the test.
func TestMempoolFIFOWithParallelCheckTx(t *testing.T) {
	t.Skip("FIFO is not supposed to be guaranteed and this this is just used to evidence one of the cases where it does not happen. Hence we skip this test.")

	config := cfg.TestConfig()
	reactors, _ := makeAndConnectReactors(config, 4)
	defer func() {
		for _, r := range reactors {
			if err := r.Stop(); err != nil {
				require.NoError(t, err)
			}
		}
	}()
	for _, r := range reactors {
		for _, peer := range r.Switch.Peers().Copy() {
			peer.Set(types.PeerStateKey, peerState{1})
		}
	}

	// Deliver the same sequence of transactions from multiple sources, in parallel.
	txs := newUniqueTxs(200)
	mp := reactors[0].mempool
	for i := 0; i < 3; i++ {
		go func() {
			for _, tx := range txs {
				mp.CheckTx(tx) //nolint:errcheck
			}
		}()
	}

	// Confirm that FIFO order was respected.
	checkTxsInOrder(t, txs, reactors[0], 0)
}

>>>>>>> a54fc7f7
// Test the experimental feature that limits the number of outgoing connections for gossiping
// transactions (only non-persistent peers).
// Note: in this test we know which gossip connections are active or not because of how the p2p
// functions are currently implemented, which affects the order in which peers are added to the
// mempool reactor.
// NOTE: THIS TEST IS POINTLESS AND SHOULD BE REMOVED.
func TestMempoolReactorMaxActiveOutboundConnections(t *testing.T) {
	config := cfg.TestConfig()
	config.Mempool.ExperimentalMaxGossipConnectionsToNonPersistentPeers = 1
	reactors, _ := makeAndConnectReactors(config, 4)
	defer func() {
		for _, r := range reactors {
			if err := r.Stop(); err != nil {
				require.NoError(t, err)
			}
		}
	}()
	for _, r := range reactors {
		for _, peer := range r.Switch.Peers().Copy() {
			peer.Set(types.PeerStateKey, peerState{1})
		}
	}

	// Add a bunch transactions to the first reactor.
	txs := newUniqueTxs(100)
	callCheckTx(t, reactors[0].mempool, txs)

	// Explicitly wait for the transactions to be gossiped to the second reactor.
	time.Sleep(1 * time.Second) // Adjust the sleep time based on expected gossip time.

	// Check that the transactions have been received by the second reactor.
	checkTxsInMempool(t, txs, reactors[1], 0)

	// Ensure no transactions are in the other reactors yet.
	for _, r := range reactors[2:] {
		require.Zero(t, r.mempool.Size())
	}

	// Disconnect the second reactor from the first reactor.
	firstPeer := reactors[0].Switch.Peers().Copy()[0]
	reactors[0].Switch.StopPeerGracefully(firstPeer)

	// Now check the state of the reactors after the disconnection.
	// The third reactor should start receiving transactions from the first reactor; the fourth
	// reactor's mempool should still be empty.
	checkTxsInMempool(t, txs, reactors[2], 0)
	for _, r := range reactors[3:] {
		require.Zero(t, r.mempool.Size())
	}
}

// Test the experimental feature that limits the number of outgoing connections for gossiping
// transactions (only non-persistent peers).
// Given the disconnections, no transaction should be received in duplicate.
// Note: in this test we know which gossip connections are active or not because of how the p2p
// functions are currently implemented, which affects the order in which peers are added to the
// mempool reactor.
func TestMempoolReactorMaxActiveOutboundConnectionsNoDuplicate(t *testing.T) {
	t.Log("Starting TestMempoolReactorMaxActiveOutboundConnectionsNoDuplicate")
	config := cfg.TestConfig()
	config.Mempool.ExperimentalMaxGossipConnectionsToNonPersistentPeers = 1
	t.Logf("ExperimentalMaxGossipConnectionsToNonPersistentPeers set to %d", config.Mempool.ExperimentalMaxGossipConnectionsToNonPersistentPeers)
	reactors, _ := makeAndConnectReactors(config, 4)
	t.Log("Reactors created and connected")
	defer func() {
		for _, r := range reactors {
			if err := r.Stop(); err != nil {
				t.Logf("Error stopping reactor: %v", err)
				require.NoError(t, err)
			} else {
				t.Logf("Reactor stopped without error")
			}
		}
	}()
	for i, r := range reactors {
		for _, peer := range r.Switch.Peers().Copy() {
			peer.Set(types.PeerStateKey, peerState{1})
			t.Logf("Peer state set for reactor %d", i)
		}
	}

	// Disconnect the second reactor from the third reactor.
	pCon1_2 := reactors[1].Switch.Peers().Copy()[1]
	t.Log("Disconnecting the second reactor from the third reactor")
	reactors[1].Switch.StopPeerGracefully(pCon1_2)
	t.Log("Second reactor disconnected from the third reactor")

	// Add a bunch transactions to the first reactor.
	t.Log("Adding transactions to the first reactor")
	txs := newUniqueTxs(100)
	callCheckTx(t, reactors[0].mempool, txs)
	t.Log("Transactions added to the first reactor")

	// Wait for all txs to be in the mempool of the second reactor; the other reactors should not
	// receive any tx. (The second reactor only sends transactions to the first reactor.)
	t.Log("Waiting for transactions to be in the mempool of the second reactor")
	checkTxsInOrder(t, txs, reactors[1], 0)
	t.Log("Transactions are in the mempool of the second reactor")
	for i, r := range reactors[2:] {
		require.Zero(t, r.mempool.Size())
		t.Logf("Reactor %d mempool size is zero", i+2)
	}

	// Disconnect the second reactor from the first reactor.
	t.Log("Disconnecting the second reactor from the first reactor")
	pCon0_1 := reactors[0].Switch.Peers().Copy()[0]
	reactors[0].Switch.StopPeerGracefully(pCon0_1)
	t.Log("Second reactor disconnected from the first reactor")

	// Now the third reactor should start receiving transactions from the first reactor and
	// the fourth reactor from the second
	t.Log("Checking if the third and fourth reactors start receiving transactions")
	checkTxsInOrder(t, txs, reactors[2], 0)
	checkTxsInOrder(t, txs, reactors[3], 0)
	t.Log("Third and fourth reactors have started receiving transactions")
}

// Test the experimental feature that limits the number of outgoing connections for gossiping
// transactions (only non-persistent peers) on a star shaped network.
// The star center will need to deliver the transactions to each point.
// Note: in this test we know which gossip connections are active or not because of how the p2p
// functions are currently implemented, which affects the order in which peers are added to the
// mempool reactor.
func TestMempoolReactorMaxActiveOutboundConnectionsStar(t *testing.T) {
	t.Log("Starting TestMempoolReactorMaxActiveOutboundConnections")
	config := cfg.TestConfig()
	config.Mempool.ExperimentalMaxGossipConnectionsToNonPersistentPeers = 1
	reactors, _ := makeAndConnectReactorsStar(config, 0, 4)
	defer func() {
		for _, r := range reactors {
			if err := r.Stop(); err != nil {
				require.NoError(t, err)
			}
		}
	}()
	for _, r := range reactors {
		for _, peer := range r.Switch.Peers().Copy() {
			peer.Set(types.PeerStateKey, peerState{1})
		}
	}
	// Add a bunch transactions to the first reactor.
	txs := newUniqueTxs(5)
	callCheckTx(t, reactors[0].mempool, txs)
	t.Log("Transactions added to the first reactor")

	// Wait for all txs to be in the mempool of the second reactor; the other reactors should not
	// receive any tx. (The second reactor only sends transactions to the first reactor.)
	checkTxsInOrder(t, txs, reactors[0], 0)
	checkTxsInOrder(t, txs, reactors[1], 0)

	for _, r := range reactors[2:] {
		require.Zero(t, r.mempool.Size())
	}

	// Disconnect the second reactor from the first reactor.
	firstPeer := reactors[0].Switch.Peers().Copy()[0]
	reactors[0].Switch.StopPeerGracefully(firstPeer)

	// Now the third reactor should start receiving transactions from the first reactor; the fourth
	// reactor's mempool should still be empty.
	checkTxsInOrder(t, txs, reactors[0], 0)
	checkTxsInOrder(t, txs, reactors[1], 0)
	checkTxsInOrder(t, txs, reactors[2], 0)
	for _, r := range reactors[3:] {
		require.Zero(t, r.mempool.Size())
	}
}

// Check that the mempool has exactly the given list of txs and, if it's not the
// first reactor (reactorIndex == 0), then each tx has a non-empty list of senders.
func checkTxsInMempoolAndSenders(t *testing.T, r *Reactor, txs types.Txs, reactorIndex int) {
	t.Helper()
	r.txSendersMtx.Lock()
	defer r.txSendersMtx.Unlock()

	require.Len(t, txs, r.mempool.Size())
	if reactorIndex == 0 {
		require.Zero(t, len(r.txSenders))
	} else {
		require.Equal(t, len(txs), len(r.txSenders))
	}

	// Each transaction is in the mempool and, if it's not the first reactor, it
	// has a non-empty list of senders.
	for _, tx := range txs {
		assert.True(t, r.mempool.InMempool(tx.Key()))
		senders, hasSenders := r.txSenders[tx.Key()]
		if reactorIndex == 0 {
			require.False(t, hasSenders)
		} else {
			require.True(t, hasSenders && len(senders) > 0)
		}
	}
}

// mempoolLogger is a TestingLogger which uses a different
// color for each validator ("validator" key must exist).
func mempoolLogger() log.Logger {
	return log.TestingLoggerWithColorFn(func(keyvals ...interface{}) term.FgBgColor {
		for i := 0; i < len(keyvals)-1; i += 2 {
			if keyvals[i] == "validator" {
				return term.FgBgColor{Fg: term.Color(uint8(keyvals[i+1].(int) + 1))}
			}
		}
		return term.FgBgColor{}
	})
}

// connect N mempool reactors through N switches.
func makeAndConnectReactors(config *cfg.Config, n int) ([]*Reactor, []*p2p.Switch) {
	reactors := make([]*Reactor, n)
	logger := mempoolLogger()
	for i := 0; i < n; i++ {
		app := kvstore.NewInMemoryApplication()
		cc := proxy.NewLocalClientCreator(app)
		mempool, cleanup := newMempoolWithApp(cc)
		defer cleanup()

		reactors[i] = NewReactor(config.Mempool, mempool, false) // so we dont start the consensus states
		reactors[i].SetLogger(logger.With("validator", i))
	}

	switches := p2p.MakeConnectedSwitches(config.P2P, n, func(i int, s *p2p.Switch) *p2p.Switch {
		s.AddReactor("MEMPOOL", reactors[i])
		return s
	}, p2p.Connect2Switches)
	return reactors, switches
}

// connect N mempool reactors through N switches as a star centered in c.
func makeAndConnectReactorsStar(config *cfg.Config, c, n int) ([]*Reactor, []*p2p.Switch) {
	reactors := make([]*Reactor, n)
	logger := mempoolLogger()
	for i := 0; i < n; i++ {
		app := kvstore.NewInMemoryApplication()
		cc := proxy.NewLocalClientCreator(app)
		mempool, cleanup := newMempoolWithApp(cc)
		defer cleanup()

		reactors[i] = NewReactor(config.Mempool, mempool, false) // so we dont start the consensus states
		reactors[i].SetLogger(logger.With("validator", i))
	}

	switches := p2p.MakeConnectedSwitches(config.P2P, n, func(i int, s *p2p.Switch) *p2p.Switch {
		s.AddReactor("MEMPOOL", reactors[i])
		return s
	}, p2p.ConnectStarSwitches(c))
	return reactors, switches
}

func newUniqueTxs(n int) types.Txs {
	txs := make(types.Txs, n)
	for i := 0; i < n; i++ {
		txs[i] = kvstore.NewTxFromID(i)
	}
	return txs
}

// Wait for all reactors to finish applying a testing function to a list of
// transactions.
func waitForReactors(t *testing.T, txs types.Txs, reactors []*Reactor, testFunc func(*testing.T, types.Txs, *Reactor, int)) {
	t.Helper()
	wg := new(sync.WaitGroup)
	for i, reactor := range reactors {
		wg.Add(1)
		go func(r *Reactor, reactorIndex int) {
			defer wg.Done()
			testFunc(t, txs, r, reactorIndex)
		}(reactor, i)
	}

	done := make(chan struct{})
	go func() {
		wg.Wait()
		close(done)
	}()

	timer := time.After(timeout)
	select {
	case <-timer:
		t.Fatal("Timed out waiting for txs")
	case <-done:
	}
}

// Wait until the mempool has a certain number of transactions.
func waitForNumTxsInMempool(ctx context.Context, numTxs int, mempool Mempool) {
	for {
		select {
		case <-ctx.Done():
			return
		default:
			if mempool.Size() >= numTxs {
				return
			}
			time.Sleep(time.Millisecond * 100)
		}
	}
}

// Wait until all txs are in the mempool and check that the number of txs in the
// mempool is as expected.
func checkTxsInMempool(t *testing.T, txs types.Txs, reactor *Reactor, _ int) {
	t.Helper()
	ctx, cancel := context.WithTimeout(context.Background(), 10*time.Second)
	defer cancel()

	waitForNumTxsInMempool(ctx, len(txs), reactor.mempool)

	select {
	case <-ctx.Done():
		t.Fatal("Timeout waiting for transactions to be in the mempool")
	default:
		reapedTxs := reactor.mempool.ReapMaxTxs(len(txs))
		require.Len(t, txs, len(reapedTxs))
		require.Len(t, txs, reactor.mempool.Size())
	}
}

// Wait until all txs are in the mempool and check that they are in the same
// order as given.
func checkTxsInOrder(t *testing.T, txs types.Txs, reactor *Reactor, reactorIndex int) {
	t.Helper()
	ctx, cancel := context.WithTimeout(context.Background(), 10*time.Second)
	defer cancel()

	waitForNumTxsInMempool(ctx, len(txs), reactor.mempool)

	select {
	case <-ctx.Done():
		t.Fatal("Timeout waiting for transactions to be in the mempool")
	default:
		// Check that all transactions in the mempool are in the same order as txs.
		reapedTxs := reactor.mempool.ReapMaxTxs(len(txs))
		for i, tx := range txs {
			assert.Equalf(t, tx, reapedTxs[i],
				"txs at index %d on reactor %d don't match: %v vs %v", i, reactorIndex, tx, reapedTxs[i])
		}
	}
}

func updateMempool(t *testing.T, mp Mempool, validTxs types.Txs, invalidTxs types.Txs) {
	t.Helper()
	allTxs := append(validTxs, invalidTxs...)

	validTxResponses := abciResponses(len(validTxs), abci.CodeTypeOK)
	invalidTxResponses := abciResponses(len(invalidTxs), 1)
	allResponses := append(validTxResponses, invalidTxResponses...)

	mp.Lock()
	err := mp.Update(1, allTxs, allResponses, nil, nil)
	mp.Unlock()

	require.NoError(t, err)
}

// ensure no txs on reactor after some timeout.
func ensureNoTxs(t *testing.T, reactor *Reactor, timeout time.Duration) {
	t.Helper()
	time.Sleep(timeout) // wait for the txs in all mempools
	assert.Zero(t, reactor.mempool.Size())
}

func TestMempoolVectors(t *testing.T) {
	testCases := []struct {
		testName string
		tx       []byte
		expBytes string
	}{
		{"tx 1", []byte{123}, "0a030a017b"},
		{"tx 2", []byte("proto encoding in mempool"), "0a1b0a1970726f746f20656e636f64696e6720696e206d656d706f6f6c"},
	}

	for _, tc := range testCases {
		tc := tc

		msg := memproto.Message{
			Sum: &memproto.Message_Txs{
				Txs: &memproto.Txs{Txs: [][]byte{tc.tx}},
			},
		}
		bz, err := msg.Marshal()
		require.NoError(t, err, tc.testName)

		require.Equal(t, tc.expBytes, hex.EncodeToString(bz), tc.testName)
	}
}<|MERGE_RESOLUTION|>--- conflicted
+++ resolved
@@ -344,8 +344,7 @@
 	require.Zero(t, len(firstReactor.txSenders))
 }
 
-<<<<<<< HEAD
-=======
+
 // Finding a solution for guaranteeing FIFO ordering is not easy; it would
 // require changes at the p2p level. The order of messages is just best-effort,
 // but this is not documented anywhere. If this is well understood and
@@ -383,7 +382,6 @@
 	checkTxsInOrder(t, txs, reactors[0], 0)
 }
 
->>>>>>> a54fc7f7
 // Test the experimental feature that limits the number of outgoing connections for gossiping
 // transactions (only non-persistent peers).
 // Note: in this test we know which gossip connections are active or not because of how the p2p
