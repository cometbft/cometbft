--- conflicted
+++ resolved
@@ -58,14 +58,8 @@
 		}
 	}
 
-<<<<<<< HEAD
-	txs := checkTxs(t, reactors[0].mempool, numTxs)
-	reapedTxs := reactors[0].mempool.ReapMaxTxs(len(txs))
-	waitForReactors(t, reapedTxs, reactors, checkTxsInOrder)
-=======
 	txs := addRandomTxs(t, reactors[0].mempool, numTxs)
-	waitForReactors(t, txs, reactors, checkTxsInOrder)
->>>>>>> c8506a4b
+	waitForReactors(t, txs, reactors, checkTxsInMempool)
 }
 
 // regression test for https://github.com/tendermint/tendermint/issues/5408
@@ -189,13 +183,8 @@
 	waitForReactors(t, txs1, reactors, checkTxsInMempool)
 
 	// Add a bunch of txs to first reactor. The second reactor should receive them all.
-<<<<<<< HEAD
-	txs2 := checkTxs(t, reactors[0].mempool, numTxs)
+	txs2 := addRandomTxs(t, reactors[0].mempool, numTxs)
 	waitForReactors(t, append(txs1, txs2...), reactors, checkTxsInMempool)
-=======
-	txs2 := addRandomTxs(t, reactors[0].mempool, numTxs)
-	waitForReactors(t, append(txs1, txs2...), reactors, checkTxsInOrder)
->>>>>>> c8506a4b
 }
 
 // Test the scenario where a tx selected for being sent to a peer is removed
