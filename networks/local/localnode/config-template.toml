--- conflicted
+++ resolved
@@ -1,9 +1,4 @@
 [rpc]
 laddr = "tcp://0.0.0.0:26657"
 [instrumentation]
-<<<<<<< HEAD
-prometheus = true
-prometheus_listen_addr = ":26667"
-=======
-prometheus = true
->>>>>>> 28ad4d22
+prometheus = true