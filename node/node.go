package node

import (
	"bytes"
	"context"
	"encoding/hex"
	"errors"
	"fmt"
	"net"
	"net/http"
	"os"
	"sync"
	"time"

	"github.com/prometheus/client_golang/prometheus"
	"github.com/prometheus/client_golang/prometheus/promhttp"
	"github.com/rs/cors"

	_ "net/http/pprof" //nolint: gosec

	abcicli "github.com/cometbft/cometbft/abci/client"
	cfg "github.com/cometbft/cometbft/config"
	bc "github.com/cometbft/cometbft/internal/blocksync"
	cs "github.com/cometbft/cometbft/internal/consensus"
	"github.com/cometbft/cometbft/internal/evidence"
	cmtjson "github.com/cometbft/cometbft/libs/json"
	"github.com/cometbft/cometbft/libs/log"
	cmtpubsub "github.com/cometbft/cometbft/libs/pubsub"
	"github.com/cometbft/cometbft/libs/service"
	"github.com/cometbft/cometbft/light"
	mempl "github.com/cometbft/cometbft/mempool"
	"github.com/cometbft/cometbft/p2p"
	na "github.com/cometbft/cometbft/p2p/netaddr"
	ni "github.com/cometbft/cometbft/p2p/nodeinfo"
	"github.com/cometbft/cometbft/p2p/nodekey"
	"github.com/cometbft/cometbft/p2p/pex"
	"github.com/cometbft/cometbft/p2p/transport/tcp"
	"github.com/cometbft/cometbft/proxy"
	rpccore "github.com/cometbft/cometbft/rpc/core"
	grpcserver "github.com/cometbft/cometbft/rpc/grpc/server"
	grpcprivserver "github.com/cometbft/cometbft/rpc/grpc/server/privileged"
	rpcserver "github.com/cometbft/cometbft/rpc/jsonrpc/server"
	sm "github.com/cometbft/cometbft/state"
	"github.com/cometbft/cometbft/state/indexer"
	"github.com/cometbft/cometbft/state/txindex"
	"github.com/cometbft/cometbft/state/txindex/null"
	"github.com/cometbft/cometbft/statesync"
	"github.com/cometbft/cometbft/store"
	"github.com/cometbft/cometbft/types"
	cmttime "github.com/cometbft/cometbft/types/time"
	"github.com/cometbft/cometbft/version"
)

// Node is the highest level interface to a full CometBFT node.
// It includes all configuration information and running services.
type Node struct {
	service.BaseService

	// config
	config *cfg.Config

<<<<<<< HEAD
=======
	// genesisDoc stores the initial validator set.
	// NOTE: this pointer will be set to nil once startup is done. In future work
	// we plan to remove this field altogether so that the genesis isn't stored in
	// memory at runtime.
	genesisDoc    *types.GenesisDoc
>>>>>>> d6a661a3
	genesisTime   time.Time
	privValidator types.PrivValidator // local node's validator key

	// network
	transport   *tcp.MultiplexTransport
	sw          *p2p.Switch  // p2p connections
	addrBook    pex.AddrBook // known peers
	nodeInfo    ni.NodeInfo
	nodeKey     *nodekey.NodeKey // our node privkey
	isListening bool

	// services
	eventBus          *types.EventBus // pub/sub for services
	stateStore        sm.Store
	blockStore        *store.BlockStore // store the blockchain to disk
	pruner            *sm.Pruner
	bcReactor         p2p.Reactor    // for block-syncing
	mempoolReactor    mempoolReactor // for gossipping transactions
	mempool           mempl.Mempool
	stateSync         bool                    // whether the node should state sync on startup
	stateSyncReactor  *statesync.Reactor      // for hosting and restoring state sync snapshots
	stateSyncProvider statesync.StateProvider // provides state data for bootstrapping a node
	stateSyncGenesis  sm.State                // provides the genesis state for state sync
	consensusState    *cs.State               // latest consensus state
	consensusReactor  *cs.Reactor             // for participating in the consensus
	pexReactor        *pex.Reactor            // for exchanging peer addresses
	evidencePool      *evidence.Pool          // tracking evidence
	proxyApp          proxy.AppConns          // connection to the application
	rpcListeners      []net.Listener          // rpc servers
	txIndexer         txindex.TxIndexer
	blockIndexer      indexer.BlockIndexer
	indexerService    *txindex.IndexerService
	prometheusSrv     *http.Server
	pprofSrv          *http.Server
}

type waitSyncP2PReactor interface {
	p2p.Reactor
	// required by RPC service
	WaitSync() bool
}

type mempoolReactor interface {
	waitSyncP2PReactor
	TryAddTx(tx types.Tx, sender p2p.Peer) (*abcicli.ReqRes, error)
}

// Option sets a parameter for the node.
type Option func(*Node)

// CustomReactors allows you to add custom reactors (name -> p2p.Reactor) to
// the node's Switch.
//
// WARNING: using any name from the below list of the existing reactors will
// result in replacing it with the custom one.
//
//   - MEMPOOL
//   - BLOCKSYNC
//   - CONSENSUS
//   - EVIDENCE
//   - PEX
//   - STATESYNC
func CustomReactors(reactors map[string]p2p.Reactor) Option {
	return func(n *Node) {
		for name, reactor := range reactors {
			if existingReactor := n.sw.Reactor(name); existingReactor != nil {
				n.sw.Logger.Info("Replacing existing reactor with a custom one",
					"name", name, "existing", existingReactor, "custom", reactor)
				n.sw.RemoveReactor(name, existingReactor)
			}
			n.sw.AddReactor(name, reactor)
			// register the new channels to the nodeInfo
			// NOTE: This is a bit messy now with the type casting but is
			// cleaned up in the following version when NodeInfo is changed from
			// and interface to a concrete type
			if ni, ok := n.nodeInfo.(ni.Default); ok {
				for _, chDesc := range reactor.StreamDescriptors() {
					if !ni.HasChannel(chDesc.StreamID()) {
						ni.Channels = append(ni.Channels, chDesc.StreamID())
					}
				}
				n.nodeInfo = ni
			} else {
				n.Logger.Error("Node info is not of type ni.Default. Custom reactor channels can not be added.")
			}
		}
	}
}

// StateProvider overrides the state provider used by state sync to retrieve trusted app hashes and
// build a State object for bootstrapping the node.
// WARNING: this interface is considered unstable and subject to change.
func StateProvider(stateProvider statesync.StateProvider) Option {
	return func(n *Node) {
		n.stateSyncProvider = stateProvider
	}
}

// BootstrapState synchronizes the stores with the application after state sync
// has been performed offline. It is expected that the block store and state
// store are empty at the time the function is called.
//
// If the block store is not empty, the function returns an error.
func BootstrapState(ctx context.Context, config *cfg.Config, dbProvider cfg.DBProvider, genProvider GenesisDocProvider, height uint64, appHash []byte) (err error) {
	logger := log.NewTMLogger(log.NewSyncWriter(os.Stdout))
	if ctx == nil {
		ctx = context.Background()
	}

	if config == nil {
		logger.Info("no config provided, using default configuration")
		config = cfg.DefaultConfig()
	}

	if dbProvider == nil {
		dbProvider = cfg.DefaultDBProvider
	}
	blockStoreDB, stateDB, err := initDBs(config, dbProvider)

	blockStore := store.NewBlockStore(blockStoreDB, store.WithMetrics(store.NopMetrics()), store.WithCompaction(config.Storage.Compact, config.Storage.CompactionInterval), store.WithDBKeyLayout(config.Storage.ExperimentalKeyLayout))
	logger.Info("Blockstore version", "version", blockStore.GetVersion())

	defer func() {
		if derr := blockStore.Close(); derr != nil {
			logger.Error("Failed to close blockstore", "err", derr)
			// Set the return value
			err = derr
		}
	}()

	if err != nil {
		return err
	}

	if !blockStore.IsEmpty() {
		return ErrNonEmptyBlockStore
	}

	stateStore := sm.NewStore(stateDB, sm.StoreOptions{
		DiscardABCIResponses: config.Storage.DiscardABCIResponses,
		Logger:               logger,
		DBKeyLayout:          config.Storage.ExperimentalKeyLayout,
	})

	defer func() {
		if derr := stateStore.Close(); derr != nil {
			logger.Error("Failed to close statestore", "err", derr)
			// Set the return value
			err = derr
		}
	}()
	state, err := stateStore.Load()
	if err != nil {
		return err
	}

	if !state.IsEmpty() {
		return ErrNonEmptyState
	}

	// The state store will use the DBKeyLayout set in config or already existing in the DB.
	genState, _, err := LoadStateFromDBOrGenesisDocProvider(stateDB, genProvider, "")
	if err != nil {
		return err
	}

	stateProvider, err := statesync.NewLightClientStateProviderWithDBKeyVersion(
		ctx,
		genState.ChainID, genState.Version, genState.InitialHeight,
		config.StateSync.RPCServers, light.TrustOptions{
			Period: config.StateSync.TrustPeriod,
			Height: config.StateSync.TrustHeight,
			Hash:   config.StateSync.TrustHashBytes(),
		}, logger.With("module", "light"),
		config.Storage.ExperimentalKeyLayout)
	if err != nil {
		return ErrLightClientStateProvider{Err: err}
	}

	state, err = stateProvider.State(ctx, height)
	if err != nil {
		return err
	}
	if appHash == nil {
		logger.Info("warning: cannot verify appHash. Verification will happen when node boots up!")
	} else if !bytes.Equal(appHash, state.AppHash) {
		if err := blockStore.Close(); err != nil {
			logger.Error("failed to close blockstore: %w", err)
		}
		if err := stateStore.Close(); err != nil {
			logger.Error("failed to close statestore: %w", err)
		}
		return ErrMismatchAppHash{Expected: appHash, Actual: state.AppHash}
	}

	commit, err := stateProvider.Commit(ctx, height)
	if err != nil {
		return err
	}

	if err = stateStore.Bootstrap(state); err != nil {
		return err
	}

	err = blockStore.SaveSeenCommit(state.LastBlockHeight, commit)
	if err != nil {
		return err
	}

	// Once the stores are bootstrapped, we need to set the height at which the node has finished
	// statesyncing. This will allow the blocksync reactor to fetch blocks at a proper height.
	// In case this operation fails, it is equivalent to a failure in  online state sync where the operator
	// needs to manually delete the state and blockstores and rerun the bootstrapping process.
	err = stateStore.SetOfflineStateSyncHeight(state.LastBlockHeight)
	if err != nil {
		return ErrSetSyncHeight{Err: err}
	}

	return err
}

// ------------------------------------------------------------------------------

// NewNode returns a new, ready to go, CometBFT Node.
func NewNode(ctx context.Context,
	config *cfg.Config,
	privValidator types.PrivValidator,
	nodeKey *nodekey.NodeKey,
	clientCreator proxy.ClientCreator,
	genesisDocProvider GenesisDocProvider,
	dbProvider cfg.DBProvider,
	metricsProvider MetricsProvider,
	logger log.Logger,
	options ...Option,
) (*Node, error) {
	return NewNodeWithCliParams(ctx,
		config,
		privValidator,
		nodeKey,
		clientCreator,
		genesisDocProvider,
		dbProvider,
		metricsProvider,
		logger,
		CliParams{},
		options...)
}

// NewNodeWithCliParams returns a new, ready to go, CometBFT node
// where we check the hash of the provided genesis file against
// a hash provided by the operator via cli.

func NewNodeWithCliParams(ctx context.Context,
	config *cfg.Config,
	privValidator types.PrivValidator,
	nodeKey *nodekey.NodeKey,
	clientCreator proxy.ClientCreator,
	genesisDocProvider GenesisDocProvider,
	dbProvider cfg.DBProvider,
	metricsProvider MetricsProvider,
	logger log.Logger,
	cliParams CliParams,
	options ...Option,
) (*Node, error) {
	blockStoreDB, stateDB, err := initDBs(config, dbProvider)
	if err != nil {
		return nil, err
	}

	var genesisHash string
	if len(cliParams.GenesisHash) != 0 {
		genesisHash = hex.EncodeToString(cliParams.GenesisHash)
	}
	state, genDoc, err := LoadStateFromDBOrGenesisDocProvider(stateDB, genesisDocProvider, genesisHash)
	if err != nil {
		return nil, err
	}

	csMetrics, p2pMetrics, memplMetrics, smMetrics, bstMetrics, abciMetrics, bsMetrics, ssMetrics := metricsProvider(genDoc.ChainID)
	stateStore := sm.NewStore(stateDB, sm.StoreOptions{
		DiscardABCIResponses: config.Storage.DiscardABCIResponses,
		Metrics:              smMetrics,
		Compact:              config.Storage.Compact,
		CompactionInterval:   config.Storage.CompactionInterval,
		Logger:               logger,
		DBKeyLayout:          config.Storage.ExperimentalKeyLayout,
	})

	blockStore := store.NewBlockStore(blockStoreDB, store.WithMetrics(bstMetrics), store.WithCompaction(config.Storage.Compact, config.Storage.CompactionInterval), store.WithDBKeyLayout(config.Storage.ExperimentalKeyLayout), store.WithDBKeyLayout(config.Storage.ExperimentalKeyLayout))
	logger.Info("Blockstore version", "version", blockStore.GetVersion())

	// The key will be deleted if it existed.
	// Not checking whether the key is there in case the genesis file was larger than
	// the max size of a value (in rocksDB for example), which would cause the check
	// to fail and prevent the node from booting.
	logger.Info("WARNING: deleting genesis file from database if present, the database stores a hash of the original genesis file now")

	err = stateDB.Delete(genesisDocKey)
	if err != nil {
		logger.Error("Failed to delete genesis doc from DB ", err)
	}

	// Create the proxyApp and establish connections to the ABCI app (consensus, mempool, query).
	proxyApp, err := createAndStartProxyAppConns(clientCreator, logger, abciMetrics)
	if err != nil {
		return nil, err
	}

	// EventBus and IndexerService must be started before the handshake because
	// we might need to index the txs of the replayed block as this might not have happened
	// when the node stopped last time (i.e. the node stopped after it saved the block
	// but before it indexed the txs)
	eventBus, err := createAndStartEventBus(logger)
	if err != nil {
		return nil, err
	}

	indexerService, txIndexer, blockIndexer, err := createAndStartIndexerService(config,
		genDoc.ChainID, dbProvider, eventBus, logger)
	if err != nil {
		return nil, err
	}

	// If an address is provided, listen on the socket for a connection from an
	// external signing process.
	if config.PrivValidatorListenAddr != "" {
		// FIXME: we should start services inside OnStart
		privValidator, err = createAndStartPrivValidatorSocketClient(config.PrivValidatorListenAddr, genDoc.ChainID, logger)
		if err != nil {
			return nil, ErrPrivValidatorSocketClient{Err: err}
		}
	}

	pubKey, err := privValidator.GetPubKey()
	if err != nil {
		return nil, ErrGetPubKey{Err: err}
	}
	localAddr := pubKey.Address()

	// Determine whether we should attempt state sync.
	stateSync := config.StateSync.Enable && !state.Validators.ValidatorBlocksTheChain(localAddr)
	if stateSync && state.LastBlockHeight > 0 {
		logger.Info("Found local state with non-zero height, skipping state sync")
		stateSync = false
	}

	// Create the handshaker, which calls RequestInfo, sets the AppVersion on the state,
	// and replays any blocks as necessary to sync CometBFT with the app.
	consensusLogger := logger.With("module", "consensus")

	appInfoResponse, err := proxyApp.Query().Info(ctx, proxy.InfoRequest)
	if err != nil {
		return nil, fmt.Errorf("error calling ABCI Info method: %v", err)
	}
	if !stateSync {
		if err := doHandshake(ctx, stateStore, state, blockStore, genDoc, eventBus, appInfoResponse, proxyApp, consensusLogger); err != nil {
			return nil, err
		}

		// Reload the state. It will have the Version.Consensus.App set by the
		// Handshake, and may have other modifications as well (ie. depending on
		// what happened during block replay).
		state, err = stateStore.Load()
		if err != nil {
			return nil, sm.ErrCannotLoadState{Err: err}
		}
	}

	logNodeStartupInfo(state, pubKey, logger, consensusLogger)

	// Blocksync is always active, except if the local node blocks the chain
	waitSync := !state.Validators.ValidatorBlocksTheChain(localAddr)

	mempool, mempoolReactor := createMempoolAndMempoolReactor(config, proxyApp, state, eventBus, waitSync, memplMetrics, logger, appInfoResponse)

	evidenceReactor, evidencePool, err := createEvidenceReactor(config, dbProvider, stateStore, blockStore, logger)
	if err != nil {
		return nil, err
	}

	pruner, err := createPruner(
		config,
		txIndexer,
		blockIndexer,
		stateStore,
		blockStore,
		smMetrics,
		logger.With("module", "state"),
	)
	if err != nil {
		return nil, ErrCreatePruner{Err: err}
	}

	// make block executor for consensus and blocksync reactors to execute blocks
	blockExec := sm.NewBlockExecutor(
		stateStore,
		logger.With("module", "state"),
		proxyApp.Consensus(),
		mempool,
		evidencePool,
		blockStore,
		sm.BlockExecutorWithPruner(pruner),
		sm.BlockExecutorWithMetrics(smMetrics),
	)

	offlineStateSyncHeight := int64(0)
	if blockStore.Height() == 0 {
		offlineStateSyncHeight, err = blockExec.Store().GetOfflineStateSyncHeight()
		if err != nil && err.Error() != "value empty" {
			panic(fmt.Sprintf("failed to retrieve statesynced height from store %s; expected state store height to be %v", err, state.LastBlockHeight))
		}
	}
	// Don't start block sync if we're doing a state sync first, or we are blocking the chain.
	blockSync := !stateSync && !state.Validators.ValidatorBlocksTheChain(localAddr)
	bcReactor, err := createBlocksyncReactor(config, state, blockExec, blockStore, blockSync, localAddr, logger, bsMetrics, offlineStateSyncHeight)
	if err != nil {
		return nil, ErrCreateBlockSyncReactor{Err: err}
	}

	consensusReactor, consensusState := createConsensusReactor(
		config, state, blockExec, blockStore, mempool, evidencePool,
		privValidator, csMetrics, waitSync, eventBus, consensusLogger, offlineStateSyncHeight,
	)

	err = stateStore.SetOfflineStateSyncHeight(0)
	if err != nil {
		panic(fmt.Sprintf("failed to reset the offline state sync height %s", err))
	}
	// Set up state sync reactor, and schedule a sync if requested.
	// FIXME The way we do phased startups (e.g. replay -> block sync -> consensus) is very messy,
	// we should clean this whole thing up. See:
	// https://github.com/tendermint/tendermint/issues/4644
	stateSyncReactor := statesync.NewReactor(
		*config.StateSync,
		proxyApp.Snapshot(),
		proxyApp.Query(),
		ssMetrics,
	)
	stateSyncReactor.SetLogger(logger.With("module", "statesync"))

	nodeInfo, err := makeNodeInfo(config, nodeKey, txIndexer, genDoc, state)
	if err != nil {
		return nil, err
	}

	transport, peerFilters := createTransport(config, nodeKey, proxyApp)

	p2pLogger := logger.With("module", "p2p")
	sw := createSwitch(
		config, transport, p2pMetrics, peerFilters, mempoolReactor, bcReactor,
		stateSyncReactor, consensusReactor, evidenceReactor, nodeInfo, nodeKey, p2pLogger,
	)

	err = sw.AddPersistentPeers(splitAndTrimEmpty(config.P2P.PersistentPeers, ",", " "))
	if err != nil {
		return nil, ErrAddPersistentPeers{Err: err}
	}

	err = sw.AddUnconditionalPeerIDs(splitAndTrimEmpty(config.P2P.UnconditionalPeerIDs, ",", " "))
	if err != nil {
		return nil, ErrAddUnconditionalPeerIDs{Err: err}
	}

	addrBook, err := createAddrBookAndSetOnSwitch(config, sw, p2pLogger, nodeKey)
	if err != nil {
		return nil, ErrCreateAddrBook{Err: err}
	}

	// Optionally, start the pex reactor
	//
	// TODO:
	//
	// We need to set Seeds and PersistentPeers on the switch,
	// since it needs to be able to use these (and their DNS names)
	// even if the PEX is off. We can include the DNS name in the na.NetAddr,
	// but it would still be nice to have a clear list of the current "PersistentPeers"
	// somewhere that we can return with net_info.
	//
	// If PEX is on, it should handle dialing the seeds. Otherwise the switch does it.
	// Note we currently use the addrBook regardless at least for AddOurAddress
	var pexReactor *pex.Reactor
	if config.P2P.PexReactor {
		pexReactor = createPEXReactorAndAddToSwitch(addrBook, config, sw, logger)
	}

	// Add private IDs to addrbook to block those peers being added
	addrBook.AddPrivateIDs(splitAndTrimEmpty(config.P2P.PrivatePeerIDs, ",", " "))

	node := &Node{
		config:        config,
<<<<<<< HEAD
=======
		genesisDoc:    genDoc,
>>>>>>> d6a661a3
		genesisTime:   genDoc.GenesisTime,
		privValidator: privValidator,

		transport: transport,
		sw:        sw,
		addrBook:  addrBook,
		nodeInfo:  nodeInfo,
		nodeKey:   nodeKey,

		stateStore:       stateStore,
		blockStore:       blockStore,
		pruner:           pruner,
		bcReactor:        bcReactor,
		mempoolReactor:   mempoolReactor,
		mempool:          mempool,
		consensusState:   consensusState,
		consensusReactor: consensusReactor,
		stateSyncReactor: stateSyncReactor,
		stateSync:        stateSync,
		stateSyncGenesis: state, // Shouldn't be necessary, but need a way to pass the genesis state
		pexReactor:       pexReactor,
		evidencePool:     evidencePool,
		proxyApp:         proxyApp,
		txIndexer:        txIndexer,
		indexerService:   indexerService,
		blockIndexer:     blockIndexer,
		eventBus:         eventBus,
	}
	node.BaseService = *service.NewBaseService(logger, "Node", node)

	for _, option := range options {
		option(node)
	}

	return node, nil
}

// OnStart starts the Node. It implements service.Service.
func (n *Node) OnStart() error {
	now := cmttime.Now()
	genTime := n.genesisTime
	if genTime.After(now) {
		n.Logger.Info("Genesis time is in the future. Sleeping until then...", "genTime", genTime)
		time.Sleep(genTime.Sub(now))
	}

	// run pprof server if it is enabled
	if n.config.RPC.IsPprofEnabled() {
		n.pprofSrv = n.startPprofServer()
	}

	// begin prometheus metrics gathering if it is enabled
	if n.config.Instrumentation.IsPrometheusEnabled() {
		n.prometheusSrv = n.startPrometheusServer()
	}

	// Start the RPC server before the P2P server
	// so we can eg. receive txs for the first block
	if n.config.RPC.ListenAddress != "" {
		listeners, err := n.startRPC()
		if err != nil {
			return err
		}
		n.rpcListeners = listeners
	}

	// Start the transport.
	addr, err := na.NewFromString(na.IDAddrString(n.nodeKey.ID(), n.config.P2P.ListenAddress))
	if err != nil {
		return err
	}
	if err := n.transport.Listen(*addr); err != nil {
		return err
	}

	n.isListening = true

	// Start the switch (the P2P server).
	err = n.sw.Start()
	if err != nil {
		return err
	}

	// Always connect to persistent peers
	err = n.sw.DialPeersAsync(splitAndTrimEmpty(n.config.P2P.PersistentPeers, ",", " "))
	if err != nil {
		return ErrDialPeers{Err: err}
	}

	// Run state sync
	if n.stateSync {
		bcR, ok := n.bcReactor.(blockSyncReactor)
		if !ok {
			return ErrSwitchStateSync
		}
		err := startStateSync(n.stateSyncReactor, bcR, n.stateSyncProvider,
			n.config.StateSync, n.stateStore, n.blockStore, n.stateSyncGenesis, n.config.Storage.ExperimentalKeyLayout)
		if err != nil {
			return ErrStartStateSync{Err: err}
		}
	}

	// Start background pruning
	if err := n.pruner.Start(); err != nil {
		return ErrStartPruning{Err: err}
	}

	n.genesisDoc = nil

	return nil
}

// OnStop stops the Node. It implements service.Service.
func (n *Node) OnStop() {
	n.BaseService.OnStop()

	n.Logger.Info("Stopping Node")

	// first stop the non-reactor services
	if err := n.pruner.Stop(); err != nil {
		n.Logger.Error("Error stopping the pruning service", "err", err)
	}
	if err := n.eventBus.Stop(); err != nil {
		n.Logger.Error("Error closing eventBus", "err", err)
	}
	if n.indexerService != nil {
		if err := n.indexerService.Stop(); err != nil {
			n.Logger.Error("Error closing indexerService", "err", err)
		}
	}
	// now stop the reactors
	if err := n.sw.Stop(); err != nil {
		n.Logger.Error("Error closing switch", "err", err)
	}

	if err := n.transport.Close(); err != nil {
		n.Logger.Error("Error closing transport", "err", err)
	}

	n.isListening = false

	// finally stop the listeners / external services
	for _, l := range n.rpcListeners {
		n.Logger.Info("Closing rpc listener", "listener", l)
		if err := l.Close(); err != nil {
			n.Logger.Error("Error closing listener", "listener", l, "err", err)
		}
	}

	if pvsc, ok := n.privValidator.(service.Service); ok {
		if err := pvsc.Stop(); err != nil {
			n.Logger.Error("Error closing private validator", "err", err)
		}
	}

	if n.prometheusSrv != nil {
		if err := n.prometheusSrv.Shutdown(context.Background()); err != nil {
			// Error from closing listeners, or context timeout:
			n.Logger.Error("Prometheus HTTP server Shutdown", "err", err)
		}
	}
	if n.pprofSrv != nil {
		if err := n.pprofSrv.Shutdown(context.Background()); err != nil {
			n.Logger.Error("Pprof HTTP server Shutdown", "err", err)
		}
	}
	if n.blockStore != nil {
		n.Logger.Info("Closing blockstore")
		if err := n.blockStore.Close(); err != nil {
			n.Logger.Error("problem closing blockstore", "err", err)
		}
	}
	if n.stateStore != nil {
		n.Logger.Info("Closing statestore")
		if err := n.stateStore.Close(); err != nil {
			n.Logger.Error("problem closing statestore", "err", err)
		}
	}
	if n.evidencePool != nil {
		n.Logger.Info("Closing evidencestore")
		if err := n.EvidencePool().Close(); err != nil {
			n.Logger.Error("problem closing evidencestore", "err", err)
		}
	}
}

var (
	// The following globals are only relevant to the `ConfigurerRPC` method below.
	// The '_' prefix is to signal to other parts of the code that these are global
	// unexported variables.

	// _once is a special object that executes a function only once. We use it to
	// ensure that `ConfigureRPC` initializes an `Environment` object only once.
	_once sync.Once

	// _rpcEnv is the `Environment` object serving RPC APIs. We treat it as a
	// singleton and create it exactly once. See the docs of `ConfigureRPC` below
	// for more details.
	_rpcEnv *rpccore.Environment
)

// ConfigureRPC initializes and returns an `Environment` object with all the data
// it needs to serve the RPC APIs. The function ensures that the `Environment` is
// created only once to prevent other parts of the code from creating duplicate
// `Environment` instances by calling this function directly. This is important
// because `Environment` stores a copy of the genesis in memory; therefore,
// multiple independent `Environment` instances would each load the genesis into
// memory.
func (n *Node) ConfigureRPC() (*rpccore.Environment, error) {
	var errToReturn error

	_once.Do(func() {
		pubKey, err := n.privValidator.GetPubKey()
		if pubKey == nil || err != nil {
			errToReturn = ErrGetPubKey{Err: err}
			return
		}

		_rpcEnv = &rpccore.Environment{
			ProxyAppQuery:   n.proxyApp.Query(),
			ProxyAppMempool: n.proxyApp.Mempool(),
<<<<<<< HEAD

			StateStore:     n.stateStore,
			BlockStore:     n.blockStore,
			EvidencePool:   n.evidencePool,
			ConsensusState: n.consensusState,
			P2PPeers:       n.sw,
			P2PTransport:   n,
			PubKey:         pubKey,

			TxIndexer:        n.txIndexer,
			BlockIndexer:     n.blockIndexer,
			ConsensusReactor: n.consensusReactor,
			MempoolReactor:   n.mempoolReactor,
			EventBus:         n.eventBus,
			Mempool:          n.mempool,

			Logger: n.Logger.With("module", "rpc"),

			Config: *n.config.RPC,

			GenesisFilePath: n.config.GenesisFile(),
		}

		n.Logger.Info("Creating genesis file chunks if genesis file is too big...")

=======

			StateStore:     n.stateStore,
			BlockStore:     n.blockStore,
			EvidencePool:   n.evidencePool,
			ConsensusState: n.consensusState,
			P2PPeers:       n.sw,
			P2PTransport:   n,
			PubKey:         pubKey,

			GenDoc:           n.genesisDoc,
			TxIndexer:        n.txIndexer,
			BlockIndexer:     n.blockIndexer,
			ConsensusReactor: n.consensusReactor,
			MempoolReactor:   n.mempoolReactor,
			EventBus:         n.eventBus,
			Mempool:          n.mempool,

			Logger: n.Logger.With("module", "rpc"),

			Config: *n.config.RPC,
		}

		n.Logger.Info("Creating genesis file chunks if genesis file is too big...")

>>>>>>> d6a661a3
		if err := _rpcEnv.InitGenesisChunks(); err != nil {
			errToReturn = fmt.Errorf("setting up RPC API environment: %s", err)
			return
		}
	})

	return _rpcEnv, errToReturn
}

func (n *Node) startRPC() ([]net.Listener, error) {
	env, err := n.ConfigureRPC()
	if err != nil {
<<<<<<< HEAD
		return nil, fmt.Errorf("starting RPC server: %s", err)
=======
		return nil, fmt.Errorf("configuring RPC server: %s", err)
>>>>>>> d6a661a3
	}

	listenAddrs := splitAndTrimEmpty(n.config.RPC.ListenAddress, ",", " ")
	routes := env.GetRoutes()

	if n.config.RPC.Unsafe {
		env.AddUnsafeRoutes(routes)
	}

	config := rpcserver.DefaultConfig()
	config.MaxRequestBatchSize = n.config.RPC.MaxRequestBatchSize
	config.MaxBodyBytes = n.config.RPC.MaxBodyBytes
	config.MaxHeaderBytes = n.config.RPC.MaxHeaderBytes
	config.MaxOpenConnections = n.config.RPC.MaxOpenConnections
	// If necessary adjust global WriteTimeout to ensure it's greater than
	// TimeoutBroadcastTxCommit.
	// See https://github.com/tendermint/tendermint/issues/3435
	if config.WriteTimeout <= n.config.RPC.TimeoutBroadcastTxCommit {
		config.WriteTimeout = n.config.RPC.TimeoutBroadcastTxCommit + 1*time.Second
	}

	// we may expose the rpc over both a unix and tcp socket
	listeners := make([]net.Listener, 0, len(listenAddrs))
	for _, listenAddr := range listenAddrs {
		mux := http.NewServeMux()
		rpcLogger := n.Logger.With("module", "rpc-server")
		wmLogger := rpcLogger.With("protocol", "websocket")
		wm := rpcserver.NewWebsocketManager(routes,
			rpcserver.OnDisconnect(func(remoteAddr string) {
				err := n.eventBus.UnsubscribeAll(context.Background(), remoteAddr)
				if err != nil && err != cmtpubsub.ErrSubscriptionNotFound {
					wmLogger.Error("Failed to unsubscribe addr from events", "addr", remoteAddr, "err", err)
				}
			}),
			rpcserver.ReadLimit(config.MaxBodyBytes),
			rpcserver.WriteChanCapacity(n.config.RPC.WebSocketWriteBufferSize),
		)
		wm.SetLogger(wmLogger)
		mux.HandleFunc("/websocket", wm.WebsocketHandler)
		mux.HandleFunc("/v1/websocket", wm.WebsocketHandler)
		rpcserver.RegisterRPCFuncs(mux, routes, rpcLogger)
		listener, err := rpcserver.Listen(
			listenAddr,
			config.MaxOpenConnections,
		)
		if err != nil {
			return nil, err
		}

		var rootHandler http.Handler = mux
		if n.config.RPC.IsCorsEnabled() {
			corsMiddleware := cors.New(cors.Options{
				AllowedOrigins: n.config.RPC.CORSAllowedOrigins,
				AllowedMethods: n.config.RPC.CORSAllowedMethods,
				AllowedHeaders: n.config.RPC.CORSAllowedHeaders,
			})
			rootHandler = corsMiddleware.Handler(mux)
		}
		if n.config.RPC.IsTLSEnabled() {
			go func() {
				if err := rpcserver.ServeTLS(
					listener,
					rootHandler,
					n.config.RPC.CertFile(),
					n.config.RPC.KeyFile(),
					rpcLogger,
					config,
				); err != nil {
					n.Logger.Error("Error serving server with TLS", "err", err)
				}
			}()
		} else {
			go func() {
				if err := rpcserver.Serve(
					listener,
					rootHandler,
					rpcLogger,
					config,
				); err != nil {
					n.Logger.Error("Error serving server", "err", err)
				}
			}()
		}

		listeners = append(listeners, listener)
	}

	if n.config.GRPC.ListenAddress != "" {
		listener, err := grpcserver.Listen(n.config.GRPC.ListenAddress)
		if err != nil {
			return nil, err
		}
		opts := []grpcserver.Option{
			grpcserver.WithLogger(n.Logger),
		}
		if n.config.GRPC.VersionService.Enabled {
			opts = append(opts, grpcserver.WithVersionService())
		}
		if n.config.GRPC.BlockService.Enabled {
			opts = append(opts, grpcserver.WithBlockService(n.blockStore, n.eventBus, n.Logger))
		}
		if n.config.GRPC.BlockResultsService.Enabled {
			opts = append(opts, grpcserver.WithBlockResultsService(n.blockStore, n.stateStore, n.Logger))
		}
		go func() {
			if err := grpcserver.Serve(listener, opts...); err != nil {
				n.Logger.Error("Error starting gRPC server", "err", err)
			}
		}()
		listeners = append(listeners, listener)
	}

	if n.config.GRPC.Privileged.ListenAddress != "" {
		listener, err := grpcserver.Listen(n.config.GRPC.Privileged.ListenAddress)
		if err != nil {
			return nil, err
		}
		opts := []grpcprivserver.Option{
			grpcprivserver.WithLogger(n.Logger),
		}
		if n.config.GRPC.Privileged.PruningService.Enabled {
			opts = append(opts, grpcprivserver.WithPruningService(n.pruner, n.Logger))
		}
		go func() {
			if err := grpcprivserver.Serve(listener, opts...); err != nil {
				n.Logger.Error("Error starting privileged gRPC server", "err", err)
			}
		}()
		listeners = append(listeners, listener)
	}

	return listeners, nil
}

// startPrometheusServer starts a Prometheus HTTP server, listening for metrics
// collectors on addr.
func (n *Node) startPrometheusServer() *http.Server {
	srv := &http.Server{
		Addr: n.config.Instrumentation.PrometheusListenAddr,
		Handler: promhttp.InstrumentMetricHandler(
			prometheus.DefaultRegisterer, promhttp.HandlerFor(
				prometheus.DefaultGatherer,
				promhttp.HandlerOpts{MaxRequestsInFlight: n.config.Instrumentation.MaxOpenConnections},
			),
		),
		ReadHeaderTimeout: readHeaderTimeout,
	}
	go func() {
		if err := srv.ListenAndServe(); err != http.ErrServerClosed {
			// Error starting or closing listener:
			n.Logger.Error("Prometheus HTTP server ListenAndServe", "err", err)
		}
	}()
	return srv
}

// starts a ppro.
func (n *Node) startPprofServer() *http.Server {
	srv := &http.Server{
		Addr:              n.config.RPC.PprofListenAddress,
		Handler:           nil,
		ReadHeaderTimeout: readHeaderTimeout,
	}
	go func() {
		if err := srv.ListenAndServe(); err != http.ErrServerClosed {
			// Error starting or closing listener:
			n.Logger.Error("pprof HTTP server ListenAndServe", "err", err)
		}
	}()
	return srv
}

// Switch returns the Node's Switch.
func (n *Node) Switch() *p2p.Switch {
	return n.sw
}

// BlockStore returns the Node's BlockStore.
func (n *Node) BlockStore() *store.BlockStore {
	return n.blockStore
}

// ConsensusReactor returns the Node's ConsensusReactor.
func (n *Node) ConsensusReactor() *cs.Reactor {
	return n.consensusReactor
}

// MempoolReactor returns the Node's mempool reactor.
func (n *Node) MempoolReactor() p2p.Reactor {
	return n.mempoolReactor
}

// Mempool returns the Node's mempool.
func (n *Node) Mempool() mempl.Mempool {
	return n.mempool
}

// PEXReactor returns the Node's PEXReactor. It returns nil if PEX is disabled.
func (n *Node) PEXReactor() *pex.Reactor {
	return n.pexReactor
}

// EvidencePool returns the Node's EvidencePool.
func (n *Node) EvidencePool() *evidence.Pool {
	return n.evidencePool
}

// EventBus returns the Node's EventBus.
func (n *Node) EventBus() *types.EventBus {
	return n.eventBus
}

// PrivValidator returns the Node's PrivValidator.
// XXX: for convenience only!
func (n *Node) PrivValidator() types.PrivValidator {
	return n.privValidator
}

// GenesisDoc returns a GenesisDoc object after reading the genesis file from disk.
// The function does not check for the genesis's validity since it was already
// checked at startup, and we work under the assumption that correct nodes (i.e.,
// non-Byzantine) are not compromised. Therefore, their file system can be
// trusted while the node is running.
// Note that the genesis file can be large (hundreds of MBs, even GBs); therefore,
// we recommend that the caller does not keep the GenesisDoc returned by this
// function in memory longer than necessary.
func (n *Node) GenesisDoc() (*types.GenesisDoc, error) {
	gDocPath := n.config.GenesisFile()

	gDocJSON, err := os.ReadFile(gDocPath)
	if err != nil {
		return nil, fmt.Errorf("unavailable genesis file at %s: %w", gDocPath, err)
	}

	var gDoc types.GenesisDoc

	err = cmtjson.Unmarshal(gDocJSON, &gDoc)
	if err != nil {
		formatStr := "invalid JSON format for genesis file at %s: %w"
		return nil, fmt.Errorf(formatStr, gDocPath, err)
	}

	return &gDoc, nil
}

// ProxyApp returns the Node's AppConns, representing its connections to the ABCI application.
func (n *Node) ProxyApp() proxy.AppConns {
	return n.proxyApp
}

// Config returns the Node's config.
func (n *Node) Config() *cfg.Config {
	return n.config
}

// ------------------------------------------------------------------------------

func (n *Node) Listeners() []string {
	return []string{
		fmt.Sprintf("Listener(@%v)", n.config.P2P.ExternalAddress),
	}
}

func (n *Node) IsListening() bool {
	return n.isListening
}

// NodeInfo returns the Node's Info from the Switch.
func (n *Node) NodeInfo() ni.NodeInfo {
	return n.nodeInfo
}

func makeNodeInfo(
	config *cfg.Config,
	nodeKey *nodekey.NodeKey,
	txIndexer txindex.TxIndexer,
	genDoc *types.GenesisDoc,
	state sm.State,
) (ni.Default, error) {
	txIndexerStatus := "on"
	if _, ok := txIndexer.(*null.TxIndex); ok {
		txIndexerStatus = "off"
	}

	nodeInfo := ni.Default{
		ProtocolVersion: ni.NewProtocolVersion(
			version.P2PProtocol, // global
			state.Version.Consensus.Block,
			state.Version.Consensus.App,
		),
		DefaultNodeID: nodeKey.ID(),
		Network:       genDoc.ChainID,
		Version:       version.CMTSemVer,
		Channels: []byte{
			bc.BlocksyncChannel,
			cs.StateChannel, cs.DataChannel, cs.VoteChannel, cs.VoteSetBitsChannel,
			mempl.MempoolChannel,
			evidence.EvidenceChannel,
			statesync.SnapshotChannel, statesync.ChunkChannel,
		},
		Moniker: config.Moniker,
		Other: ni.DefaultOther{
			TxIndex:    txIndexerStatus,
			RPCAddress: config.RPC.ListenAddress,
		},
	}

	if config.P2P.PexReactor {
		nodeInfo.Channels = append(nodeInfo.Channels, pex.PexChannel)
	}

	lAddr := config.P2P.ExternalAddress

	if lAddr == "" {
		lAddr = config.P2P.ListenAddress
	}

	nodeInfo.ListenAddr = lAddr

	err := nodeInfo.Validate()
	return nodeInfo, err
}

func createPruner(
	config *cfg.Config,
	txIndexer txindex.TxIndexer,
	blockIndexer indexer.BlockIndexer,
	stateStore sm.Store,
	blockStore *store.BlockStore,
	metrics *sm.Metrics,
	logger log.Logger,
) (*sm.Pruner, error) {
	if err := initApplicationRetainHeight(stateStore); err != nil {
		return nil, err
	}

	prunerOpts := []sm.PrunerOption{
		sm.WithPrunerInterval(config.Storage.Pruning.Interval),
		sm.WithPrunerMetrics(metrics),
	}

	if config.Storage.Pruning.DataCompanion.Enabled {
		err := initCompanionRetainHeights(
			stateStore,
			config.Storage.Pruning.DataCompanion.InitialBlockRetainHeight,
			config.Storage.Pruning.DataCompanion.InitialBlockResultsRetainHeight,
		)
		if err != nil {
			return nil, err
		}
		prunerOpts = append(prunerOpts, sm.WithPrunerCompanionEnabled())
	}

	return sm.NewPruner(stateStore, blockStore, blockIndexer, txIndexer, logger, prunerOpts...), nil
}

// Set the initial application retain height to 0 to avoid the data companion
// pruning blocks before the application indicates it is OK. We set this to 0
// only if the retain height was not set before by the application.
func initApplicationRetainHeight(stateStore sm.Store) error {
	if _, err := stateStore.GetApplicationRetainHeight(); err != nil {
		if errors.Is(err, sm.ErrKeyNotFound) {
			return stateStore.SaveApplicationRetainHeight(0)
		}
		return err
	}
	return nil
}

// Sets the data companion retain heights if one of two possible conditions is
// met:
// 1. One or more of the retain heights has not yet been set.
// 2. One or more of the retain heights is currently 0.
func initCompanionRetainHeights(stateStore sm.Store, initBlockRH, initBlockResultsRH int64) error {
	curBlockRH, err := stateStore.GetCompanionBlockRetainHeight()
	if err != nil && !errors.Is(err, sm.ErrKeyNotFound) {
		return fmt.Errorf("failed to obtain companion block retain height: %w", err)
	}
	if curBlockRH == 0 {
		if err := stateStore.SaveCompanionBlockRetainHeight(initBlockRH); err != nil {
			return fmt.Errorf("failed to set initial data companion block retain height: %w", err)
		}
	}
	curBlockResultsRH, err := stateStore.GetABCIResRetainHeight()
	if err != nil && !errors.Is(err, sm.ErrKeyNotFound) {
		return fmt.Errorf("failed to obtain companion block results retain height: %w", err)
	}
	if curBlockResultsRH == 0 {
		if err := stateStore.SaveABCIResRetainHeight(initBlockResultsRH); err != nil {
			return fmt.Errorf("failed to set initial data companion block results retain height: %w", err)
		}
	}
	return nil
}<|MERGE_RESOLUTION|>--- conflicted
+++ resolved
@@ -58,15 +58,6 @@
 
 	// config
 	config *cfg.Config
-
-<<<<<<< HEAD
-=======
-	// genesisDoc stores the initial validator set.
-	// NOTE: this pointer will be set to nil once startup is done. In future work
-	// we plan to remove this field altogether so that the genesis isn't stored in
-	// memory at runtime.
-	genesisDoc    *types.GenesisDoc
->>>>>>> d6a661a3
 	genesisTime   time.Time
 	privValidator types.PrivValidator // local node's validator key
 
@@ -557,10 +548,6 @@
 
 	node := &Node{
 		config:        config,
-<<<<<<< HEAD
-=======
-		genesisDoc:    genDoc,
->>>>>>> d6a661a3
 		genesisTime:   genDoc.GenesisTime,
 		privValidator: privValidator,
 
@@ -782,7 +769,6 @@
 		_rpcEnv = &rpccore.Environment{
 			ProxyAppQuery:   n.proxyApp.Query(),
 			ProxyAppMempool: n.proxyApp.Mempool(),
-<<<<<<< HEAD
 
 			StateStore:     n.stateStore,
 			BlockStore:     n.blockStore,
@@ -807,33 +793,6 @@
 		}
 
 		n.Logger.Info("Creating genesis file chunks if genesis file is too big...")
-
-=======
-
-			StateStore:     n.stateStore,
-			BlockStore:     n.blockStore,
-			EvidencePool:   n.evidencePool,
-			ConsensusState: n.consensusState,
-			P2PPeers:       n.sw,
-			P2PTransport:   n,
-			PubKey:         pubKey,
-
-			GenDoc:           n.genesisDoc,
-			TxIndexer:        n.txIndexer,
-			BlockIndexer:     n.blockIndexer,
-			ConsensusReactor: n.consensusReactor,
-			MempoolReactor:   n.mempoolReactor,
-			EventBus:         n.eventBus,
-			Mempool:          n.mempool,
-
-			Logger: n.Logger.With("module", "rpc"),
-
-			Config: *n.config.RPC,
-		}
-
-		n.Logger.Info("Creating genesis file chunks if genesis file is too big...")
-
->>>>>>> d6a661a3
 		if err := _rpcEnv.InitGenesisChunks(); err != nil {
 			errToReturn = fmt.Errorf("setting up RPC API environment: %s", err)
 			return
@@ -846,11 +805,7 @@
 func (n *Node) startRPC() ([]net.Listener, error) {
 	env, err := n.ConfigureRPC()
 	if err != nil {
-<<<<<<< HEAD
-		return nil, fmt.Errorf("starting RPC server: %s", err)
-=======
 		return nil, fmt.Errorf("configuring RPC server: %s", err)
->>>>>>> d6a661a3
 	}
 
 	listenAddrs := splitAndTrimEmpty(n.config.RPC.ListenAddress, ",", " ")
