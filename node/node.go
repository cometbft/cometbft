package node

import (
	"bytes"
	"context"
	"errors"
	"fmt"
	"net"
	"net/http"
	"os"
	"time"

	"github.com/prometheus/client_golang/prometheus"
	"github.com/prometheus/client_golang/prometheus/promhttp"
	"github.com/rs/cors"

	_ "net/http/pprof" //nolint: gosec

	cfg "github.com/cometbft/cometbft/config"
	bc "github.com/cometbft/cometbft/internal/blocksync"
	cs "github.com/cometbft/cometbft/internal/consensus"
	"github.com/cometbft/cometbft/internal/evidence"
	cmtpubsub "github.com/cometbft/cometbft/internal/pubsub"
	"github.com/cometbft/cometbft/internal/service"
	sm "github.com/cometbft/cometbft/internal/state"
	"github.com/cometbft/cometbft/internal/state/indexer"
	"github.com/cometbft/cometbft/internal/state/txindex"
	"github.com/cometbft/cometbft/internal/state/txindex/null"
	"github.com/cometbft/cometbft/internal/statesync"
	"github.com/cometbft/cometbft/internal/store"
	"github.com/cometbft/cometbft/libs/log"
	"github.com/cometbft/cometbft/light"
	mempl "github.com/cometbft/cometbft/mempool"
	"github.com/cometbft/cometbft/p2p"
	"github.com/cometbft/cometbft/p2p/pex"
	"github.com/cometbft/cometbft/proxy"
	rpccore "github.com/cometbft/cometbft/rpc/core"
	grpcserver "github.com/cometbft/cometbft/rpc/grpc/server"
	grpcprivserver "github.com/cometbft/cometbft/rpc/grpc/server/privileged"
	rpcserver "github.com/cometbft/cometbft/rpc/jsonrpc/server"
	"github.com/cometbft/cometbft/types"
	cmttime "github.com/cometbft/cometbft/types/time"
	"github.com/cometbft/cometbft/version"
)

// Node is the highest level interface to a full CometBFT node.
// It includes all configuration information and running services.
type Node struct {
	service.BaseService

	// config
	config        *cfg.Config
	genesisDoc    *types.GenesisDoc   // initial validator set
	privValidator types.PrivValidator // local node's validator key

	// network
	transport   *p2p.MultiplexTransport
	sw          *p2p.Switch  // p2p connections
	addrBook    pex.AddrBook // known peers
	nodeInfo    p2p.NodeInfo
	nodeKey     *p2p.NodeKey // our node privkey
	isListening bool

	// services
	eventBus          *types.EventBus // pub/sub for services
	stateStore        sm.Store
	blockStore        *store.BlockStore // store the blockchain to disk
	pruner            *sm.Pruner
	bcReactor         p2p.Reactor        // for block-syncing
	mempoolReactor    waitSyncP2PReactor // for gossipping transactions
	mempool           mempl.Mempool
	stateSync         bool                    // whether the node should state sync on startup
	stateSyncReactor  *statesync.Reactor      // for hosting and restoring state sync snapshots
	stateSyncProvider statesync.StateProvider // provides state data for bootstrapping a node
	stateSyncGenesis  sm.State                // provides the genesis state for state sync
	consensusState    *cs.State               // latest consensus state
	consensusReactor  *cs.Reactor             // for participating in the consensus
	pexReactor        *pex.Reactor            // for exchanging peer addresses
	evidencePool      *evidence.Pool          // tracking evidence
	proxyApp          proxy.AppConns          // connection to the application
	rpcListeners      []net.Listener          // rpc servers
	txIndexer         txindex.TxIndexer
	blockIndexer      indexer.BlockIndexer
	indexerService    *txindex.IndexerService
	prometheusSrv     *http.Server
	pprofSrv          *http.Server
}

type waitSyncP2PReactor interface {
	p2p.Reactor
	// required by RPC service
	WaitSync() bool
}

// Option sets a parameter for the node.
type Option func(*Node)

// CustomReactors allows you to add custom reactors (name -> p2p.Reactor) to
// the node's Switch.
//
// WARNING: using any name from the below list of the existing reactors will
// result in replacing it with the custom one.
//
//   - MEMPOOL
//   - BLOCKSYNC
//   - CONSENSUS
//   - EVIDENCE
//   - PEX
//   - STATESYNC
func CustomReactors(reactors map[string]p2p.Reactor) Option {
	return func(n *Node) {
		for name, reactor := range reactors {
			if existingReactor := n.sw.Reactor(name); existingReactor != nil {
				n.sw.Logger.Info("Replacing existing reactor with a custom one",
					"name", name, "existing", existingReactor, "custom", reactor)
				n.sw.RemoveReactor(name, existingReactor)
			}
			n.sw.AddReactor(name, reactor)
			// register the new channels to the nodeInfo
			// NOTE: This is a bit messy now with the type casting but is
			// cleaned up in the following version when NodeInfo is changed from
			// and interface to a concrete type
			if ni, ok := n.nodeInfo.(p2p.DefaultNodeInfo); ok {
				for _, chDesc := range reactor.GetChannels() {
					if !ni.HasChannel(chDesc.ID) {
						ni.Channels = append(ni.Channels, chDesc.ID)
						n.transport.AddChannel(chDesc.ID)
					}
				}
				n.nodeInfo = ni
			} else {
				n.Logger.Error("Node info is not of type DefaultNodeInfo. Custom reactor channels can not be added.")
			}
		}
	}
}

// StateProvider overrides the state provider used by state sync to retrieve trusted app hashes and
// build a State object for bootstrapping the node.
// WARNING: this interface is considered unstable and subject to change.
func StateProvider(stateProvider statesync.StateProvider) Option {
	return func(n *Node) {
		n.stateSyncProvider = stateProvider
	}
}

// BootstrapState synchronizes the stores with the application after state sync
// has been performed offline. It is expected that the block store and state
// store are empty at the time the function is called.
//
// If the block store is not empty, the function returns an error.
func BootstrapState(ctx context.Context, config *cfg.Config, dbProvider cfg.DBProvider, height uint64, appHash []byte) (err error) {
	logger := log.NewTMLogger(log.NewSyncWriter(os.Stdout))
	if ctx == nil {
		ctx = context.Background()
	}

	if config == nil {
		logger.Info("no config provided, using default configuration")
		config = cfg.DefaultConfig()
	}

	if dbProvider == nil {
		dbProvider = cfg.DefaultDBProvider
	}
<<<<<<< HEAD
<<<<<<< HEAD
	blockStore, stateDB, err := initDBs(config, dbProvider)
=======
	blockStoreDB, stateDB, err := initDBs(config, dbProvider)

	blockStore := store.NewBlockStore(blockStoreDB, store.WithMetrics(store.NopMetrics()), store.WithCompaction(config.Storage.Compact, config.Storage.CompactionInterval))
>>>>>>> cfe8b888a (feat(pruning): trigger explicitly compaction upon pruning (#1972))
=======
	blockStoreDB, stateDB, err := initDBs(config, dbProvider)

	blockStore := store.NewBlockStore(blockStoreDB, store.WithMetrics(store.NopMetrics()))
>>>>>>> ed84675f

	defer func() {
		if derr := blockStore.Close(); derr != nil {
			logger.Error("Failed to close blockstore", "err", derr)
			// Set the return value
			err = derr
		}
	}()

	if err != nil {
		return err
	}

	if !blockStore.IsEmpty() {
		return errors.New("blockstore not empty, trying to initialize non empty state")
	}

	stateStore := sm.NewStore(stateDB, sm.StoreOptions{
		DiscardABCIResponses: config.Storage.DiscardABCIResponses,
	})

	defer func() {
		if derr := stateStore.Close(); derr != nil {
			logger.Error("Failed to close statestore", "err", derr)
			// Set the return value
			err = derr
		}
	}()
	state, err := stateStore.Load()
	if err != nil {
		return err
	}

	if !state.IsEmpty() {
		return errors.New("state not empty, trying to initialize non empty state")
	}

	genState, _, err := LoadStateFromDBOrGenesisDocProvider(stateDB, DefaultGenesisDocProviderFunc(config), config.Storage.GenesisHash)
	if err != nil {
		return err
	}

	stateProvider, err := statesync.NewLightClientStateProvider(
		ctx,
		genState.ChainID, genState.Version, genState.InitialHeight,
		config.StateSync.RPCServers, light.TrustOptions{
			Period: config.StateSync.TrustPeriod,
			Height: config.StateSync.TrustHeight,
			Hash:   config.StateSync.TrustHashBytes(),
		}, logger.With("module", "light"))
	if err != nil {
		return fmt.Errorf("failed to set up light client state provider: %w", err)
	}

	state, err = stateProvider.State(ctx, height)
	if err != nil {
		return err
	}
	if appHash == nil {
		logger.Info("warning: cannot verify appHash. Verification will happen when node boots up!")
	} else if !bytes.Equal(appHash, state.AppHash) {
		if err := blockStore.Close(); err != nil {
			logger.Error("failed to close blockstore: %w", err)
		}
		if err := stateStore.Close(); err != nil {
			logger.Error("failed to close statestore: %w", err)
		}
		return fmt.Errorf("the app hash returned by the light client does not match the provided appHash, expected %X, got %X", state.AppHash, appHash)
	}

	commit, err := stateProvider.Commit(ctx, height)
	if err != nil {
		return err
	}

	if err = stateStore.Bootstrap(state); err != nil {
		return err
	}

	err = blockStore.SaveSeenCommit(state.LastBlockHeight, commit)
	if err != nil {
		return err
	}

	// Once the stores are bootstrapped, we need to set the height at which the node has finished
	// statesyncing. This will allow the blocksync reactor to fetch blocks at a proper height.
	// In case this operation fails, it is equivalent to a failure in  online state sync where the operator
	// needs to manually delete the state and blockstores and rerun the bootstrapping process.
	err = stateStore.SetOfflineStateSyncHeight(state.LastBlockHeight)
	if err != nil {
		return fmt.Errorf("failed to set synced height: %w", err)
	}

	return err
}

//------------------------------------------------------------------------------

// NewNode returns a new, ready to go, CometBFT Node.
func NewNode(ctx context.Context,
	config *cfg.Config,
	privValidator types.PrivValidator,
	nodeKey *p2p.NodeKey,
	clientCreator proxy.ClientCreator,
	genesisDocProvider GenesisDocProvider,
	dbProvider cfg.DBProvider,
	metricsProvider MetricsProvider,
	logger log.Logger,
	options ...Option,
) (*Node, error) {
	blockStoreDB, stateDB, err := initDBs(config, dbProvider)
	if err != nil {
		return nil, err
	}

	state, genDoc, err := LoadStateFromDBOrGenesisDocProvider(stateDB, genesisDocProvider, config.Storage.GenesisHash)
	if err != nil {
		return nil, err
	}

<<<<<<< HEAD
<<<<<<< HEAD
=======
=======
>>>>>>> ed84675f
	csMetrics, p2pMetrics, memplMetrics, smMetrics, bstMetrics, abciMetrics, bsMetrics, ssMetrics := metricsProvider(genDoc.ChainID)
	stateStore := sm.NewStore(stateDB, sm.StoreOptions{
		DiscardABCIResponses: config.Storage.DiscardABCIResponses,
		Metrics:              smMetrics,
<<<<<<< HEAD
		Compact:              config.Storage.Compact,
		CompactionInterval:   config.Storage.CompactionInterval,
=======
>>>>>>> ed84675f
	})

	blockStore := store.NewBlockStore(blockStoreDB, store.WithMetrics(bstMetrics))

<<<<<<< HEAD
>>>>>>> cfe8b888a (feat(pruning): trigger explicitly compaction upon pruning (#1972))
=======
>>>>>>> ed84675f
	// The key will be deleted if it existed.
	// Not checking whether the key is there in case the genesis file was larger than
	// the max size of a value (in rocksDB for example), which would cause the check
	// to fail and prevent the node from booting.
	logger.Info("WARNING: deleting genesis file from database if present, the database stores a hash of the original genesis file now")

	err = stateDB.Delete(genesisDocKey)
	if err != nil {
		logger.Error("Failed to delete genesis doc from DB ", err)
	}

	// Create the proxyApp and establish connections to the ABCI app (consensus, mempool, query).
	proxyApp, err := createAndStartProxyAppConns(clientCreator, logger, abciMetrics)
	if err != nil {
		return nil, err
	}

	// EventBus and IndexerService must be started before the handshake because
	// we might need to index the txs of the replayed block as this might not have happened
	// when the node stopped last time (i.e. the node stopped after it saved the block
	// but before it indexed the txs)
	eventBus, err := createAndStartEventBus(logger)
	if err != nil {
		return nil, err
	}

	indexerService, txIndexer, blockIndexer, err := createAndStartIndexerService(config,
		genDoc.ChainID, dbProvider, eventBus, logger)
	if err != nil {
		return nil, err
	}

	// If an address is provided, listen on the socket for a connection from an
	// external signing process.
	if config.PrivValidatorListenAddr != "" {
		// FIXME: we should start services inside OnStart
		privValidator, err = createAndStartPrivValidatorSocketClient(config.PrivValidatorListenAddr, genDoc.ChainID, logger)
		if err != nil {
			return nil, fmt.Errorf("error with private validator socket client: %w", err)
		}
	}

	pubKey, err := privValidator.GetPubKey()
	if err != nil {
		return nil, fmt.Errorf("can't get pubkey: %w", err)
	}

	// Determine whether we should attempt state sync.
	stateSync := config.StateSync.Enable && !onlyValidatorIsUs(state, pubKey)
	if stateSync && state.LastBlockHeight > 0 {
		logger.Info("Found local state with non-zero height, skipping state sync")
		stateSync = false
	}

	// Create the handshaker, which calls RequestInfo, sets the AppVersion on the state,
	// and replays any blocks as necessary to sync CometBFT with the app.
	consensusLogger := logger.With("module", "consensus")
	if !stateSync {
		if err := doHandshake(ctx, stateStore, state, blockStore, genDoc, eventBus, proxyApp, consensusLogger); err != nil {
			return nil, err
		}

		// Reload the state. It will have the Version.Consensus.App set by the
		// Handshake, and may have other modifications as well (ie. depending on
		// what happened during block replay).
		state, err = stateStore.Load()
		if err != nil {
			return nil, sm.ErrCannotLoadState{Err: err}
		}
	}

	// Determine whether we should do block sync. This must happen after the handshake, since the
	// app may modify the validator set, specifying ourself as the only validator.
	blockSync := !onlyValidatorIsUs(state, pubKey)
	waitSync := stateSync || blockSync

	logNodeStartupInfo(state, pubKey, logger, consensusLogger)

	mempool, mempoolReactor := createMempoolAndMempoolReactor(config, proxyApp, state, waitSync, memplMetrics, logger)

	evidenceReactor, evidencePool, err := createEvidenceReactor(config, dbProvider, stateStore, blockStore, logger)
	if err != nil {
		return nil, err
	}

	pruner, err := createPruner(
		config,
		txIndexer,
		blockIndexer,
		stateStore,
		blockStore,
		smMetrics,
		logger.With("module", "state"),
	)
	if err != nil {
		return nil, fmt.Errorf("failed to create pruner: %w", err)
	}

	// make block executor for consensus and blocksync reactors to execute blocks
	blockExec := sm.NewBlockExecutor(
		stateStore,
		logger.With("module", "state"),
		proxyApp.Consensus(),
		mempool,
		evidencePool,
		blockStore,
		sm.BlockExecutorWithPruner(pruner),
		sm.BlockExecutorWithMetrics(smMetrics),
	)

	offlineStateSyncHeight := int64(0)
	if blockStore.Height() == 0 {
		offlineStateSyncHeight, err = blockExec.Store().GetOfflineStateSyncHeight()
		if err != nil && err.Error() != "value empty" {
			panic(fmt.Sprintf("failed to retrieve statesynced height from store %s; expected state store height to be %v", err, state.LastBlockHeight))
		}
	}
	// Don't start block sync if we're doing a state sync first.
	bcReactor, err := createBlocksyncReactor(config, state, blockExec, blockStore, blockSync && !stateSync, logger, bsMetrics, offlineStateSyncHeight)
	if err != nil {
		return nil, fmt.Errorf("could not create blocksync reactor: %w", err)
	}

	consensusReactor, consensusState := createConsensusReactor(
		config, state, blockExec, blockStore, mempool, evidencePool,
		privValidator, csMetrics, waitSync, eventBus, consensusLogger, offlineStateSyncHeight,
	)

	err = stateStore.SetOfflineStateSyncHeight(0)
	if err != nil {
		panic(fmt.Sprintf("failed to reset the offline state sync height %s", err))
	}
	// Set up state sync reactor, and schedule a sync if requested.
	// FIXME The way we do phased startups (e.g. replay -> block sync -> consensus) is very messy,
	// we should clean this whole thing up. See:
	// https://github.com/tendermint/tendermint/issues/4644
	stateSyncReactor := statesync.NewReactor(
		*config.StateSync,
		proxyApp.Snapshot(),
		proxyApp.Query(),
		ssMetrics,
	)
	stateSyncReactor.SetLogger(logger.With("module", "statesync"))

	nodeInfo, err := makeNodeInfo(config, nodeKey, txIndexer, genDoc, state)
	if err != nil {
		return nil, err
	}

	transport, peerFilters := createTransport(config, nodeInfo, nodeKey, proxyApp)

	p2pLogger := logger.With("module", "p2p")
	sw := createSwitch(
		config, transport, p2pMetrics, peerFilters, mempoolReactor, bcReactor,
		stateSyncReactor, consensusReactor, evidenceReactor, nodeInfo, nodeKey, p2pLogger,
	)

	err = sw.AddPersistentPeers(splitAndTrimEmpty(config.P2P.PersistentPeers, ",", " "))
	if err != nil {
		return nil, fmt.Errorf("could not add peers from persistent_peers field: %w", err)
	}

	err = sw.AddUnconditionalPeerIDs(splitAndTrimEmpty(config.P2P.UnconditionalPeerIDs, ",", " "))
	if err != nil {
		return nil, fmt.Errorf("could not add peer ids from unconditional_peer_ids field: %w", err)
	}

	addrBook, err := createAddrBookAndSetOnSwitch(config, sw, p2pLogger, nodeKey)
	if err != nil {
		return nil, fmt.Errorf("could not create addrbook: %w", err)
	}

	// Optionally, start the pex reactor
	//
	// TODO:
	//
	// We need to set Seeds and PersistentPeers on the switch,
	// since it needs to be able to use these (and their DNS names)
	// even if the PEX is off. We can include the DNS name in the NetAddress,
	// but it would still be nice to have a clear list of the current "PersistentPeers"
	// somewhere that we can return with net_info.
	//
	// If PEX is on, it should handle dialing the seeds. Otherwise the switch does it.
	// Note we currently use the addrBook regardless at least for AddOurAddress
	var pexReactor *pex.Reactor
	if config.P2P.PexReactor {
		pexReactor = createPEXReactorAndAddToSwitch(addrBook, config, sw, logger)
	}

	// Add private IDs to addrbook to block those peers being added
	addrBook.AddPrivateIDs(splitAndTrimEmpty(config.P2P.PrivatePeerIDs, ",", " "))

	node := &Node{
		config:        config,
		genesisDoc:    genDoc,
		privValidator: privValidator,

		transport: transport,
		sw:        sw,
		addrBook:  addrBook,
		nodeInfo:  nodeInfo,
		nodeKey:   nodeKey,

		stateStore:       stateStore,
		blockStore:       blockStore,
		pruner:           pruner,
		bcReactor:        bcReactor,
		mempoolReactor:   mempoolReactor,
		mempool:          mempool,
		consensusState:   consensusState,
		consensusReactor: consensusReactor,
		stateSyncReactor: stateSyncReactor,
		stateSync:        stateSync,
		stateSyncGenesis: state, // Shouldn't be necessary, but need a way to pass the genesis state
		pexReactor:       pexReactor,
		evidencePool:     evidencePool,
		proxyApp:         proxyApp,
		txIndexer:        txIndexer,
		indexerService:   indexerService,
		blockIndexer:     blockIndexer,
		eventBus:         eventBus,
	}
	node.BaseService = *service.NewBaseService(logger, "Node", node)

	for _, option := range options {
		option(node)
	}

	return node, nil
}

// OnStart starts the Node. It implements service.Service.
func (n *Node) OnStart() error {
	now := cmttime.Now()
	genTime := n.genesisDoc.GenesisTime
	if genTime.After(now) {
		n.Logger.Info("Genesis time is in the future. Sleeping until then...", "genTime", genTime)
		time.Sleep(genTime.Sub(now))
	}

	// run pprof server if it is enabled
	if n.config.RPC.IsPprofEnabled() {
		n.pprofSrv = n.startPprofServer()
	}

	// begin prometheus metrics gathering if it is enabled
	if n.config.Instrumentation.IsPrometheusEnabled() {
		n.prometheusSrv = n.startPrometheusServer()
	}

	// Start the RPC server before the P2P server
	// so we can eg. receive txs for the first block
	if n.config.RPC.ListenAddress != "" {
		listeners, err := n.startRPC()
		if err != nil {
			return err
		}
		n.rpcListeners = listeners
	}

	// Start the transport.
	addr, err := p2p.NewNetAddressString(p2p.IDAddressString(n.nodeKey.ID(), n.config.P2P.ListenAddress))
	if err != nil {
		return err
	}
	if err := n.transport.Listen(*addr); err != nil {
		return err
	}

	n.isListening = true

	// Start the switch (the P2P server).
	err = n.sw.Start()
	if err != nil {
		return err
	}

	// Always connect to persistent peers
	err = n.sw.DialPeersAsync(splitAndTrimEmpty(n.config.P2P.PersistentPeers, ",", " "))
	if err != nil {
		return fmt.Errorf("could not dial peers from persistent_peers field: %w", err)
	}

	// Run state sync
	if n.stateSync {
		bcR, ok := n.bcReactor.(blockSyncReactor)
		if !ok {
			return errors.New("this blocksync reactor does not support switching from state sync")
		}
		err := startStateSync(n.stateSyncReactor, bcR, n.stateSyncProvider,
			n.config.StateSync, n.stateStore, n.blockStore, n.stateSyncGenesis)
		if err != nil {
			return fmt.Errorf("failed to start state sync: %w", err)
		}
	}

	// Start background pruning
	if err := n.pruner.Start(); err != nil {
		return fmt.Errorf("failed to start background pruning routine: %w", err)
	}

	return nil
}

// OnStop stops the Node. It implements service.Service.
func (n *Node) OnStop() {
	n.BaseService.OnStop()

	n.Logger.Info("Stopping Node")

	// first stop the non-reactor services
	if err := n.pruner.Stop(); err != nil {
		n.Logger.Error("Error stopping the pruning service", "err", err)
	}
	if err := n.eventBus.Stop(); err != nil {
		n.Logger.Error("Error closing eventBus", "err", err)
	}
	if err := n.indexerService.Stop(); err != nil {
		n.Logger.Error("Error closing indexerService", "err", err)
	}

	// now stop the reactors
	if err := n.sw.Stop(); err != nil {
		n.Logger.Error("Error closing switch", "err", err)
	}

	if err := n.transport.Close(); err != nil {
		n.Logger.Error("Error closing transport", "err", err)
	}

	n.isListening = false

	// finally stop the listeners / external services
	for _, l := range n.rpcListeners {
		n.Logger.Info("Closing rpc listener", "listener", l)
		if err := l.Close(); err != nil {
			n.Logger.Error("Error closing listener", "listener", l, "err", err)
		}
	}

	if pvsc, ok := n.privValidator.(service.Service); ok {
		if err := pvsc.Stop(); err != nil {
			n.Logger.Error("Error closing private validator", "err", err)
		}
	}

	if n.prometheusSrv != nil {
		if err := n.prometheusSrv.Shutdown(context.Background()); err != nil {
			// Error from closing listeners, or context timeout:
			n.Logger.Error("Prometheus HTTP server Shutdown", "err", err)
		}
	}
	if n.pprofSrv != nil {
		if err := n.pprofSrv.Shutdown(context.Background()); err != nil {
			n.Logger.Error("Pprof HTTP server Shutdown", "err", err)
		}
	}
	if n.blockStore != nil {
		n.Logger.Info("Closing blockstore")
		if err := n.blockStore.Close(); err != nil {
			n.Logger.Error("problem closing blockstore", "err", err)
		}
	}
	if n.stateStore != nil {
		n.Logger.Info("Closing statestore")
		if err := n.stateStore.Close(); err != nil {
			n.Logger.Error("problem closing statestore", "err", err)
		}
	}
	if n.evidencePool != nil {
		n.Logger.Info("Closing evidencestore")
		if err := n.EvidencePool().Close(); err != nil {
			n.Logger.Error("problem closing evidencestore", "err", err)
		}
	}
}

// ConfigureRPC makes sure RPC has all the objects it needs to operate.
func (n *Node) ConfigureRPC() (*rpccore.Environment, error) {
	pubKey, err := n.privValidator.GetPubKey()
	if pubKey == nil || err != nil {
		return nil, fmt.Errorf("can't get pubkey: %w", err)
	}
	rpcCoreEnv := rpccore.Environment{
		ProxyAppQuery:   n.proxyApp.Query(),
		ProxyAppMempool: n.proxyApp.Mempool(),

		StateStore:     n.stateStore,
		BlockStore:     n.blockStore,
		EvidencePool:   n.evidencePool,
		ConsensusState: n.consensusState,
		P2PPeers:       n.sw,
		P2PTransport:   n,
		PubKey:         pubKey,

		GenDoc:           n.genesisDoc,
		TxIndexer:        n.txIndexer,
		BlockIndexer:     n.blockIndexer,
		ConsensusReactor: n.consensusReactor,
		MempoolReactor:   n.mempoolReactor,
		EventBus:         n.eventBus,
		Mempool:          n.mempool,

		Logger: n.Logger.With("module", "rpc"),

		Config: *n.config.RPC,
	}
	if err := rpcCoreEnv.InitGenesisChunks(); err != nil {
		return nil, err
	}
	return &rpcCoreEnv, nil
}

func (n *Node) startRPC() ([]net.Listener, error) {
	env, err := n.ConfigureRPC()
	if err != nil {
		return nil, err
	}

	listenAddrs := splitAndTrimEmpty(n.config.RPC.ListenAddress, ",", " ")
	routes := env.GetRoutes()

	if n.config.RPC.Unsafe {
		env.AddUnsafeRoutes(routes)
	}

	config := rpcserver.DefaultConfig()
	config.MaxBodyBytes = n.config.RPC.MaxBodyBytes
	config.MaxHeaderBytes = n.config.RPC.MaxHeaderBytes
	config.MaxOpenConnections = n.config.RPC.MaxOpenConnections
	// If necessary adjust global WriteTimeout to ensure it's greater than
	// TimeoutBroadcastTxCommit.
	// See https://github.com/tendermint/tendermint/issues/3435
	if config.WriteTimeout <= n.config.RPC.TimeoutBroadcastTxCommit {
		config.WriteTimeout = n.config.RPC.TimeoutBroadcastTxCommit + 1*time.Second
	}

	// we may expose the rpc over both a unix and tcp socket
	listeners := make([]net.Listener, 0, len(listenAddrs))
	for _, listenAddr := range listenAddrs {
		mux := http.NewServeMux()
		rpcLogger := n.Logger.With("module", "rpc-server")
		wmLogger := rpcLogger.With("protocol", "websocket")
		wm := rpcserver.NewWebsocketManager(routes,
			rpcserver.OnDisconnect(func(remoteAddr string) {
				err := n.eventBus.UnsubscribeAll(context.Background(), remoteAddr)
				if err != nil && err != cmtpubsub.ErrSubscriptionNotFound {
					wmLogger.Error("Failed to unsubscribe addr from events", "addr", remoteAddr, "err", err)
				}
			}),
			rpcserver.ReadLimit(config.MaxBodyBytes),
			rpcserver.WriteChanCapacity(n.config.RPC.WebSocketWriteBufferSize),
		)
		wm.SetLogger(wmLogger)
		mux.HandleFunc("/websocket", wm.WebsocketHandler)
		mux.HandleFunc("/v1/websocket", wm.WebsocketHandler)
		rpcserver.RegisterRPCFuncs(mux, routes, rpcLogger)
		listener, err := rpcserver.Listen(
			listenAddr,
			config.MaxOpenConnections,
		)
		if err != nil {
			return nil, err
		}

		var rootHandler http.Handler = mux
		if n.config.RPC.IsCorsEnabled() {
			corsMiddleware := cors.New(cors.Options{
				AllowedOrigins: n.config.RPC.CORSAllowedOrigins,
				AllowedMethods: n.config.RPC.CORSAllowedMethods,
				AllowedHeaders: n.config.RPC.CORSAllowedHeaders,
			})
			rootHandler = corsMiddleware.Handler(mux)
		}
		if n.config.RPC.IsTLSEnabled() {
			go func() {
				if err := rpcserver.ServeTLS(
					listener,
					rootHandler,
					n.config.RPC.CertFile(),
					n.config.RPC.KeyFile(),
					rpcLogger,
					config,
				); err != nil {
					n.Logger.Error("Error serving server with TLS", "err", err)
				}
			}()
		} else {
			go func() {
				if err := rpcserver.Serve(
					listener,
					rootHandler,
					rpcLogger,
					config,
				); err != nil {
					n.Logger.Error("Error serving server", "err", err)
				}
			}()
		}

		listeners = append(listeners, listener)
	}

	if n.config.GRPC.ListenAddress != "" {
		listener, err := grpcserver.Listen(n.config.GRPC.ListenAddress)
		if err != nil {
			return nil, err
		}
		opts := []grpcserver.Option{
			grpcserver.WithLogger(n.Logger),
		}
		if n.config.GRPC.VersionService.Enabled {
			opts = append(opts, grpcserver.WithVersionService())
		}
		if n.config.GRPC.BlockService.Enabled {
			opts = append(opts, grpcserver.WithBlockService(n.blockStore, n.eventBus, n.Logger))
		}
		if n.config.GRPC.BlockResultsService.Enabled {
			opts = append(opts, grpcserver.WithBlockResultsService(n.blockStore, n.stateStore, n.Logger))
		}
		go func() {
			if err := grpcserver.Serve(listener, opts...); err != nil {
				n.Logger.Error("Error starting gRPC server", "err", err)
			}
		}()
		listeners = append(listeners, listener)
	}

	if n.config.GRPC.Privileged.ListenAddress != "" {
		listener, err := grpcserver.Listen(n.config.GRPC.Privileged.ListenAddress)
		if err != nil {
			return nil, err
		}
		opts := []grpcprivserver.Option{
			grpcprivserver.WithLogger(n.Logger),
		}
		if n.config.GRPC.Privileged.PruningService.Enabled {
			opts = append(opts, grpcprivserver.WithPruningService(n.pruner, n.Logger))
		}
		go func() {
			if err := grpcprivserver.Serve(listener, opts...); err != nil {
				n.Logger.Error("Error starting privileged gRPC server", "err", err)
			}
		}()
		listeners = append(listeners, listener)
	}

	return listeners, nil
}

// startPrometheusServer starts a Prometheus HTTP server, listening for metrics
// collectors on addr.
func (n *Node) startPrometheusServer() *http.Server {
	srv := &http.Server{
		Addr: n.config.Instrumentation.PrometheusListenAddr,
		Handler: promhttp.InstrumentMetricHandler(
			prometheus.DefaultRegisterer, promhttp.HandlerFor(
				prometheus.DefaultGatherer,
				promhttp.HandlerOpts{MaxRequestsInFlight: n.config.Instrumentation.MaxOpenConnections},
			),
		),
		ReadHeaderTimeout: readHeaderTimeout,
	}
	go func() {
		if err := srv.ListenAndServe(); err != http.ErrServerClosed {
			// Error starting or closing listener:
			n.Logger.Error("Prometheus HTTP server ListenAndServe", "err", err)
		}
	}()
	return srv
}

// starts a ppro.
func (n *Node) startPprofServer() *http.Server {
	srv := &http.Server{
		Addr:              n.config.RPC.PprofListenAddress,
		Handler:           nil,
		ReadHeaderTimeout: readHeaderTimeout,
	}
	go func() {
		if err := srv.ListenAndServe(); err != http.ErrServerClosed {
			// Error starting or closing listener:
			n.Logger.Error("pprof HTTP server ListenAndServe", "err", err)
		}
	}()
	return srv
}

// Switch returns the Node's Switch.
func (n *Node) Switch() *p2p.Switch {
	return n.sw
}

// BlockStore returns the Node's BlockStore.
func (n *Node) BlockStore() *store.BlockStore {
	return n.blockStore
}

// ConsensusReactor returns the Node's ConsensusReactor.
func (n *Node) ConsensusReactor() *cs.Reactor {
	return n.consensusReactor
}

// MempoolReactor returns the Node's mempool reactor.
func (n *Node) MempoolReactor() p2p.Reactor {
	return n.mempoolReactor
}

// Mempool returns the Node's mempool.
func (n *Node) Mempool() mempl.Mempool {
	return n.mempool
}

// PEXReactor returns the Node's PEXReactor. It returns nil if PEX is disabled.
func (n *Node) PEXReactor() *pex.Reactor {
	return n.pexReactor
}

// EvidencePool returns the Node's EvidencePool.
func (n *Node) EvidencePool() *evidence.Pool {
	return n.evidencePool
}

// EventBus returns the Node's EventBus.
func (n *Node) EventBus() *types.EventBus {
	return n.eventBus
}

// PrivValidator returns the Node's PrivValidator.
// XXX: for convenience only!
func (n *Node) PrivValidator() types.PrivValidator {
	return n.privValidator
}

// GenesisDoc returns the Node's GenesisDoc.
func (n *Node) GenesisDoc() *types.GenesisDoc {
	return n.genesisDoc
}

// ProxyApp returns the Node's AppConns, representing its connections to the ABCI application.
func (n *Node) ProxyApp() proxy.AppConns {
	return n.proxyApp
}

// Config returns the Node's config.
func (n *Node) Config() *cfg.Config {
	return n.config
}

//------------------------------------------------------------------------------

func (n *Node) Listeners() []string {
	return []string{
		fmt.Sprintf("Listener(@%v)", n.config.P2P.ExternalAddress),
	}
}

func (n *Node) IsListening() bool {
	return n.isListening
}

// NodeInfo returns the Node's Info from the Switch.
func (n *Node) NodeInfo() p2p.NodeInfo {
	return n.nodeInfo
}

func makeNodeInfo(
	config *cfg.Config,
	nodeKey *p2p.NodeKey,
	txIndexer txindex.TxIndexer,
	genDoc *types.GenesisDoc,
	state sm.State,
) (p2p.DefaultNodeInfo, error) {
	txIndexerStatus := "on"
	if _, ok := txIndexer.(*null.TxIndex); ok {
		txIndexerStatus = "off"
	}

	nodeInfo := p2p.DefaultNodeInfo{
		ProtocolVersion: p2p.NewProtocolVersion(
			version.P2PProtocol, // global
			state.Version.Consensus.Block,
			state.Version.Consensus.App,
		),
		DefaultNodeID: nodeKey.ID(),
		Network:       genDoc.ChainID,
		Version:       version.CMTSemVer,
		Channels: []byte{
			bc.BlocksyncChannel,
			cs.StateChannel, cs.DataChannel, cs.VoteChannel, cs.VoteSetBitsChannel,
			mempl.MempoolChannel,
			evidence.EvidenceChannel,
			statesync.SnapshotChannel, statesync.ChunkChannel,
		},
		Moniker: config.Moniker,
		Other: p2p.DefaultNodeInfoOther{
			TxIndex:    txIndexerStatus,
			RPCAddress: config.RPC.ListenAddress,
		},
	}

	if config.P2P.PexReactor {
		nodeInfo.Channels = append(nodeInfo.Channels, pex.PexChannel)
	}

	lAddr := config.P2P.ExternalAddress

	if lAddr == "" {
		lAddr = config.P2P.ListenAddress
	}

	nodeInfo.ListenAddr = lAddr

	err := nodeInfo.Validate()
	return nodeInfo, err
}

func createPruner(
	config *cfg.Config,
	txIndexer txindex.TxIndexer,
	blockIndexer indexer.BlockIndexer,
	stateStore sm.Store,
	blockStore *store.BlockStore,
	metrics *sm.Metrics,
	logger log.Logger,
) (*sm.Pruner, error) {
	if err := initApplicationRetainHeight(stateStore); err != nil {
		return nil, err
	}

	prunerOpts := []sm.PrunerOption{
		sm.WithPrunerInterval(config.Storage.Pruning.Interval),
		sm.WithPrunerMetrics(metrics),
	}

	if config.Storage.Pruning.DataCompanion.Enabled {
		err := initCompanionRetainHeights(
			stateStore,
			config.Storage.Pruning.DataCompanion.InitialBlockRetainHeight,
			config.Storage.Pruning.DataCompanion.InitialBlockResultsRetainHeight,
		)
		if err != nil {
			return nil, err
		}
		prunerOpts = append(prunerOpts, sm.WithPrunerCompanionEnabled())
	}

	return sm.NewPruner(stateStore, blockStore, blockIndexer, txIndexer, logger, prunerOpts...), nil
}

// Set the initial application retain height to 0 to avoid the data companion
// pruning blocks before the application indicates it is OK. We set this to 0
// only if the retain height was not set before by the application.
func initApplicationRetainHeight(stateStore sm.Store) error {
	if _, err := stateStore.GetApplicationRetainHeight(); err != nil {
		if errors.Is(err, sm.ErrKeyNotFound) {
			return stateStore.SaveApplicationRetainHeight(0)
		}
		return err
	}
	return nil
}

// Sets the data companion retain heights if one of two possible conditions is
// met:
// 1. One or more of the retain heights has not yet been set.
// 2. One or more of the retain heights is currently 0.
func initCompanionRetainHeights(stateStore sm.Store, initBlockRH, initBlockResultsRH int64) error {
	curBlockRH, err := stateStore.GetCompanionBlockRetainHeight()
	if err != nil && !errors.Is(err, sm.ErrKeyNotFound) {
		return fmt.Errorf("failed to obtain companion block retain height: %w", err)
	}
	if curBlockRH == 0 {
		if err := stateStore.SaveCompanionBlockRetainHeight(initBlockRH); err != nil {
			return fmt.Errorf("failed to set initial data companion block retain height: %w", err)
		}
	}
	curBlockResultsRH, err := stateStore.GetABCIResRetainHeight()
	if err != nil && !errors.Is(err, sm.ErrKeyNotFound) {
		return fmt.Errorf("failed to obtain companion block results retain height: %w", err)
	}
	if curBlockResultsRH == 0 {
		if err := stateStore.SaveABCIResRetainHeight(initBlockResultsRH); err != nil {
			return fmt.Errorf("failed to set initial data companion block results retain height: %w", err)
		}
	}
	return nil
}<|MERGE_RESOLUTION|>--- conflicted
+++ resolved
@@ -163,19 +163,10 @@
 	if dbProvider == nil {
 		dbProvider = cfg.DefaultDBProvider
 	}
-<<<<<<< HEAD
-<<<<<<< HEAD
-	blockStore, stateDB, err := initDBs(config, dbProvider)
-=======
+
 	blockStoreDB, stateDB, err := initDBs(config, dbProvider)
 
 	blockStore := store.NewBlockStore(blockStoreDB, store.WithMetrics(store.NopMetrics()), store.WithCompaction(config.Storage.Compact, config.Storage.CompactionInterval))
->>>>>>> cfe8b888a (feat(pruning): trigger explicitly compaction upon pruning (#1972))
-=======
-	blockStoreDB, stateDB, err := initDBs(config, dbProvider)
-
-	blockStore := store.NewBlockStore(blockStoreDB, store.WithMetrics(store.NopMetrics()))
->>>>>>> ed84675f
 
 	defer func() {
 		if derr := blockStore.Close(); derr != nil {
@@ -296,28 +287,16 @@
 		return nil, err
 	}
 
-<<<<<<< HEAD
-<<<<<<< HEAD
-=======
-=======
->>>>>>> ed84675f
 	csMetrics, p2pMetrics, memplMetrics, smMetrics, bstMetrics, abciMetrics, bsMetrics, ssMetrics := metricsProvider(genDoc.ChainID)
 	stateStore := sm.NewStore(stateDB, sm.StoreOptions{
 		DiscardABCIResponses: config.Storage.DiscardABCIResponses,
 		Metrics:              smMetrics,
-<<<<<<< HEAD
 		Compact:              config.Storage.Compact,
 		CompactionInterval:   config.Storage.CompactionInterval,
-=======
->>>>>>> ed84675f
 	})
 
-	blockStore := store.NewBlockStore(blockStoreDB, store.WithMetrics(bstMetrics))
-
-<<<<<<< HEAD
->>>>>>> cfe8b888a (feat(pruning): trigger explicitly compaction upon pruning (#1972))
-=======
->>>>>>> ed84675f
+	blockStore := store.NewBlockStore(blockStoreDB, store.WithMetrics(bstMetrics), store.WithCompaction(config.Storage.Compact, config.Storage.CompactionInterval))
+
 	// The key will be deleted if it existed.
 	// Not checking whether the key is there in case the genesis file was larger than
 	// the max size of a value (in rocksDB for example), which would cause the check
