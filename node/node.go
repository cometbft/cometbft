--- conflicted
+++ resolved
@@ -12,7 +12,6 @@
 	"time"
 
 	cfg "github.com/cometbft/cometbft/config"
-<<<<<<< HEAD
 	bc "github.com/cometbft/cometbft/internal/blocksync"
 	cs "github.com/cometbft/cometbft/internal/consensus"
 	"github.com/cometbft/cometbft/internal/evidence"
@@ -24,15 +23,10 @@
 	"github.com/cometbft/cometbft/internal/state/txindex/null"
 	"github.com/cometbft/cometbft/internal/statesync"
 	"github.com/cometbft/cometbft/internal/store"
-=======
-	cs "github.com/cometbft/cometbft/consensus"
-	"github.com/cometbft/cometbft/evidence"
 	"github.com/cometbft/cometbft/light"
 	"github.com/cometbft/cometbft/mempool/cat"
 
->>>>>>> 1060ed66
 	"github.com/cometbft/cometbft/libs/log"
-	"github.com/cometbft/cometbft/light"
 	mempl "github.com/cometbft/cometbft/mempool"
 	"github.com/cometbft/cometbft/p2p"
 	"github.com/cometbft/cometbft/p2p/pex"
@@ -72,13 +66,8 @@
 	stateStore        sm.Store
 	blockStore        *store.BlockStore // store the blockchain to disk
 	pruner            *sm.Pruner
-<<<<<<< HEAD
-	bcReactor         p2p.Reactor        // for block-syncing
-	mempoolReactor    waitSyncP2PReactor // for gossipping transactions
-=======
 	bcReactor         p2p.Reactor       // for block-syncing
 	mempoolReactor    mempl.SyncReactor // for gossipping transactions
->>>>>>> 1060ed66
 	mempool           mempl.Mempool
 	stateSync         bool                    // whether the node should state sync on startup
 	stateSyncReactor  *statesync.Reactor      // for hosting and restoring state sync snapshots
@@ -379,15 +368,11 @@
 
 	logNodeStartupInfo(state, pubKey, logger, consensusLogger)
 
-<<<<<<< HEAD
-	mempool, mempoolReactor := createMempoolAndMempoolReactor(config, proxyApp, state, waitSync, memplMetrics, logger)
-=======
 	// Make MempoolReactor
 	mempool, mempoolReactor, err := createMempoolAndMempoolReactor(config, proxyApp, state, waitSync, memplMetrics, logger)
 	if err != nil {
 		return nil, err
 	}
->>>>>>> 1060ed66
 
 	evidenceReactor, evidencePool, err := createEvidenceReactor(config, dbProvider, stateStore, blockStore, logger)
 	if err != nil {
