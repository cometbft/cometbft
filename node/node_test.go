--- conflicted
+++ resolved
@@ -44,11 +44,7 @@
 	defer os.RemoveAll(config.RootDir)
 
 	// create & start node
-<<<<<<< HEAD
-	n, err := DefaultNewNode(config, log.TestingLogger(), nil)
-=======
-	n, err := DefaultNewNode(config, log.TestingLogger(), CliParams{})
->>>>>>> 73334216
+	n, err := DefaultNewNode(config, log.TestingLogger(), CliParams{}, nil)
 	require.NoError(t, err)
 	err = n.Start()
 	require.NoError(t, err)
@@ -111,11 +107,7 @@
 	config.Storage.Pruning.DataCompanion.Enabled = true
 	config.Storage.Pruning.DataCompanion.InitialBlockRetainHeight = 1
 	// create & start node
-<<<<<<< HEAD
-	n, err := DefaultNewNode(config, log.TestingLogger(), nil)
-=======
-	n, err := DefaultNewNode(config, log.TestingLogger(), CliParams{})
->>>>>>> 73334216
+	n, err := DefaultNewNode(config, log.TestingLogger(), CliParams{}, nil)
 	require.NoError(t, err)
 
 	companionRetainHeight, err := n.stateStore.GetCompanionBlockRetainHeight()
@@ -129,12 +121,8 @@
 	now := cmttime.Now()
 
 	// create & start node
-<<<<<<< HEAD
-	n, err := DefaultNewNode(config, log.TestingLogger(), nil)
-=======
-	n, err := DefaultNewNode(config, log.TestingLogger(), CliParams{})
+	n, err := DefaultNewNode(config, log.TestingLogger(), CliParams{}, nil)
 	n.GenesisDoc().GenesisTime = now.Add(2 * time.Second)
->>>>>>> 73334216
 	require.NoError(t, err)
 	n.GenesisDoc().GenesisTime = now.Add(2 * time.Second)
 
@@ -151,11 +139,7 @@
 	defer os.RemoveAll(config.RootDir)
 
 	// create & start node
-<<<<<<< HEAD
-	n, err := DefaultNewNode(config, log.TestingLogger(), nil)
-=======
-	n, err := DefaultNewNode(config, log.TestingLogger(), CliParams{})
->>>>>>> 73334216
+	n, err := DefaultNewNode(config, log.TestingLogger(), CliParams{}, nil)
 	require.NoError(t, err)
 
 	// default config uses the kvstore app
@@ -179,11 +163,7 @@
 	_, err := http.Get("http://" + config.RPC.PprofListenAddress) //nolint: bodyclose
 	require.Error(t, err)
 
-<<<<<<< HEAD
-	n, err := DefaultNewNode(config, log.TestingLogger(), nil)
-=======
-	n, err := DefaultNewNode(config, log.TestingLogger(), CliParams{})
->>>>>>> 73334216
+	n, err := DefaultNewNode(config, log.TestingLogger(), CliParams{}, nil)
 	require.NoError(t, err)
 	require.NoError(t, n.Start())
 	defer func() {
@@ -225,11 +205,7 @@
 	}()
 	defer signerServer.Stop() //nolint:errcheck // ignore for tests
 
-<<<<<<< HEAD
-	n, err := DefaultNewNode(config, log.TestingLogger(), nil)
-=======
-	n, err := DefaultNewNode(config, log.TestingLogger(), CliParams{})
->>>>>>> 73334216
+	n, err := DefaultNewNode(config, log.TestingLogger(), CliParams{}, nil)
 	require.NoError(t, err)
 	assert.IsType(t, &privval.RetrySignerClient{}, n.PrivValidator())
 }
@@ -242,11 +218,7 @@
 	defer os.RemoveAll(config.RootDir)
 	config.BaseConfig.PrivValidatorListenAddr = addrNoPrefix
 
-<<<<<<< HEAD
-	_, err := DefaultNewNode(config, log.TestingLogger(), nil)
-=======
-	_, err := DefaultNewNode(config, log.TestingLogger(), CliParams{})
->>>>>>> 73334216
+	_, err := DefaultNewNode(config, log.TestingLogger(), CliParams{}, nil)
 	require.ErrorAs(t, err, &ErrPrivValidatorSocketClient{})
 }
 
@@ -277,11 +249,7 @@
 	}()
 	defer pvsc.Stop() //nolint:errcheck // ignore for tests
 
-<<<<<<< HEAD
-	n, err := DefaultNewNode(config, log.TestingLogger(), nil)
-=======
-	n, err := DefaultNewNode(config, log.TestingLogger(), CliParams{})
->>>>>>> 73334216
+	n, err := DefaultNewNode(config, log.TestingLogger(), CliParams{}, nil)
 	require.NoError(t, err)
 	assert.IsType(t, &privval.RetrySignerClient{}, n.PrivValidator())
 }
@@ -295,7 +263,7 @@
 			keyGenF := func() (crypto.PrivKey, error) {
 				return kt.GenPrivKey(keyType)
 			}
-			n, err := DefaultNewNode(config, log.TestingLogger(), keyGenF)
+			n, err := DefaultNewNode(config, log.TestingLogger(), CliParams{}, keyGenF)
 			require.NoError(t, err)
 			assert.IsType(t, &privval.FilePV{}, n.PrivValidator())
 		})
@@ -677,17 +645,11 @@
 
 	// Set the cli params variable to the correct hash
 	incomingChecksum := tmhash.Sum(jsonBlob)
-<<<<<<< HEAD
-	// Set genesis flag value to incorrect hash
-	config.Storage.GenesisHash = hex.EncodeToString(incomingChecksum)
+	cliParams := CliParams{GenesisHash: incomingChecksum}
 	pv, err := privval.LoadOrGenFilePV(config.PrivValidatorKeyFile(), config.PrivValidatorStateFile(), nil)
 	require.NoError(t, err)
-	_, err = NewNode(
-=======
-	cliParams := CliParams{GenesisHash: incomingChecksum}
 
 	_, err = NewNodeWithCliParams(
->>>>>>> 73334216
 		context.Background(),
 		config,
 		pv,
@@ -720,13 +682,9 @@
 	// Set genesis flag value to incorrect hash
 	cliParams := CliParams{GenesisHash: flagHash}
 
-<<<<<<< HEAD
 	pv, err := privval.LoadOrGenFilePV(config.PrivValidatorKeyFile(), config.PrivValidatorStateFile(), nil)
 	require.NoError(t, err)
-	_, err = NewNode(
-=======
 	_, err = NewNodeWithCliParams(
->>>>>>> 73334216
 		context.Background(),
 		config,
 		pv,
