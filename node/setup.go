--- conflicted
+++ resolved
@@ -19,7 +19,6 @@
 	cs "github.com/cometbft/cometbft/consensus"
 	"github.com/cometbft/cometbft/crypto"
 	"github.com/cometbft/cometbft/evidence"
-	"github.com/cometbft/cometbft/mempool/cat"
 
 	"github.com/cometbft/cometbft/statesync"
 
@@ -229,38 +228,6 @@
 	state sm.State,
 	memplMetrics *mempl.Metrics,
 	logger log.Logger,
-<<<<<<< HEAD
-) (mempl.Mempool, p2p.Reactor, error) {
-	logger = logger.With("module", "mempool")
-	mp := mempl.NewCListMempool(
-		config.Mempool,
-		proxyApp.Mempool(),
-		state.LastBlockHeight,
-		mempl.WithMetrics(memplMetrics),
-		mempl.WithPreCheck(sm.TxPreCheck(state)),
-		mempl.WithPostCheck(sm.TxPostCheck(state)),
-	)
-
-	mp.SetLogger(logger)
-
-	if config.Consensus.WaitForTxs() {
-		mp.EnableTxsAvailable()
-	}
-
-	var reactor p2p.Reactor
-	switch config.Mempool.Reactor {
-	case "cat":
-		logger.Info("Using the CAT mempool reactor")
-		reactor = cat.NewReactor(config.Mempool, mp, logger)
-	case "v0", "":
-		logger.Info("Using the default mempool reactor")
-		reactor = mempl.NewReactor(config.Mempool, mp, logger)
-	default:
-		return nil, nil, fmt.Errorf("unknown mempool reactor \"%s\"", config.Mempool.Reactor)
-	}
-
-	return mp, reactor, nil
-=======
 ) (mempl.Mempool, p2p.Reactor) {
 	switch config.Mempool.Type {
 	// allow empty string for backward compatibility
@@ -278,6 +245,7 @@
 		reactor := mempl.NewReactor(
 			config.Mempool,
 			mp,
+			logger,
 		)
 		if config.Consensus.WaitForTxs() {
 			mp.EnableTxsAvailable()
@@ -288,11 +256,10 @@
 	case cfg.MempoolTypeNop:
 		// Strictly speaking, there's no need to have a `mempl.NopMempoolReactor`, but
 		// adding it leads to a cleaner code.
-		return &mempl.NopMempool{}, mempl.NewNopMempoolReactor()
+		return &mempl.NopMempool{}, &nopReactor
 	default:
 		panic(fmt.Sprintf("unknown mempool type: %q", config.Mempool.Type))
 	}
->>>>>>> cb99e533
 }
 
 func createEvidenceReactor(config *cfg.Config, dbProvider cfg.DBProvider,
