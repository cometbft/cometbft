--- conflicted
+++ resolved
@@ -128,10 +128,6 @@
 	if err != nil {
 		return
 	}
-<<<<<<< HEAD
-	blockStore = store.NewBlockStore(blockStoreDB, store.WithCompaction(config.Storage.Compact, config.Storage.CompactionInterval))
-=======
->>>>>>> a6cc64d0
 
 	stateDB, err = dbProvider(&cfg.DBContext{ID: "state", Config: config})
 	if err != nil {
