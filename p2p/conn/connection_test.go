--- conflicted
+++ resolved
@@ -22,11 +22,7 @@
 func createTestMConnection(conn net.Conn) *MConnection {
 	onReceive := func(_ byte, _ []byte) {
 	}
-<<<<<<< HEAD
-	onError := func(r any) {
-=======
 	onError := func(_ any) {
->>>>>>> b9512c92
 	}
 	c := createMConnectionWithCallbacks(conn, onReceive, onError)
 	c.SetLogger(log.TestingLogger())
@@ -123,11 +119,7 @@
 
 	receivedCh := make(chan []byte)
 	errorsCh := make(chan any)
-<<<<<<< HEAD
-	onReceive := func(chID byte, msgBytes []byte) {
-=======
 	onReceive := func(_ byte, msgBytes []byte) {
->>>>>>> b9512c92
 		receivedCh <- msgBytes
 	}
 	onError := func(r any) {
@@ -178,11 +170,7 @@
 
 	receivedCh := make(chan []byte)
 	errorsCh := make(chan any)
-<<<<<<< HEAD
-	onReceive := func(chID byte, msgBytes []byte) {
-=======
 	onReceive := func(_ byte, msgBytes []byte) {
->>>>>>> b9512c92
 		receivedCh <- msgBytes
 	}
 	onError := func(r any) {
@@ -221,11 +209,7 @@
 
 	receivedCh := make(chan []byte)
 	errorsCh := make(chan any)
-<<<<<<< HEAD
-	onReceive := func(chID byte, msgBytes []byte) {
-=======
 	onReceive := func(_ byte, msgBytes []byte) {
->>>>>>> b9512c92
 		receivedCh <- msgBytes
 	}
 	onError := func(r any) {
@@ -280,11 +264,7 @@
 
 	receivedCh := make(chan []byte)
 	errorsCh := make(chan any)
-<<<<<<< HEAD
-	onReceive := func(chID byte, msgBytes []byte) {
-=======
 	onReceive := func(_ byte, msgBytes []byte) {
->>>>>>> b9512c92
 		receivedCh <- msgBytes
 	}
 	onError := func(r any) {
@@ -333,11 +313,7 @@
 
 	receivedCh := make(chan []byte)
 	errorsCh := make(chan any)
-<<<<<<< HEAD
-	onReceive := func(chID byte, msgBytes []byte) {
-=======
 	onReceive := func(_ byte, msgBytes []byte) {
->>>>>>> b9512c92
 		receivedCh <- msgBytes
 	}
 	onError := func(r any) {
@@ -395,11 +371,7 @@
 
 	receivedCh := make(chan []byte)
 	errorsCh := make(chan any)
-<<<<<<< HEAD
-	onReceive := func(chID byte, msgBytes []byte) {
-=======
 	onReceive := func(_ byte, msgBytes []byte) {
->>>>>>> b9512c92
 		receivedCh <- msgBytes
 	}
 	onError := func(r any) {
@@ -429,13 +401,8 @@
 	t.Helper()
 	server, client := NetPipe()
 
-<<<<<<< HEAD
-	onReceive := func(chID byte, msgBytes []byte) {}
-	onError := func(r any) {}
-=======
 	onReceive := func(_ byte, _ []byte) {}
 	onError := func(_ any) {}
->>>>>>> b9512c92
 
 	// create client conn with two channels
 	chDescs := []*ChannelDescriptor{
@@ -450,11 +417,7 @@
 	// create server conn with 1 channel
 	// it fires on chOnErr when there's an error
 	serverLogger := log.TestingLogger().With("module", "server")
-<<<<<<< HEAD
-	onError = func(r any) {
-=======
 	onError = func(_ any) {
->>>>>>> b9512c92
 		chOnErr <- struct{}{}
 	}
 	mconnServer := createMConnectionWithCallbacks(server, onReceive, onError)
