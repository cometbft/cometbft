package conn

import (
	"bufio"
	"bytes"
	"errors"
	"io"
	"testing"

	gogotypes "github.com/cosmos/gogoproto/types"
	"github.com/oasisprotocol/curve25519-voi/primitives/merlin"
	"github.com/stretchr/testify/assert"
	"github.com/stretchr/testify/require"
	"golang.org/x/crypto/chacha20poly1305"

	tmp2p "github.com/cometbft/cometbft/api/cometbft/p2p/v1"
	"github.com/cometbft/cometbft/crypto"
	"github.com/cometbft/cometbft/crypto/ed25519"
	cryptoenc "github.com/cometbft/cometbft/crypto/encoding"
	"github.com/cometbft/cometbft/libs/protoio"
)

type buffer struct {
	next bytes.Buffer
}

func (b *buffer) Read(data []byte) (n int, err error) {
	return b.next.Read(data)
}

func (b *buffer) Write(data []byte) (n int, err error) {
	return b.next.Write(data)
}

func (b *buffer) Bytes() []byte {
	return b.next.Bytes()
}

func (*buffer) Close() error {
	return nil
}

type evilConn struct {
	secretConn *SecretConnection
	buffer     *buffer

	locEphPub  *[32]byte
	locEphPriv *[32]byte
	remEphPub  *[32]byte
	privKey    crypto.PrivKey

	readStep   int
	writeStep  int
	readOffset int

	shareEphKey        bool
	badEphKey          bool
	shareAuthSignature bool
	badAuthSignature   bool
}

func newEvilConn(shareEphKey, badEphKey, shareAuthSignature, badAuthSignature bool) *evilConn {
	privKey := ed25519.GenPrivKey()
	locEphPub, locEphPriv := genEphKeys()
	var rep [32]byte
	c := &evilConn{
		locEphPub:  locEphPub,
		locEphPriv: locEphPriv,
		remEphPub:  &rep,
		privKey:    privKey,

		shareEphKey:        shareEphKey,
		badEphKey:          badEphKey,
		shareAuthSignature: shareAuthSignature,
		badAuthSignature:   badAuthSignature,
	}

	return c
}

func (c *evilConn) Read(data []byte) (n int, err error) {
	if !c.shareEphKey {
		return 0, io.EOF
	}

	switch c.readStep {
	case 0:
		if !c.badEphKey {
			lc := *c.locEphPub
			bz, err := protoio.MarshalDelimited(&gogotypes.BytesValue{Value: lc[:]})
			if err != nil {
				panic(err)
			}
			copy(data, bz[c.readOffset:])
			n = len(data)
		} else {
			bz, err := protoio.MarshalDelimited(&gogotypes.BytesValue{Value: []byte("drop users;")})
			if err != nil {
				panic(err)
			}
			copy(data, bz)
			n = len(data)
		}
		c.readOffset += n

		if n >= 32 {
			c.readOffset = 0
			c.readStep = 1
			if !c.shareAuthSignature {
				c.readStep = 2
			}
		}

		return n, nil
	case 1:
		signature := c.signChallenge()
		if !c.badAuthSignature {
			pkpb, err := cryptoenc.PubKeyToProto(c.privKey.PubKey())
			if err != nil {
				panic(err)
			}
			bz, err := protoio.MarshalDelimited(&tmp2p.AuthSigMessage{PubKey: pkpb, Sig: signature})
			if err != nil {
				panic(err)
			}
			n, err = c.secretConn.Write(bz)
			if err != nil {
				panic(err)
			}
			if c.readOffset > len(c.buffer.Bytes()) {
				return len(data), nil
			}
			copy(data, c.buffer.Bytes()[c.readOffset:])
		} else {
			bz, err := protoio.MarshalDelimited(&gogotypes.BytesValue{Value: []byte("select * from users;")})
			if err != nil {
				panic(err)
			}
			n, err = c.secretConn.Write(bz)
			if err != nil {
				panic(err)
			}
			if c.readOffset > len(c.buffer.Bytes()) {
				return len(data), nil
			}
			copy(data, c.buffer.Bytes())
		}
		c.readOffset += len(data)
		return n, nil
	default:
		return 0, io.EOF
	}
}

func (c *evilConn) Write(data []byte) (n int, err error) {
	switch c.writeStep {
	case 0:
		var (
			bytes     gogotypes.BytesValue
			remEphPub [32]byte
		)
		err := protoio.UnmarshalDelimited(data, &bytes)
		if err != nil {
			panic(err)
		}
		copy(remEphPub[:], bytes.Value)
		c.remEphPub = &remEphPub
		c.writeStep = 1
		if !c.shareAuthSignature {
			c.writeStep = 2
		}
		return len(data), nil
	case 1:
		// Signature is not needed, therefore skipped.
		return len(data), nil
	default:
		return 0, io.EOF
	}
}

func (*evilConn) Close() error {
	return nil
}

func (c *evilConn) signChallenge() []byte {
	// Sort by lexical order.
	loEphPub, hiEphPub := sort32(c.locEphPub, c.remEphPub)

	transcript := merlin.NewTranscript("TENDERMINT_SECRET_CONNECTION_TRANSCRIPT_HASH")

	transcript.AppendMessage(labelEphemeralLowerPublicKey, loEphPub[:])
	transcript.AppendMessage(labelEphemeralUpperPublicKey, hiEphPub[:])

	// Check if the local ephemeral public key was the least, lexicographically
	// sorted.
	locIsLeast := bytes.Equal(c.locEphPub[:], loEphPub[:])

	// Compute common diffie hellman secret using X25519.
	dhSecret, err := computeDHSecret(c.remEphPub, c.locEphPriv)
	if err != nil {
		panic(err)
	}

	transcript.AppendMessage(labelDHSecret, dhSecret[:])

	// Generate the secret used for receiving, sending, challenge via HKDF-SHA2
	// on the transcript state (which itself also uses HKDF-SHA2 to derive a key
	// from the dhSecret).
	recvSecret, sendSecret := deriveSecrets(dhSecret, locIsLeast)

	const challengeSize = 32
	var challenge [challengeSize]byte
	transcript.ExtractBytes(challenge[:], labelSecretConnectionMac)

	sendAead, err := chacha20poly1305.New(sendSecret[:])
	if err != nil {
		panic(errors.New("invalid send SecretConnection Key"))
	}
	recvAead, err := chacha20poly1305.New(recvSecret[:])
	if err != nil {
		panic(errors.New("invalid receive SecretConnection Key"))
	}

	b := &buffer{}
	c.secretConn = &SecretConnection{
<<<<<<< HEAD
		conn:       b,
		connWriter: bufio.NewWriterSize(b, defaultWriteBufferSize),
		recvBuffer: nil,
		recvNonce:  new([aeadNonceSize]byte),
		sendNonce:  new([aeadNonceSize]byte),
		recvAead:   recvAead,
		sendAead:   sendAead,
=======
		conn:            b,
		recvBuffer:      nil,
		recvNonce:       new([aeadNonceSize]byte),
		sendNonce:       new([aeadNonceSize]byte),
		recvAead:        recvAead,
		sendAead:        sendAead,
		recvFrame:       make([]byte, totalFrameSize),
		recvSealedFrame: make([]byte, totalFrameSize+aeadSizeOverhead),
		sendFrame:       make([]byte, totalFrameSize),
		sendSealedFrame: make([]byte, totalFrameSize+aeadSizeOverhead),
>>>>>>> d3352550
	}
	c.buffer = b

	// Sign the challenge bytes for authentication.
	locSignature, err := signChallenge(&challenge, c.privKey)
	if err != nil {
		panic(err)
	}

	return locSignature
}

// TestMakeSecretConnection creates an evil connection and tests that
// MakeSecretConnection errors at different stages.
func TestMakeSecretConnection(t *testing.T) {
	testCases := []struct {
		name       string
		conn       *evilConn
		checkError func(error) bool // Function to check if the error matches the expectation
	}{
		{"refuse to share ethimeral key", newEvilConn(false, false, false, false), func(err error) bool { return errors.Is(err, io.EOF) }},
		{"share bad ethimeral key", newEvilConn(true, true, false, false), func(err error) bool { return assert.Contains(t, err.Error(), "wrong wireType") }},
		{"refuse to share auth signature", newEvilConn(true, false, false, false), func(err error) bool { return errors.Is(err, io.EOF) }},
		{"share bad auth signature", newEvilConn(true, false, true, true), func(err error) bool { return errors.As(err, &ErrDecryptFrame{}) }},
		{"all good", newEvilConn(true, false, true, false), func(err error) bool { return err == nil }},
	}

	for _, tc := range testCases {
		t.Run(tc.name, func(t *testing.T) {
			privKey := ed25519.GenPrivKey()
			_, err := MakeSecretConnection(tc.conn, privKey)
			if tc.checkError != nil {
				assert.True(t, tc.checkError(err))
			} else {
				require.NoError(t, err)
			}
		})
	}
}<|MERGE_RESOLUTION|>--- conflicted
+++ resolved
@@ -223,16 +223,8 @@
 
 	b := &buffer{}
 	c.secretConn = &SecretConnection{
-<<<<<<< HEAD
-		conn:       b,
-		connWriter: bufio.NewWriterSize(b, defaultWriteBufferSize),
-		recvBuffer: nil,
-		recvNonce:  new([aeadNonceSize]byte),
-		sendNonce:  new([aeadNonceSize]byte),
-		recvAead:   recvAead,
-		sendAead:   sendAead,
-=======
 		conn:            b,
+    connWriter: bufio.NewWriterSize(b, defaultWriteBufferSize),
 		recvBuffer:      nil,
 		recvNonce:       new([aeadNonceSize]byte),
 		sendNonce:       new([aeadNonceSize]byte),
@@ -242,7 +234,6 @@
 		recvSealedFrame: make([]byte, totalFrameSize+aeadSizeOverhead),
 		sendFrame:       make([]byte, totalFrameSize),
 		sendSealedFrame: make([]byte, totalFrameSize+aeadSizeOverhead),
->>>>>>> d3352550
 	}
 	c.buffer = b
 
