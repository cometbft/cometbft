package p2p

import (
	"fmt"
	"reflect"
	"regexp"
	"sync"

	"github.com/go-kit/kit/metrics"
)

const (
	// MetricsSubsystem is a subsystem shared by all metrics exposed by this
	// package.
	MetricsSubsystem = "p2p"
)

// valueToLabelRegexp is used to find the golang package name and type name
// so that the name can be turned into a prometheus label where the characters
// in the label do not include prometheus special characters such as '*' and '.'.
var valueToLabelRegexp = regexp.MustCompile(`\*?(\w+)\.(.*)`)

//go:generate go run ../scripts/metricsgen -struct=Metrics

// Metrics contains metrics exposed by this package.
type Metrics struct {
	// Number of peers.
	Peers metrics.Gauge
<<<<<<< HEAD
	// Number of bytes received from a given peer.
	PeerReceiveBytesTotal metrics.Counter `metrics_labels:"peer_id,chID"`
<<<<<<< HEAD
	// Number of bytes sent to a given peer.
	PeerSendBytesTotal metrics.Counter `metrics_labels:"peer_id,chID"`
=======
>>>>>>> a2decd8fd (feat(p2p)!: remove PeerReceiveBytesTotal (#3298))
=======
>>>>>>> d0e3aeb3
	// Pending bytes to be sent to a given peer.
	PeerPendingSendBytes metrics.Gauge `metrics_labels:"peer_id"`
	// Number of transactions submitted by each peer.
	NumTxs metrics.Gauge `metrics_labels:"peer_id"`
	// Number of bytes of each message type received.
	MessageReceiveBytesTotal metrics.Counter `metrics_labels:"message_type"`
	// Number of bytes of each message type sent.
	MessageSendBytesTotal metrics.Counter `metrics_labels:"message_type"`
}

type metricsLabelCache struct {
	mtx               *sync.RWMutex
	messageLabelNames map[reflect.Type]string
}

// ValueToMetricLabel is a method that is used to produce a prometheus label value of the golang
// type that is passed in.
// This method uses a map on the Metrics struct so that each label name only needs
// to be produced once to prevent expensive string operations.
func (m *metricsLabelCache) ValueToMetricLabel(i any) string {
	t := reflect.TypeOf(i)
	m.mtx.RLock()

	if s, ok := m.messageLabelNames[t]; ok {
		m.mtx.RUnlock()
		return s
	}
	m.mtx.RUnlock()

	s := t.String()
	ss := valueToLabelRegexp.FindStringSubmatch(s)
	l := fmt.Sprintf("%s_%s", ss[1], ss[2])
	m.mtx.Lock()
	defer m.mtx.Unlock()
	m.messageLabelNames[t] = l
	return l
}

func newMetricsLabelCache() *metricsLabelCache {
	return &metricsLabelCache{
		mtx:               &sync.RWMutex{},
		messageLabelNames: map[reflect.Type]string{},
	}
}<|MERGE_RESOLUTION|>--- conflicted
+++ resolved
@@ -26,16 +26,6 @@
 type Metrics struct {
 	// Number of peers.
 	Peers metrics.Gauge
-<<<<<<< HEAD
-	// Number of bytes received from a given peer.
-	PeerReceiveBytesTotal metrics.Counter `metrics_labels:"peer_id,chID"`
-<<<<<<< HEAD
-	// Number of bytes sent to a given peer.
-	PeerSendBytesTotal metrics.Counter `metrics_labels:"peer_id,chID"`
-=======
->>>>>>> a2decd8fd (feat(p2p)!: remove PeerReceiveBytesTotal (#3298))
-=======
->>>>>>> d0e3aeb3
 	// Pending bytes to be sent to a given peer.
 	PeerPendingSendBytes metrics.Gauge `metrics_labels:"peer_id"`
 	// Number of transactions submitted by each peer.
