--- conflicted
+++ resolved
@@ -55,11 +55,7 @@
 func (mp *Peer) ID() p2p.ID                 { return mp.id }
 func (mp *Peer) IsOutbound() bool           { return mp.Outbound }
 func (mp *Peer) IsPersistent() bool         { return mp.Persistent }
-<<<<<<< HEAD
-func (mp *Peer) Get(key string) interface{} {
-=======
 func (mp *Peer) Get(key string) any {
->>>>>>> 2606eb3b
 	if value, ok := mp.kv[key]; ok {
 		return value
 	}
