// Modified for CometBFT
// Originally Copyright (c) 2013-2014 Conformal Systems LLC.
// https://github.com/conformal/btcd/blob/master/LICENSE

package p2p

import (
	"encoding/hex"
	"errors"
	"flag"
	"fmt"
	"net"
	"strconv"
	"strings"
	"time"

	tmp2p "github.com/cometbft/cometbft/api/cometbft/p2p/v1beta1"
)

// EmptyNetAddress defines the string representation of an empty NetAddress
const EmptyNetAddress = "<nil-NetAddress>"

// NetAddress defines information about a peer on the network
// including its ID, IP address, and port.
type NetAddress struct {
	ID   ID     `json:"id"`
	IP   net.IP `json:"ip"`
	Port uint16 `json:"port"`
}

// IDAddressString returns id@hostPort. It strips the leading
// protocol from protocolHostPort if it exists.
func IDAddressString(id ID, protocolHostPort string) string {
	hostPort := removeProtocolIfDefined(protocolHostPort)
	return fmt.Sprintf("%s@%s", id, hostPort)
}

// NewNetAddress returns a new NetAddress using the provided TCP
// address. When testing, other net.Addr (except TCP) will result in
// using 0.0.0.0:0. When normal run, other net.Addr (except TCP) will
// panic. Panics if ID is invalid.
// TODO: socks proxies?
func NewNetAddress(id ID, addr net.Addr) *NetAddress {
	tcpAddr, ok := addr.(*net.TCPAddr)
	if !ok {
<<<<<<< HEAD
		if flag.Lookup("test.v") != nil { // in testing
			netAddr := NewNetAddressIPPort(net.IP("127.0.0.1"), 0)
			netAddr.ID = id
			return netAddr
		}
		// normal run
		panic(fmt.Sprintf("Only TCPAddrs are supported. Got: %v", addr))
=======
		if flag.Lookup("test.v") == nil { // normal run
			panic(fmt.Sprintf("Only TCPAddrs are supported. Got: %v", addr))
		}
		// in testing
		netAddr := NewNetAddressIPPort(net.IP("127.0.0.1"), 0)
		netAddr.ID = id
		return netAddr
>>>>>>> 822b2776
	}

	if err := validateID(id); err != nil {
		panic(fmt.Sprintf("Invalid ID %v: %v (addr: %v)", id, err, addr))
	}

	ip := tcpAddr.IP
	port := uint16(tcpAddr.Port)
	na := NewNetAddressIPPort(ip, port)
	na.ID = id
	return na
}

// NewNetAddressString returns a new NetAddress using the provided address in
// the form of "ID@IP:Port".
// Also resolves the host if host is not an IP.
// Errors are of type ErrNetAddressXxx where Xxx is in (NoID, Invalid, Lookup)
func NewNetAddressString(addr string) (*NetAddress, error) {
	addrWithoutProtocol := removeProtocolIfDefined(addr)
	spl := strings.Split(addrWithoutProtocol, "@")
	if len(spl) != 2 {
		return nil, ErrNetAddressNoID{addr}
	}

	// get ID
	if err := validateID(ID(spl[0])); err != nil {
		return nil, ErrNetAddressInvalid{addrWithoutProtocol, err}
	}
	var id ID
	id, addrWithoutProtocol = ID(spl[0]), spl[1]

	// get host and port
	host, portStr, err := net.SplitHostPort(addrWithoutProtocol)
	if err != nil {
		return nil, ErrNetAddressInvalid{addrWithoutProtocol, err}
	}
	if len(host) == 0 {
		return nil, ErrNetAddressInvalid{
			addrWithoutProtocol,
			errors.New("host is empty"),
		}
	}

	ip := net.ParseIP(host)
	if ip == nil {
		ips, err := net.LookupIP(host)
		if err != nil {
			return nil, ErrNetAddressLookup{host, err}
		}
		ip = ips[0]
	}

	port, err := strconv.ParseUint(portStr, 10, 16)
	if err != nil {
		return nil, ErrNetAddressInvalid{portStr, err}
	}

	na := NewNetAddressIPPort(ip, uint16(port))
	na.ID = id
	return na, nil
}

// NewNetAddressStrings returns an array of NetAddress'es build using
// the provided strings.
func NewNetAddressStrings(addrs []string) ([]*NetAddress, []error) {
	netAddrs := make([]*NetAddress, 0)
	errs := make([]error, 0)
	for _, addr := range addrs {
		netAddr, err := NewNetAddressString(addr)
		if err != nil {
			errs = append(errs, err)
		} else {
			netAddrs = append(netAddrs, netAddr)
		}
	}
	return netAddrs, errs
}

// NewNetAddressIPPort returns a new NetAddress using the provided IP
// and port number.
func NewNetAddressIPPort(ip net.IP, port uint16) *NetAddress {
	return &NetAddress{
		IP:   ip,
		Port: port,
	}
}

// NetAddressFromProto converts a Protobuf NetAddress into a native struct.
func NetAddressFromProto(pb tmp2p.NetAddress) (*NetAddress, error) {
	ip := net.ParseIP(pb.IP)
	if ip == nil {
		return nil, fmt.Errorf("invalid IP address %v", pb.IP)
	}
	if pb.Port >= 1<<16 {
		return nil, fmt.Errorf("invalid port number %v", pb.Port)
	}
	return &NetAddress{
		ID:   ID(pb.ID),
		IP:   ip,
		Port: uint16(pb.Port),
	}, nil
}

// NetAddressesFromProto converts a slice of Protobuf NetAddresses into a native slice.
func NetAddressesFromProto(pbs []tmp2p.NetAddress) ([]*NetAddress, error) {
	nas := make([]*NetAddress, 0, len(pbs))
	for _, pb := range pbs {
		na, err := NetAddressFromProto(pb)
		if err != nil {
			return nil, err
		}
		nas = append(nas, na)
	}
	return nas, nil
}

// NetAddressesToProto converts a slice of NetAddresses into a Protobuf slice.
func NetAddressesToProto(nas []*NetAddress) []tmp2p.NetAddress {
	pbs := make([]tmp2p.NetAddress, 0, len(nas))
	for _, na := range nas {
		if na != nil {
			pbs = append(pbs, na.ToProto())
		}
	}
	return pbs
}

// ToProto converts a NetAddress to Protobuf.
func (na *NetAddress) ToProto() tmp2p.NetAddress {
	return tmp2p.NetAddress{
		ID:   string(na.ID),
		IP:   na.IP.String(),
		Port: uint32(na.Port),
	}
}

// Equals reports whether na and other are the same addresses,
// including their ID, IP, and Port.
func (na *NetAddress) Equals(other interface{}) bool {
	if o, ok := other.(*NetAddress); ok {
		return na.String() == o.String()
	}
	return false
}

// Same returns true is na has the same non-empty ID or DialString as other.
func (na *NetAddress) Same(other interface{}) bool {
	if o, ok := other.(*NetAddress); ok {
		if na.DialString() == o.DialString() {
			return true
		}
		if na.ID != "" && na.ID == o.ID {
			return true
		}
	}
	return false
}

// String representation: <ID>@<IP>:<PORT>
func (na *NetAddress) String() string {
	if na == nil {
		return EmptyNetAddress
	}

	addrStr := na.DialString()
	if na.ID != "" {
		addrStr = IDAddressString(na.ID, addrStr)
	}

	return addrStr
}

func (na *NetAddress) DialString() string {
	if na == nil {
		return "<nil-NetAddress>"
	}
	return net.JoinHostPort(
		na.IP.String(),
		strconv.FormatUint(uint64(na.Port), 10),
	)
}

// Dial calls net.Dial on the address.
func (na *NetAddress) Dial() (net.Conn, error) {
	conn, err := net.Dial("tcp", na.DialString())
	if err != nil {
		return nil, err
	}
	return conn, nil
}

// DialTimeout calls net.DialTimeout on the address.
func (na *NetAddress) DialTimeout(timeout time.Duration) (net.Conn, error) {
	conn, err := net.DialTimeout("tcp", na.DialString(), timeout)
	if err != nil {
		return nil, err
	}
	return conn, nil
}

// Routable returns true if the address is routable.
func (na *NetAddress) Routable() bool {
	if err := na.Valid(); err != nil {
		return false
	}
	// TODO(oga) bitcoind doesn't include RFC3849 here, but should we?
	return !(na.RFC1918() || na.RFC3927() || na.RFC4862() ||
		na.RFC4193() || na.RFC4843() || na.Local())
}

// For IPv4 these are either a 0 or all bits set address. For IPv6 a zero
// address or one that matches the RFC3849 documentation address format.
func (na *NetAddress) Valid() error {
	if err := validateID(na.ID); err != nil {
		return fmt.Errorf("invalid ID: %w", err)
	}

	if na.IP == nil {
		return errors.New("no IP")
	}
	if na.IP.IsUnspecified() || na.RFC3849() || na.IP.Equal(net.IPv4bcast) {
		return errors.New("invalid IP")
	}
	return nil
}

// HasID returns true if the address has an ID.
// NOTE: It does not check whether the ID is valid or not.
func (na *NetAddress) HasID() bool {
	return string(na.ID) != ""
}

// Local returns true if it is a local address.
func (na *NetAddress) Local() bool {
	return na.IP.IsLoopback() || zero4.Contains(na.IP)
}

// ReachabilityTo checks whenever o can be reached from na.
func (na *NetAddress) ReachabilityTo(o *NetAddress) int {
	const (
		Unreachable = 0
		Default     = iota
		Teredo
		Ipv6Weak
		Ipv4
		Ipv6Strong
	)
	switch {
	case !na.Routable():
		return Unreachable
	case na.RFC4380():
		switch {
		case !o.Routable():
			return Default
		case o.RFC4380():
			return Teredo
		case o.IP.To4() != nil:
			return Ipv4
		default: // ipv6
			return Ipv6Weak
		}
	case na.IP.To4() != nil:
		if o.Routable() && o.IP.To4() != nil {
			return Ipv4
		}
		return Default
	default: /* ipv6 */
		var tunneled bool
		// Is our v6 is tunneled?
		if o.RFC3964() || o.RFC6052() || o.RFC6145() {
			tunneled = true
		}
		switch {
		case !o.Routable():
			return Default
		case o.RFC4380():
			return Teredo
		case o.IP.To4() != nil:
			return Ipv4
		case tunneled:
			// only prioritize ipv6 if we aren't tunneling it.
			return Ipv6Weak
		}
		return Ipv6Strong
	}
}

// RFC1918: IPv4 Private networks (10.0.0.0/8, 192.168.0.0/16, 172.16.0.0/12)
// RFC3849: IPv6 Documentation address  (2001:0DB8::/32)
// RFC3927: IPv4 Autoconfig (169.254.0.0/16)
// RFC3964: IPv6 6to4 (2002::/16)
// RFC4193: IPv6 unique local (FC00::/7)
// RFC4380: IPv6 Teredo tunneling (2001::/32)
// RFC4843: IPv6 ORCHID: (2001:10::/28)
// RFC4862: IPv6 Autoconfig (FE80::/64)
// RFC6052: IPv6 well known prefix (64:FF9B::/96)
// RFC6145: IPv6 IPv4 translated address ::FFFF:0:0:0/96
var (
	rfc1918_10  = net.IPNet{IP: net.ParseIP("10.0.0.0"), Mask: net.CIDRMask(8, 32)}
	rfc1918_192 = net.IPNet{IP: net.ParseIP("192.168.0.0"), Mask: net.CIDRMask(16, 32)}
	rfc1918_172 = net.IPNet{IP: net.ParseIP("172.16.0.0"), Mask: net.CIDRMask(12, 32)}
	rfc3849     = net.IPNet{IP: net.ParseIP("2001:0DB8::"), Mask: net.CIDRMask(32, 128)}
	rfc3927     = net.IPNet{IP: net.ParseIP("169.254.0.0"), Mask: net.CIDRMask(16, 32)}
	rfc3964     = net.IPNet{IP: net.ParseIP("2002::"), Mask: net.CIDRMask(16, 128)}
	rfc4193     = net.IPNet{IP: net.ParseIP("FC00::"), Mask: net.CIDRMask(7, 128)}
	rfc4380     = net.IPNet{IP: net.ParseIP("2001::"), Mask: net.CIDRMask(32, 128)}
	rfc4843     = net.IPNet{IP: net.ParseIP("2001:10::"), Mask: net.CIDRMask(28, 128)}
	rfc4862     = net.IPNet{IP: net.ParseIP("FE80::"), Mask: net.CIDRMask(64, 128)}
	rfc6052     = net.IPNet{IP: net.ParseIP("64:FF9B::"), Mask: net.CIDRMask(96, 128)}
	rfc6145     = net.IPNet{IP: net.ParseIP("::FFFF:0:0:0"), Mask: net.CIDRMask(96, 128)}
	zero4       = net.IPNet{IP: net.ParseIP("0.0.0.0"), Mask: net.CIDRMask(8, 32)}

	// onionCatNet defines the IPv6 address block used to support Tor.
	// bitcoind encodes a .onion address as a 16 byte number by decoding the
	// address prior to the .onion (i.e. the key hash) base32 into a ten
	// byte number. It then stores the first 6 bytes of the address as
	// 0xfd, 0x87, 0xd8, 0x7e, 0xeb, 0x43.
	//
	// This is the same range used by OnionCat, which is part part of the
	// RFC4193 unique local IPv6 range.
	//
	// In summary the format is:
	// { magic 6 bytes, 10 bytes base32 decode of key hash }
	onionCatNet = ipNet("fd87:d87e:eb43::", 48, 128)
)

// ipNet returns a net.IPNet struct given the passed IP address string, number
// of one bits to include at the start of the mask, and the total number of bits
// for the mask.
func ipNet(ip string, ones, bits int) net.IPNet {
	return net.IPNet{IP: net.ParseIP(ip), Mask: net.CIDRMask(ones, bits)}
}

func (na *NetAddress) RFC1918() bool {
	return rfc1918_10.Contains(na.IP) ||
		rfc1918_192.Contains(na.IP) ||
		rfc1918_172.Contains(na.IP)
}
func (na *NetAddress) RFC3849() bool     { return rfc3849.Contains(na.IP) }
func (na *NetAddress) RFC3927() bool     { return rfc3927.Contains(na.IP) }
func (na *NetAddress) RFC3964() bool     { return rfc3964.Contains(na.IP) }
func (na *NetAddress) RFC4193() bool     { return rfc4193.Contains(na.IP) }
func (na *NetAddress) RFC4380() bool     { return rfc4380.Contains(na.IP) }
func (na *NetAddress) RFC4843() bool     { return rfc4843.Contains(na.IP) }
func (na *NetAddress) RFC4862() bool     { return rfc4862.Contains(na.IP) }
func (na *NetAddress) RFC6052() bool     { return rfc6052.Contains(na.IP) }
func (na *NetAddress) RFC6145() bool     { return rfc6145.Contains(na.IP) }
func (na *NetAddress) OnionCatTor() bool { return onionCatNet.Contains(na.IP) }

func removeProtocolIfDefined(addr string) string {
	if strings.Contains(addr, "://") {
		return strings.Split(addr, "://")[1]
	}
	return addr
}

func validateID(id ID) error {
	if len(id) == 0 {
		return errors.New("no ID")
	}
	idBytes, err := hex.DecodeString(string(id))
	if err != nil {
		return err
	}
	if len(idBytes) != IDByteLength {
		return fmt.Errorf("invalid hex length - got %d, expected %d", len(idBytes), IDByteLength)
	}
	return nil
}<|MERGE_RESOLUTION|>--- conflicted
+++ resolved
@@ -43,15 +43,6 @@
 func NewNetAddress(id ID, addr net.Addr) *NetAddress {
 	tcpAddr, ok := addr.(*net.TCPAddr)
 	if !ok {
-<<<<<<< HEAD
-		if flag.Lookup("test.v") != nil { // in testing
-			netAddr := NewNetAddressIPPort(net.IP("127.0.0.1"), 0)
-			netAddr.ID = id
-			return netAddr
-		}
-		// normal run
-		panic(fmt.Sprintf("Only TCPAddrs are supported. Got: %v", addr))
-=======
 		if flag.Lookup("test.v") == nil { // normal run
 			panic(fmt.Sprintf("Only TCPAddrs are supported. Got: %v", addr))
 		}
@@ -59,7 +50,6 @@
 		netAddr := NewNetAddressIPPort(net.IP("127.0.0.1"), 0)
 		netAddr.ID = id
 		return netAddr
->>>>>>> 822b2776
 	}
 
 	if err := validateID(id); err != nil {
