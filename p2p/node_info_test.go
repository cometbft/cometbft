package p2p

import (
	"testing"

	"github.com/cometbft/cometbft/crypto/ed25519"
	"github.com/stretchr/testify/assert"
	"github.com/stretchr/testify/require"
)

func TestNodeInfoValidate(t *testing.T) {
	// empty fails
	ni := DefaultNodeInfo{}
	require.Error(t, ni.Validate())

	channels := make([]byte, maxNumChannels)
	for i := 0; i < maxNumChannels; i++ {
		channels[i] = byte(i)
	}
	dupChannels := make([]byte, 5)
	copy(dupChannels, channels[:5])
	dupChannels = append(dupChannels, testCh) //nolint:makezero // huge errors when we don't do it the "wrong" way

	nonASCII := "¢§µ"
	emptyTab := "\t"
	emptySpace := "  "

	testCases := []struct {
		testName         string
		malleateNodeInfo func(*DefaultNodeInfo)
		expectErr        bool
	}{
		{
			"Too Many Channels",
<<<<<<< HEAD
			func(ni *DefaultNodeInfo) { ni.Channels = append(channels, byte(maxNumChannels)) }, //nolint: gocritic,makezero
=======
			func(ni *DefaultNodeInfo) { ni.Channels = append(channels, byte(maxNumChannels)) }, //nolint: makezero
>>>>>>> 786cc4b8
			true,
		},
		{"Duplicate Channel", func(ni *DefaultNodeInfo) { ni.Channels = dupChannels }, true},
		{"Good Channels", func(ni *DefaultNodeInfo) { ni.Channels = ni.Channels[:5] }, false},

		{"Invalid NetAddress", func(ni *DefaultNodeInfo) { ni.ListenAddr = "not-an-address" }, true},
		{"Good NetAddress", func(ni *DefaultNodeInfo) { ni.ListenAddr = "0.0.0.0:26656" }, false},

		{"Non-ASCII Version", func(ni *DefaultNodeInfo) { ni.Version = nonASCII }, true},
		{"Empty tab Version", func(ni *DefaultNodeInfo) { ni.Version = emptyTab }, true},
		{"Empty space Version", func(ni *DefaultNodeInfo) { ni.Version = emptySpace }, true},
		{"Empty Version", func(ni *DefaultNodeInfo) { ni.Version = "" }, false},

		{"Non-ASCII Moniker", func(ni *DefaultNodeInfo) { ni.Moniker = nonASCII }, true},
		{"Empty tab Moniker", func(ni *DefaultNodeInfo) { ni.Moniker = emptyTab }, true},
		{"Empty space Moniker", func(ni *DefaultNodeInfo) { ni.Moniker = emptySpace }, true},
		{"Empty Moniker", func(ni *DefaultNodeInfo) { ni.Moniker = "" }, true},
		{"Good Moniker", func(ni *DefaultNodeInfo) { ni.Moniker = "hey its me" }, false},

		{"Non-ASCII TxIndex", func(ni *DefaultNodeInfo) { ni.Other.TxIndex = nonASCII }, true},
		{"Empty tab TxIndex", func(ni *DefaultNodeInfo) { ni.Other.TxIndex = emptyTab }, true},
		{"Empty space TxIndex", func(ni *DefaultNodeInfo) { ni.Other.TxIndex = emptySpace }, true},
		{"Empty TxIndex", func(ni *DefaultNodeInfo) { ni.Other.TxIndex = "" }, false},
		{"Off TxIndex", func(ni *DefaultNodeInfo) { ni.Other.TxIndex = "off" }, false},

		{"Non-ASCII RPCAddress", func(ni *DefaultNodeInfo) { ni.Other.RPCAddress = nonASCII }, true},
		{"Empty tab RPCAddress", func(ni *DefaultNodeInfo) { ni.Other.RPCAddress = emptyTab }, true},
		{"Empty space RPCAddress", func(ni *DefaultNodeInfo) { ni.Other.RPCAddress = emptySpace }, true},
		{"Empty RPCAddress", func(ni *DefaultNodeInfo) { ni.Other.RPCAddress = "" }, false},
		{"Good RPCAddress", func(ni *DefaultNodeInfo) { ni.Other.RPCAddress = "0.0.0.0:26657" }, false},
	}

	nodeKey := NodeKey{PrivKey: ed25519.GenPrivKey()}
	name := "testing"

	// test case passes
	ni = testNodeInfo(nodeKey.ID(), name).(DefaultNodeInfo)
	ni.Channels = channels
	require.NoError(t, ni.Validate())

	for _, tc := range testCases {
		ni := testNodeInfo(nodeKey.ID(), name).(DefaultNodeInfo)
		ni.Channels = channels
		tc.malleateNodeInfo(&ni)
		err := ni.Validate()
		if tc.expectErr {
			require.Error(t, err, tc.testName)
		} else {
			require.NoError(t, err, tc.testName)
		}
	}
}

func TestNodeInfoCompatible(t *testing.T) {
	nodeKey1 := NodeKey{PrivKey: ed25519.GenPrivKey()}
	nodeKey2 := NodeKey{PrivKey: ed25519.GenPrivKey()}
	name := "testing"

	var newTestChannel byte = 0x2

	// test NodeInfo is compatible
	ni1 := testNodeInfo(nodeKey1.ID(), name).(DefaultNodeInfo)
	ni2 := testNodeInfo(nodeKey2.ID(), name).(DefaultNodeInfo)
	require.NoError(t, ni1.CompatibleWith(ni2))

	// add another channel; still compatible
	ni2.Channels = append(ni2.Channels, newTestChannel)
	assert.True(t, ni2.HasChannel(newTestChannel))
	require.NoError(t, ni1.CompatibleWith(ni2))

	// wrong NodeInfo type is not compatible
	_, netAddr := CreateRoutableAddr()
	ni3 := mockNodeInfo{netAddr}
	require.Error(t, ni1.CompatibleWith(ni3))

	testCases := []struct {
		testName         string
		malleateNodeInfo func(*DefaultNodeInfo)
	}{
		{"Wrong block version", func(ni *DefaultNodeInfo) { ni.ProtocolVersion.Block++ }},
		{"Wrong network", func(ni *DefaultNodeInfo) { ni.Network += "-wrong" }},
		{"No common channels", func(ni *DefaultNodeInfo) { ni.Channels = []byte{newTestChannel} }},
	}

	for _, tc := range testCases {
		ni := testNodeInfo(nodeKey2.ID(), name).(DefaultNodeInfo)
		tc.malleateNodeInfo(&ni)
		require.Error(t, ni1.CompatibleWith(ni))
	}
}<|MERGE_RESOLUTION|>--- conflicted
+++ resolved
@@ -32,11 +32,7 @@
 	}{
 		{
 			"Too Many Channels",
-<<<<<<< HEAD
-			func(ni *DefaultNodeInfo) { ni.Channels = append(channels, byte(maxNumChannels)) }, //nolint: gocritic,makezero
-=======
 			func(ni *DefaultNodeInfo) { ni.Channels = append(channels, byte(maxNumChannels)) }, //nolint: makezero
->>>>>>> 786cc4b8
 			true,
 		},
 		{"Duplicate Channel", func(ni *DefaultNodeInfo) { ni.Channels = dupChannels }, true},
