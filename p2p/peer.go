--- conflicted
+++ resolved
@@ -267,14 +267,11 @@
 }
 
 func (p *peer) send(chID byte, msg proto.Message, sendFunc func(byte, []byte) bool) bool {
-<<<<<<< HEAD
-=======
 	if !p.IsRunning() {
 		return false
 	} else if !p.HasChannel(chID) {
 		return false
 	}
->>>>>>> b47d18ea
 	metricLabelValue := p.mlc.ValueToMetricLabel(msg)
 	if w, ok := msg.(types.Wrapper); ok {
 		msg = w.Wrap()
