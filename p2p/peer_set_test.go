package p2p

import (
	"net"
	"sync"
	"testing"

	"github.com/stretchr/testify/assert"

	"github.com/cometbft/cometbft/crypto/ed25519"
	"github.com/cometbft/cometbft/libs/service"
)

// mockPeer for testing the PeerSet
type mockPeer struct {
	service.BaseService
	ip net.IP
	id ID
}

<<<<<<< HEAD
func (mp *mockPeer) FlushStop()                      { mp.Stop() } //nolint:errcheck // ignore error
func (mp *mockPeer) TrySendEnvelope(e Envelope) bool { return true }
func (mp *mockPeer) SendEnvelope(e Envelope) bool    { return true }
func (mp *mockPeer) TrySend(_ byte, _ []byte) bool   { return true }
func (mp *mockPeer) Send(_ byte, _ []byte) bool      { return true }
func (mp *mockPeer) NodeInfo() NodeInfo              { return DefaultNodeInfo{} }
func (mp *mockPeer) Status() ConnectionStatus        { return ConnectionStatus{} }
func (mp *mockPeer) ID() ID                          { return mp.id }
func (mp *mockPeer) IsOutbound() bool                { return false }
func (mp *mockPeer) IsPersistent() bool              { return true }
func (mp *mockPeer) Get(s string) interface{}        { return s }
func (mp *mockPeer) Set(string, interface{})         {}
func (mp *mockPeer) RemoteIP() net.IP                { return mp.ip }
func (mp *mockPeer) SocketAddr() *NetAddress         { return nil }
func (mp *mockPeer) RemoteAddr() net.Addr            { return &net.TCPAddr{IP: mp.ip, Port: 8800} }
func (mp *mockPeer) CloseConn() error                { return nil }
=======
func (mp *mockPeer) FlushStop()                              { mp.Stop() } //nolint:errcheck // ignore error
func (mp *mockPeer) TrySend(chID byte, msgBytes []byte) bool { return true }
func (mp *mockPeer) Send(chID byte, msgBytes []byte) bool    { return true }
func (mp *mockPeer) NodeInfo() NodeInfo                      { return DefaultNodeInfo{} }
func (mp *mockPeer) Status() ConnectionStatus                { return ConnectionStatus{} }
func (mp *mockPeer) ID() ID                                  { return mp.id }
func (mp *mockPeer) IsOutbound() bool                        { return false }
func (mp *mockPeer) IsPersistent() bool                      { return true }
func (mp *mockPeer) Get(s string) interface{}                { return s }
func (mp *mockPeer) Set(string, interface{})                 {}
func (mp *mockPeer) RemoteIP() net.IP                        { return mp.ip }
func (mp *mockPeer) SocketAddr() *NetAddress                 { return nil }
func (mp *mockPeer) RemoteAddr() net.Addr                    { return &net.TCPAddr{IP: mp.ip, Port: 8800} }
func (mp *mockPeer) CloseConn() error                        { return nil }
func (mp *mockPeer) SetRemovalFailed()                       {}
func (mp *mockPeer) GetRemovalFailed() bool                  { return false }
>>>>>>> fcf33b89

// Returns a mock peer
func newMockPeer(ip net.IP) *mockPeer {
	if ip == nil {
		ip = net.IP{127, 0, 0, 1}
	}
	nodeKey := NodeKey{PrivKey: ed25519.GenPrivKey()}
	return &mockPeer{
		ip: ip,
		id: nodeKey.ID(),
	}
}

func TestPeerSetAddRemoveOne(t *testing.T) {
	t.Parallel()

	peerSet := NewPeerSet()

	var peerList []Peer
	for i := 0; i < 5; i++ {
		p := newMockPeer(net.IP{127, 0, 0, byte(i)})
		if err := peerSet.Add(p); err != nil {
			t.Error(err)
		}
		peerList = append(peerList, p)
	}

	n := len(peerList)
	// 1. Test removing from the front
	for i, peerAtFront := range peerList {
		removed := peerSet.Remove(peerAtFront)
		assert.True(t, removed)
		wantSize := n - i - 1
		for j := 0; j < 2; j++ {
			assert.Equal(t, false, peerSet.Has(peerAtFront.ID()), "#%d Run #%d: failed to remove peer", i, j)
			assert.Equal(t, wantSize, peerSet.Size(), "#%d Run #%d: failed to remove peer and decrement size", i, j)
			// Test the route of removing the now non-existent element
			removed := peerSet.Remove(peerAtFront)
			assert.False(t, removed)
		}
	}

	// 2. Next we are testing removing the peer at the end
	// a) Replenish the peerSet
	for _, peer := range peerList {
		if err := peerSet.Add(peer); err != nil {
			t.Error(err)
		}
	}

	// b) In reverse, remove each element
	for i := n - 1; i >= 0; i-- {
		peerAtEnd := peerList[i]
		removed := peerSet.Remove(peerAtEnd)
		assert.True(t, removed)
		assert.Equal(t, false, peerSet.Has(peerAtEnd.ID()), "#%d: failed to remove item at end", i)
		assert.Equal(t, i, peerSet.Size(), "#%d: differing sizes after peerSet.Remove(atEndPeer)", i)
	}
}

func TestPeerSetAddRemoveMany(t *testing.T) {
	t.Parallel()
	peerSet := NewPeerSet()

	peers := []Peer{}
	N := 100
	for i := 0; i < N; i++ {
		peer := newMockPeer(net.IP{127, 0, 0, byte(i)})
		if err := peerSet.Add(peer); err != nil {
			t.Errorf("failed to add new peer")
		}
		if peerSet.Size() != i+1 {
			t.Errorf("failed to add new peer and increment size")
		}
		peers = append(peers, peer)
	}

	for i, peer := range peers {
		removed := peerSet.Remove(peer)
		assert.True(t, removed)
		if peerSet.Has(peer.ID()) {
			t.Errorf("failed to remove peer")
		}
		if peerSet.Size() != len(peers)-i-1 {
			t.Errorf("failed to remove peer and decrement size")
		}
	}
}

func TestPeerSetAddDuplicate(t *testing.T) {
	t.Parallel()
	peerSet := NewPeerSet()
	peer := newMockPeer(nil)

	n := 20
	errsChan := make(chan error)
	// Add the same asynchronously to test the
	// concurrent guarantees of our APIs, and
	// our expectation in the end is that only
	// one addition succeeded, but the rest are
	// instances of ErrSwitchDuplicatePeer.
	for i := 0; i < n; i++ {
		go func() {
			errsChan <- peerSet.Add(peer)
		}()
	}

	// Now collect and tally the results
	errsTally := make(map[string]int)
	for i := 0; i < n; i++ {
		err := <-errsChan

		switch err.(type) {
		case ErrSwitchDuplicatePeerID:
			errsTally["duplicateID"]++
		default:
			errsTally["other"]++
		}
	}

	// Our next procedure is to ensure that only one addition
	// succeeded and that the rest are each ErrSwitchDuplicatePeer.
	wantErrCount, gotErrCount := n-1, errsTally["duplicateID"]
	assert.Equal(t, wantErrCount, gotErrCount, "invalid ErrSwitchDuplicatePeer count")

	wantNilErrCount, gotNilErrCount := 1, errsTally["other"]
	assert.Equal(t, wantNilErrCount, gotNilErrCount, "invalid nil errCount")
}

func TestPeerSetGet(t *testing.T) {
	t.Parallel()

	var (
		peerSet = NewPeerSet()
		peer    = newMockPeer(nil)
	)

	assert.Nil(t, peerSet.Get(peer.ID()), "expecting a nil lookup, before .Add")

	if err := peerSet.Add(peer); err != nil {
		t.Fatalf("Failed to add new peer: %v", err)
	}

	var wg sync.WaitGroup
	for i := 0; i < 10; i++ {
		// Add them asynchronously to test the
		// concurrent guarantees of our APIs.
		wg.Add(1)
		go func(i int) {
			defer wg.Done()
			have, want := peerSet.Get(peer.ID()), peer
			assert.Equal(t, have, want, "%d: have %v, want %v", i, have, want)
		}(i)
	}
	wg.Wait()
}<|MERGE_RESOLUTION|>--- conflicted
+++ resolved
@@ -18,7 +18,6 @@
 	id ID
 }
 
-<<<<<<< HEAD
 func (mp *mockPeer) FlushStop()                      { mp.Stop() } //nolint:errcheck // ignore error
 func (mp *mockPeer) TrySendEnvelope(e Envelope) bool { return true }
 func (mp *mockPeer) SendEnvelope(e Envelope) bool    { return true }
@@ -35,24 +34,6 @@
 func (mp *mockPeer) SocketAddr() *NetAddress         { return nil }
 func (mp *mockPeer) RemoteAddr() net.Addr            { return &net.TCPAddr{IP: mp.ip, Port: 8800} }
 func (mp *mockPeer) CloseConn() error                { return nil }
-=======
-func (mp *mockPeer) FlushStop()                              { mp.Stop() } //nolint:errcheck // ignore error
-func (mp *mockPeer) TrySend(chID byte, msgBytes []byte) bool { return true }
-func (mp *mockPeer) Send(chID byte, msgBytes []byte) bool    { return true }
-func (mp *mockPeer) NodeInfo() NodeInfo                      { return DefaultNodeInfo{} }
-func (mp *mockPeer) Status() ConnectionStatus                { return ConnectionStatus{} }
-func (mp *mockPeer) ID() ID                                  { return mp.id }
-func (mp *mockPeer) IsOutbound() bool                        { return false }
-func (mp *mockPeer) IsPersistent() bool                      { return true }
-func (mp *mockPeer) Get(s string) interface{}                { return s }
-func (mp *mockPeer) Set(string, interface{})                 {}
-func (mp *mockPeer) RemoteIP() net.IP                        { return mp.ip }
-func (mp *mockPeer) SocketAddr() *NetAddress                 { return nil }
-func (mp *mockPeer) RemoteAddr() net.Addr                    { return &net.TCPAddr{IP: mp.ip, Port: 8800} }
-func (mp *mockPeer) CloseConn() error                        { return nil }
-func (mp *mockPeer) SetRemovalFailed()                       {}
-func (mp *mockPeer) GetRemovalFailed() bool                  { return false }
->>>>>>> fcf33b89
 
 // Returns a mock peer
 func newMockPeer(ip net.IP) *mockPeer {
