--- conflicted
+++ resolved
@@ -5,17 +5,6 @@
 	"fmt"
 	"sync"
 	"time"
-
-<<<<<<< HEAD
-	"github.com/tendermint/tendermint/libs/cmap"
-	tmmath "github.com/tendermint/tendermint/libs/math"
-	tmrand "github.com/tendermint/tendermint/libs/rand"
-	"github.com/tendermint/tendermint/libs/service"
-	"github.com/tendermint/tendermint/p2p"
-	"github.com/tendermint/tendermint/p2p/conn"
-	tmp2p "github.com/tendermint/tendermint/proto/tendermint/p2p"
-=======
-	"github.com/cosmos/gogoproto/proto"
 
 	"github.com/cometbft/cometbft/libs/cmap"
 	cmtmath "github.com/cometbft/cometbft/libs/math"
@@ -23,8 +12,7 @@
 	"github.com/cometbft/cometbft/libs/service"
 	"github.com/cometbft/cometbft/p2p"
 	"github.com/cometbft/cometbft/p2p/conn"
-	tmp2p "github.com/cometbft/cometbft/proto/tendermint/p2p"
->>>>>>> fcf33b89
+	cmtp2p "github.com/cometbft/cometbft/proto/tendermint/p2p"
 )
 
 type Peer = p2p.Peer
@@ -194,7 +182,7 @@
 			Priority:            1,
 			SendQueueCapacity:   10,
 			RecvMessageCapacity: maxMsgSize,
-			MessageType:         &tmp2p.Message{},
+			MessageType:         &cmtp2p.Message{},
 		},
 	}
 }
@@ -251,7 +239,7 @@
 	r.Logger.Debug("Received message", "src", e.Src, "chId", e.ChannelID, "msg", e.Message)
 
 	switch msg := e.Message.(type) {
-	case *tmp2p.PexRequest:
+	case *cmtp2p.PexRequest:
 
 		// NOTE: this is a prime candidate for amplification attacks,
 		// so it's important we
@@ -288,7 +276,7 @@
 			r.SendAddrs(e.Src, r.book.GetSelection())
 		}
 
-	case *tmp2p.PexAddrs:
+	case *cmtp2p.PexAddrs:
 		// If we asked for addresses, add them to the book
 		addrs, err := p2p.NetAddressesFromProto(msg.Addrs)
 		if err != nil {
@@ -355,7 +343,7 @@
 	r.requestsSent.Set(id, struct{}{})
 	p.SendEnvelope(p2p.Envelope{
 		ChannelID: PexChannel,
-		Message:   &tmp2p.PexRequest{},
+		Message:   &cmtp2p.PexRequest{},
 	})
 }
 
@@ -416,7 +404,7 @@
 func (r *Reactor) SendAddrs(p Peer, netAddrs []*p2p.NetAddress) {
 	e := p2p.Envelope{
 		ChannelID: PexChannel,
-		Message:   &tmp2p.PexAddrs{Addrs: p2p.NetAddressesToProto(netAddrs)},
+		Message:   &cmtp2p.PexAddrs{Addrs: p2p.NetAddressesToProto(netAddrs)},
 	}
 	p.SendEnvelope(e)
 }
