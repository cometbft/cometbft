--- conflicted
+++ resolved
@@ -52,26 +52,6 @@
 	defaultBanTime = 24 * time.Hour
 )
 
-<<<<<<< HEAD
-=======
-type errMaxAttemptsToDial struct{}
-
-func (errMaxAttemptsToDial) Error() string {
-	return fmt.Sprintf("reached max attempts %d to dial", maxAttemptsToDial)
-}
-
-type errTooEarlyToDial struct {
-	backoffDuration time.Duration
-	lastDialed      time.Time
-}
-
-func (e errTooEarlyToDial) Error() string {
-	return fmt.Sprintf(
-		"too early to dial (backoff duration: %d, last dialed: %v, time since: %v)",
-		e.backoffDuration, e.lastDialed, time.Since(e.lastDialed))
-}
-
->>>>>>> a24eaeb0
 // Reactor handles PEX (peer exchange) and ensures that an
 // adequate number of peers are connected to the switch.
 //
@@ -559,7 +539,7 @@
 	attempts, lastDialed := r.dialAttemptsInfo(addr)
 	if !r.Switch.IsPeerPersistent(addr) && attempts > maxAttemptsToDial {
 		r.book.MarkBad(addr, defaultBanTime)
-		return ErrMaxAttemptsToDial{}
+		return ErrMaxAttemptsToDial{Max: maxAttemptsToDial}
 	}
 
 	// exponential backoff if it's not our first attempt to dial given address
