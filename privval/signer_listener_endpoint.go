package privval

import (
	"fmt"
	"net"
	"sync/atomic"
	"time"

	"github.com/cometbft/cometbft/libs/log"
	"github.com/cometbft/cometbft/libs/service"
	cmtsync "github.com/cometbft/cometbft/libs/sync"
	privvalproto "github.com/cometbft/cometbft/proto/tendermint/privval"
)

// SignerListenerEndpointOption sets an optional parameter on the SignerListenerEndpoint.
type SignerListenerEndpointOption func(*SignerListenerEndpoint)

// SignerListenerEndpointTimeoutReadWrite sets the read and write timeout for
// connections from external signing processes.
//
// Default: 5s
func SignerListenerEndpointTimeoutReadWrite(timeout time.Duration) SignerListenerEndpointOption {
	return func(sl *SignerListenerEndpoint) { sl.signerEndpoint.timeoutReadWrite = timeout }
}

// SignerListenerEndpoint listens for an external process to dial in and keeps
// the connection alive by dropping and reconnecting.
//
// The process will send pings every ~3s (read/write timeout * 2/3) to keep the
// connection alive.
type SignerListenerEndpoint struct {
	signerEndpoint

	listener              net.Listener
	connectRequestCh      chan struct{}
	connectionAvailableCh chan net.Conn

	timeoutAccept   time.Duration
	acceptFailCount atomic.Uint32
	pingTimer       *time.Ticker
	pingInterval    time.Duration

	instanceMtx cmtsync.Mutex // Ensures instance public methods access, i.e. SendRequest
}

// NewSignerListenerEndpoint returns an instance of SignerListenerEndpoint.
func NewSignerListenerEndpoint(
	logger log.Logger,
	listener net.Listener,
	options ...SignerListenerEndpointOption,
) *SignerListenerEndpoint {
	sl := &SignerListenerEndpoint{
		listener:      listener,
		timeoutAccept: defaultTimeoutAcceptSeconds * time.Second,
	}

	sl.BaseService = *service.NewBaseService(logger, "SignerListenerEndpoint", sl)
	sl.signerEndpoint.timeoutReadWrite = defaultTimeoutReadWriteSeconds * time.Second

	for _, optionFunc := range options {
		optionFunc(sl)
	}

	return sl
}

// OnStart implements service.Service.
func (sl *SignerListenerEndpoint) OnStart() error {
	sl.connectRequestCh = make(chan struct{}, 1) // Buffer of 1 to allow `serviceLoop` to re-trigger itself.
	sl.connectionAvailableCh = make(chan net.Conn)

	// NOTE: ping timeout must be less than read/write timeout.
	sl.pingInterval = time.Duration(sl.signerEndpoint.timeoutReadWrite.Milliseconds()*2/3) * time.Millisecond
	sl.pingTimer = time.NewTicker(sl.pingInterval)

	go sl.serviceLoop()
	go sl.pingLoop()

	sl.connectRequestCh <- struct{}{}

	return nil
}

// OnStop implements service.Service
func (sl *SignerListenerEndpoint) OnStop() {
	sl.instanceMtx.Lock()
	defer sl.instanceMtx.Unlock()
	_ = sl.Close()

	// Stop listening
	if sl.listener != nil {
		if err := sl.listener.Close(); err != nil {
			sl.Logger.Error("Closing Listener", "err", err)
			sl.listener = nil
		}
	}

	sl.pingTimer.Stop()
}

// WaitForConnection waits maxWait for a connection or returns a timeout error
func (sl *SignerListenerEndpoint) WaitForConnection(maxWait time.Duration) error {
	sl.instanceMtx.Lock()
	defer sl.instanceMtx.Unlock()
	return sl.ensureConnection(maxWait)
}

// SendRequest ensures there is a connection, sends a request and waits for a response
func (sl *SignerListenerEndpoint) SendRequest(request privvalproto.Message) (*privvalproto.Message, error) {
	sl.instanceMtx.Lock()
	defer sl.instanceMtx.Unlock()

	err := sl.ensureConnection(sl.timeoutAccept)
	if err != nil {
		return nil, err
	}

	err = sl.WriteMessage(request)
	if err != nil {
		return nil, err
	}

	res, err := sl.ReadMessage()
	if err != nil {
		return nil, err
	}

	// Reset pingTimer to avoid sending unnecessary pings.
	sl.pingTimer.Reset(sl.pingInterval)

	return &res, nil
}

func (sl *SignerListenerEndpoint) ensureConnection(maxWait time.Duration) error {
	if sl.IsConnected() {
		return nil
	}

	// Is there a connection ready? then use it
	if sl.GetAvailableConnection(sl.connectionAvailableCh) {
		return nil
	}

	// block until connected or timeout
	sl.Logger.Info("SignerListener: Blocking for connection")
	sl.triggerConnect()
	err := sl.WaitConnection(sl.connectionAvailableCh, maxWait)
	if err != nil {
		return err
	}

	return nil
}

func (sl *SignerListenerEndpoint) acceptNewConnection() (net.Conn, error) {
	if !sl.IsRunning() || sl.listener == nil {
		return nil, fmt.Errorf("endpoint is closing")
	}

	// wait for a new conn
	sl.Logger.Info("SignerListener: Listening for new connection")
	conn, err := sl.listener.Accept()
	if err != nil {
		sl.acceptFailCount.Add(1)
		return nil, err
	}

	sl.acceptFailCount.Store(0)
	return conn, nil
}

func (sl *SignerListenerEndpoint) triggerConnect() {
	select {
	case sl.connectRequestCh <- struct{}{}:
	default:
	}
}

func (sl *SignerListenerEndpoint) triggerReconnect() {
	sl.DropConnection()
	sl.triggerConnect()
}

func (sl *SignerListenerEndpoint) serviceLoop() {
	for {
		select {
		case <-sl.connectRequestCh:
<<<<<<< HEAD
<<<<<<< HEAD
			{
				conn, err := sl.acceptNewConnection()
				if err == nil {
					sl.Logger.Info("SignerListener: Connected")
=======
			// On start, listen timeouts can queue a duplicate connect request to queue
			// while the first request connects.  Drop duplicate request.
			if sl.IsConnected() {
				sl.Logger.Debug("SignerListener: Connected. Drop Listen Request")
				continue
			}

			// Listen for remote signer
			conn, err := sl.acceptNewConnection()
			if err != nil {
				sl.Logger.Error("SignerListener: Error accepting connection", "err", err, "failures", sl.acceptFailCount.Load())
				sl.triggerConnect()
				continue
			}
>>>>>>> 5562f11c2 (fix(privval): CV ignore duplicate privval listen when connected (#3830))

					// We have a good connection, wait for someone that needs one otherwise cancellation
					select {
					case sl.connectionAvailableCh <- conn:
					case <-sl.Quit():
						return
					}
				}
=======
			conn, err := sl.acceptNewConnection()
			if err != nil {
				sl.Logger.Error("SignerListener: Error accepting connection", "err", err)
				sl.triggerConnect()
				continue
			}
>>>>>>> 340dfdce

			// We have a good connection, wait for someone that needs one otherwise cancellation
			sl.Logger.Info("SignerListener: Connected")
			select {
			case sl.connectionAvailableCh <- conn:
			case <-sl.Quit():
				return
			}
		case <-sl.Quit():
			return
		}
	}
}

func (sl *SignerListenerEndpoint) pingLoop() {
	for {
		select {
		case <-sl.pingTimer.C:
			{
				_, err := sl.SendRequest(mustWrapMsg(&privvalproto.PingRequest{}))
				if err != nil {
					sl.Logger.Error("SignerListener: Ping timeout")
					sl.triggerReconnect()
				}
			}
		case <-sl.Quit():
			return
		}
	}
}<|MERGE_RESOLUTION|>--- conflicted
+++ resolved
@@ -185,13 +185,6 @@
 	for {
 		select {
 		case <-sl.connectRequestCh:
-<<<<<<< HEAD
-<<<<<<< HEAD
-			{
-				conn, err := sl.acceptNewConnection()
-				if err == nil {
-					sl.Logger.Info("SignerListener: Connected")
-=======
 			// On start, listen timeouts can queue a duplicate connect request to queue
 			// while the first request connects.  Drop duplicate request.
 			if sl.IsConnected() {
@@ -206,23 +199,6 @@
 				sl.triggerConnect()
 				continue
 			}
->>>>>>> 5562f11c2 (fix(privval): CV ignore duplicate privval listen when connected (#3830))
-
-					// We have a good connection, wait for someone that needs one otherwise cancellation
-					select {
-					case sl.connectionAvailableCh <- conn:
-					case <-sl.Quit():
-						return
-					}
-				}
-=======
-			conn, err := sl.acceptNewConnection()
-			if err != nil {
-				sl.Logger.Error("SignerListener: Error accepting connection", "err", err)
-				sl.triggerConnect()
-				continue
-			}
->>>>>>> 340dfdce
 
 			// We have a good connection, wait for someone that needs one otherwise cancellation
 			sl.Logger.Info("SignerListener: Connected")
