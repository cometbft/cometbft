--- conflicted
+++ resolved
@@ -104,7 +104,6 @@
 		timeoutAccept    = time.Second
 		timeoutReadWrite = 10 * time.Millisecond
 	)
-<<<<<<< HEAD
 	for i := 0; i < 100; i++ {
 		for _, tc := range listenerTestCases(t, timeoutAccept, timeoutReadWrite) {
 			go func(dialer SocketDialer) {
@@ -115,22 +114,9 @@
 			}(tc.dialer)
 
 			c, err := tc.listener.Accept()
-=======
-
-	for _, tc := range listenerTestCases(t, timeoutAccept, timeoutReadWrite) {
-		go func(dialer SocketDialer) {
-			conn, err := dialer()
->>>>>>> 4670b75a
 			if err != nil {
 				t.Fatal(err)
 			}
-<<<<<<< HEAD
-=======
-			// Add a delay before closing the connection
-			time.Sleep(2 * timeoutReadWrite)
-			conn.Close()
-		}(tc.dialer)
->>>>>>> 4670b75a
 
 			msg := make([]byte, 200)
 			_, err = c.Read(msg)
