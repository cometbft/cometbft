--- conflicted
+++ resolved
@@ -20,11 +20,7 @@
   // TODO: move ABCI to FeatureParams
   ABCIParams      abci      = 5;
   SynchronyParams synchrony = 6;
-<<<<<<< HEAD
-  FeatureParams   feature = 7;
-=======
   FeatureParams   feature   = 7;
->>>>>>> 0fc21e1a
 }
 
 // BlockParams contains limits on the block size.
@@ -116,12 +112,8 @@
       [(gogoproto.stdduration) = true];
 }
 
-<<<<<<< HEAD
-message FeatureParams{
-=======
 // FeatureParams contains specific feature flag enable heights for both Vote Extensions and Proposer Based Timestamps
 message FeatureParams {
->>>>>>> 0fc21e1a
   // vote_extensions_enable_height configures the first height during which
   // vote extensions will be enabled. During this specified height, and for all
   // subsequent heights, precommit messages that do not contain valid extension data
