package proxy

import (
	"context"
	"fmt"
	"testing"

<<<<<<< HEAD
	"github.com/tendermint/tendermint/abci/example/kvstore"
	"github.com/tendermint/tendermint/abci/server"
	abci "github.com/tendermint/tendermint/abci/types"
	"github.com/tendermint/tendermint/libs/log"
	tmrand "github.com/tendermint/tendermint/libs/rand"
=======
	abcicli "github.com/cometbft/cometbft/abci/client"
	"github.com/cometbft/cometbft/abci/example/kvstore"
	"github.com/cometbft/cometbft/abci/server"
	"github.com/cometbft/cometbft/abci/types"
	"github.com/cometbft/cometbft/libs/log"
	cmtrand "github.com/cometbft/cometbft/libs/rand"
>>>>>>> c67d2f78
)

var SOCKET = "socket"

func TestEcho(t *testing.T) {
	sockPath := fmt.Sprintf("unix:///tmp/echo_%v.sock", cmtrand.Str(6))
	clientCreator := NewRemoteClientCreator(sockPath, SOCKET, true)

	// Start server
	s := server.NewSocketServer(sockPath, kvstore.NewInMemoryApplication())
	s.SetLogger(log.TestingLogger().With("module", "abci-server"))
	if err := s.Start(); err != nil {
		t.Fatalf("Error starting socket server: %v", err.Error())
	}
	t.Cleanup(func() {
		if err := s.Stop(); err != nil {
			t.Error(err)
		}
	})

	// Start client
	cli, err := clientCreator.NewABCIClient()
	if err != nil {
		t.Fatalf("Error creating ABCI client: %v", err.Error())
	}
	cli.SetLogger(log.TestingLogger().With("module", "abci-client"))
	if err := cli.Start(); err != nil {
		t.Fatalf("Error starting ABCI client: %v", err.Error())
	}

	proxy := NewAppConnMempool(cli, NopMetrics())
	t.Log("Connected")

	for i := 0; i < 1000; i++ {
		_, err = proxy.CheckTx(context.Background(), &abci.RequestCheckTx{Tx: []byte(fmt.Sprintf("echo-%v", i))})
		if err != nil {
			t.Fatal(err)
		}
	}
	if err := proxy.Flush(context.Background()); err != nil {
		t.Error(err)
	}
}

func BenchmarkEcho(b *testing.B) {
	b.StopTimer() // Initialize
	sockPath := fmt.Sprintf("unix:///tmp/echo_%v.sock", cmtrand.Str(6))
	clientCreator := NewRemoteClientCreator(sockPath, SOCKET, true)

	// Start server
	s := server.NewSocketServer(sockPath, kvstore.NewInMemoryApplication())
	s.SetLogger(log.TestingLogger().With("module", "abci-server"))
	if err := s.Start(); err != nil {
		b.Fatalf("Error starting socket server: %v", err.Error())
	}
	b.Cleanup(func() {
		if err := s.Stop(); err != nil {
			b.Error(err)
		}
	})

	// Start client
	cli, err := clientCreator.NewABCIClient()
	if err != nil {
		b.Fatalf("Error creating ABCI client: %v", err.Error())
	}
	cli.SetLogger(log.TestingLogger().With("module", "abci-client"))
	if err := cli.Start(); err != nil {
		b.Fatalf("Error starting ABCI client: %v", err.Error())
	}

	proxy := NewAppConnMempool(cli, NopMetrics())
	b.Log("Connected")
	b.StartTimer() // Start benchmarking tests

	for i := 0; i < b.N; i++ {
		_, err = proxy.CheckTx(context.Background(), &abci.RequestCheckTx{Tx: []byte("hello")})
		if err != nil {
			b.Error(err)
		}
	}
	if err := proxy.Flush(context.Background()); err != nil {
		b.Error(err)
	}

	b.StopTimer()
<<<<<<< HEAD
=======
	// info := proxy.InfoSync(types.RequestInfo{""})
	// b.Log("N: ", b.N, info)
}

func TestInfo(t *testing.T) {
	sockPath := fmt.Sprintf("unix:///tmp/echo_%v.sock", cmtrand.Str(6))
	clientCreator := NewRemoteClientCreator(sockPath, SOCKET, true)

	// Start server
	s := server.NewSocketServer(sockPath, kvstore.NewApplication())
	s.SetLogger(log.TestingLogger().With("module", "abci-server"))
	if err := s.Start(); err != nil {
		t.Fatalf("Error starting socket server: %v", err.Error())
	}
	t.Cleanup(func() {
		if err := s.Stop(); err != nil {
			t.Error(err)
		}
	})

	// Start client
	cli, err := clientCreator.NewABCIClient()
	if err != nil {
		t.Fatalf("Error creating ABCI client: %v", err.Error())
	}
	cli.SetLogger(log.TestingLogger().With("module", "abci-client"))
	if err := cli.Start(); err != nil {
		t.Fatalf("Error starting ABCI client: %v", err.Error())
	}

	proxy := NewAppConnTest(cli)
	t.Log("Connected")

	resInfo, err := proxy.InfoSync(RequestInfo)
	if err != nil {
		t.Errorf("unexpected error: %v", err)
	}
	if resInfo.Data != "{\"size\":0}" {
		t.Error("Expected ResponseInfo with one element '{\"size\":0}' but got something else")
	}
>>>>>>> c67d2f78
}<|MERGE_RESOLUTION|>--- conflicted
+++ resolved
@@ -5,20 +5,11 @@
 	"fmt"
 	"testing"
 
-<<<<<<< HEAD
-	"github.com/tendermint/tendermint/abci/example/kvstore"
-	"github.com/tendermint/tendermint/abci/server"
-	abci "github.com/tendermint/tendermint/abci/types"
-	"github.com/tendermint/tendermint/libs/log"
-	tmrand "github.com/tendermint/tendermint/libs/rand"
-=======
-	abcicli "github.com/cometbft/cometbft/abci/client"
 	"github.com/cometbft/cometbft/abci/example/kvstore"
 	"github.com/cometbft/cometbft/abci/server"
-	"github.com/cometbft/cometbft/abci/types"
+	abci "github.com/cometbft/cometbft/abci/types"
 	"github.com/cometbft/cometbft/libs/log"
 	cmtrand "github.com/cometbft/cometbft/libs/rand"
->>>>>>> c67d2f78
 )
 
 var SOCKET = "socket"
@@ -105,47 +96,4 @@
 	}
 
 	b.StopTimer()
-<<<<<<< HEAD
-=======
-	// info := proxy.InfoSync(types.RequestInfo{""})
-	// b.Log("N: ", b.N, info)
-}
-
-func TestInfo(t *testing.T) {
-	sockPath := fmt.Sprintf("unix:///tmp/echo_%v.sock", cmtrand.Str(6))
-	clientCreator := NewRemoteClientCreator(sockPath, SOCKET, true)
-
-	// Start server
-	s := server.NewSocketServer(sockPath, kvstore.NewApplication())
-	s.SetLogger(log.TestingLogger().With("module", "abci-server"))
-	if err := s.Start(); err != nil {
-		t.Fatalf("Error starting socket server: %v", err.Error())
-	}
-	t.Cleanup(func() {
-		if err := s.Stop(); err != nil {
-			t.Error(err)
-		}
-	})
-
-	// Start client
-	cli, err := clientCreator.NewABCIClient()
-	if err != nil {
-		t.Fatalf("Error creating ABCI client: %v", err.Error())
-	}
-	cli.SetLogger(log.TestingLogger().With("module", "abci-client"))
-	if err := cli.Start(); err != nil {
-		t.Fatalf("Error starting ABCI client: %v", err.Error())
-	}
-
-	proxy := NewAppConnTest(cli)
-	t.Log("Connected")
-
-	resInfo, err := proxy.InfoSync(RequestInfo)
-	if err != nil {
-		t.Errorf("unexpected error: %v", err)
-	}
-	if resInfo.Data != "{\"size\":0}" {
-		t.Error("Expected ResponseInfo with one element '{\"size\":0}' but got something else")
-	}
->>>>>>> c67d2f78
 }