package mock

/*
package mock returns a Client implementation that
accepts various (mock) implementations of the various methods.

This implementation is useful for using in tests, when you don't
need a real server, but want a high-level of control about
the server response you want to mock (eg. error handling),
or if you just want to record the calls to verify in your tests.

For real clients, you probably want the "http" package.  If you
want to directly call a tendermint node in process, you can use the
"local" package.
*/

import (
	"context"
	"reflect"

	"github.com/tendermint/tendermint/libs/bytes"
	"github.com/tendermint/tendermint/libs/service"
	"github.com/tendermint/tendermint/rpc/client"
	"github.com/tendermint/tendermint/rpc/core"
	ctypes "github.com/tendermint/tendermint/rpc/core/types"
	rpctypes "github.com/tendermint/tendermint/rpc/jsonrpc/types"
	"github.com/tendermint/tendermint/types"
)

// Client wraps arbitrary implementations of the various interfaces.
type Client struct {
	client.ABCIClient
	client.SignClient
	client.HistoryClient
	client.StatusClient
	client.EventsClient
	client.EvidenceClient
	client.MempoolClient
	service.Service
<<<<<<< HEAD
	client.SubscriptionClient
=======

	env *core.Environment
}

func New() Client {
	return Client{
		env: &core.Environment{},
	}
>>>>>>> fe8a7895
}

var _ client.Client = Client{}

// Call is used by recorders to save a call and response.
// It can also be used to configure mock responses.
type Call struct {
	Name     string
	Args     interface{}
	Response interface{}
	Error    error
}

// GetResponse will generate the apporiate response for us, when
// using the Call struct to configure a Mock handler.
//
// When configuring a response, if only one of Response or Error is
// set then that will always be returned. If both are set, then
// we return Response if the Args match the set args, Error otherwise.
func (c Call) GetResponse(args interface{}) (interface{}, error) {
	// handle the case with no response
	if c.Response == nil {
		if c.Error == nil {
			panic("Misconfigured call, you must set either Response or Error")
		}
		return nil, c.Error
	}
	// response without error
	if c.Error == nil {
		return c.Response, nil
	}
	// have both, we must check args....
	if reflect.DeepEqual(args, c.Args) {
		return c.Response, nil
	}
	return nil, c.Error
}

func (c Client) Status(ctx context.Context) (*ctypes.ResultStatus, error) {
	return c.env.Status(&rpctypes.Context{})
}

func (c Client) ABCIInfo(ctx context.Context) (*ctypes.ResultABCIInfo, error) {
	return c.env.ABCIInfo(&rpctypes.Context{})
}

func (c Client) ABCIQuery(ctx context.Context, path string, data bytes.HexBytes) (*ctypes.ResultABCIQuery, error) {
	return c.ABCIQueryWithOptions(ctx, path, data, client.DefaultABCIQueryOptions)
}

func (c Client) ABCIQueryWithOptions(
	ctx context.Context,
	path string,
	data bytes.HexBytes,
	opts client.ABCIQueryOptions) (*ctypes.ResultABCIQuery, error) {
	return c.env.ABCIQuery(&rpctypes.Context{}, path, data, opts.Height, opts.Prove)
}

func (c Client) BroadcastTxCommit(ctx context.Context, tx types.Tx) (*ctypes.ResultBroadcastTxCommit, error) {
	return c.env.BroadcastTxCommit(&rpctypes.Context{}, tx)
}

func (c Client) BroadcastTxAsync(ctx context.Context, tx types.Tx) (*ctypes.ResultBroadcastTx, error) {
	return c.env.BroadcastTxAsync(&rpctypes.Context{}, tx)
}

func (c Client) BroadcastTxSync(ctx context.Context, tx types.Tx) (*ctypes.ResultBroadcastTx, error) {
	return c.env.BroadcastTxSync(&rpctypes.Context{}, tx)
}

func (c Client) CheckTx(ctx context.Context, tx types.Tx) (*ctypes.ResultCheckTx, error) {
	return c.env.CheckTx(&rpctypes.Context{}, tx)
}

func (c Client) NetInfo(ctx context.Context) (*ctypes.ResultNetInfo, error) {
	return c.env.NetInfo(&rpctypes.Context{})
}

func (c Client) ConsensusState(ctx context.Context) (*ctypes.ResultConsensusState, error) {
	return c.env.GetConsensusState(&rpctypes.Context{})
}

func (c Client) DumpConsensusState(ctx context.Context) (*ctypes.ResultDumpConsensusState, error) {
	return c.env.DumpConsensusState(&rpctypes.Context{})
}

func (c Client) ConsensusParams(ctx context.Context, height *int64) (*ctypes.ResultConsensusParams, error) {
	return c.env.ConsensusParams(&rpctypes.Context{}, height)
}

func (c Client) Health(ctx context.Context) (*ctypes.ResultHealth, error) {
	return c.env.Health(&rpctypes.Context{})
}

func (c Client) DialSeeds(ctx context.Context, seeds []string) (*ctypes.ResultDialSeeds, error) {
	return c.env.UnsafeDialSeeds(&rpctypes.Context{}, seeds)
}

func (c Client) DialPeers(
	ctx context.Context,
	peers []string,
	persistent,
	unconditional,
	private bool,
) (*ctypes.ResultDialPeers, error) {
	return c.env.UnsafeDialPeers(&rpctypes.Context{}, peers, persistent, unconditional, private)
}

func (c Client) BlockchainInfo(ctx context.Context, minHeight, maxHeight int64) (*ctypes.ResultBlockchainInfo, error) {
	return c.env.BlockchainInfo(&rpctypes.Context{}, minHeight, maxHeight)
}

func (c Client) Genesis(ctx context.Context) (*ctypes.ResultGenesis, error) {
	return c.env.Genesis(&rpctypes.Context{})
}

func (c Client) Block(ctx context.Context, height *int64) (*ctypes.ResultBlock, error) {
	return c.env.Block(&rpctypes.Context{}, height)
}

func (c Client) BlockByHash(ctx context.Context, hash []byte) (*ctypes.ResultBlock, error) {
	return c.env.BlockByHash(&rpctypes.Context{}, hash)
}

func (c Client) Commit(ctx context.Context, height *int64) (*ctypes.ResultCommit, error) {
	return c.env.Commit(&rpctypes.Context{}, height)
}

func (c Client) Validators(ctx context.Context, height *int64, page, perPage *int) (*ctypes.ResultValidators, error) {
	return c.env.Validators(&rpctypes.Context{}, height, page, perPage)
}

func (c Client) BroadcastEvidence(ctx context.Context, ev types.Evidence) (*ctypes.ResultBroadcastEvidence, error) {
	return c.env.BroadcastEvidence(&rpctypes.Context{}, ev)
}<|MERGE_RESOLUTION|>--- conflicted
+++ resolved
@@ -37,9 +37,7 @@
 	client.EvidenceClient
 	client.MempoolClient
 	service.Service
-<<<<<<< HEAD
 	client.SubscriptionClient
-=======
 
 	env *core.Environment
 }
@@ -48,7 +46,6 @@
 	return Client{
 		env: &core.Environment{},
 	}
->>>>>>> fe8a7895
 }
 
 var _ client.Client = Client{}
