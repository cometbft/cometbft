package client_test

import (
	"context"
	"encoding/base64"
	"fmt"
	"math"
	"net/http"
	"strings"
	"sync"
	"testing"
	"time"

	abci "github.com/cometbft/cometbft/abci/types"
	cmtjson "github.com/cometbft/cometbft/libs/json"
	"github.com/cometbft/cometbft/libs/log"
	cmtmath "github.com/cometbft/cometbft/libs/math"
	"github.com/cometbft/cometbft/rpc/client"
	rpchttp "github.com/cometbft/cometbft/rpc/client/http"
	rpclocal "github.com/cometbft/cometbft/rpc/client/local"
	ctypes "github.com/cometbft/cometbft/rpc/core/types"
	rpcclient "github.com/cometbft/cometbft/rpc/jsonrpc/client"
	rpctest "github.com/cometbft/cometbft/rpc/test"
	"github.com/cometbft/cometbft/types"
	"github.com/stretchr/testify/assert"
	"github.com/stretchr/testify/require"
)

var ctx = context.Background()

func getHTTPClient() *rpchttp.HTTP {
	rpcAddr := strings.Replace(rpctest.GetConfig().RPC.ListenAddress, "tcp://", "http://", 1)
	c, err := rpchttp.New(rpcAddr + "/v1")
	if err != nil {
		panic(err)
	}
	c.SetLogger(log.TestingLogger())
	return c
}

func getHTTPClientWithTimeout(timeout uint) *rpchttp.HTTP {
	rpcAddr := rpctest.GetConfig().RPC.ListenAddress
	c, err := rpchttp.NewWithTimeout(rpcAddr, timeout)
	if err != nil {
		panic(err)
	}
	c.SetLogger(log.TestingLogger())
	return c
}

func getLocalClient() *rpclocal.Local {
	return rpclocal.New(node)
}

// GetClients returns a slice of clients for table-driven tests.
func GetClients() []client.Client {
	return []client.Client{
		getHTTPClient(),
		getLocalClient(),
	}
}

func TestNilCustomHTTPClient(t *testing.T) {
	require.Panics(t, func() {
		_, _ = rpchttp.NewWithClient("http://example.com", nil)
	})
	require.Panics(t, func() {
		_, _ = rpcclient.NewWithHTTPClient("http://example.com", nil)
	})
}

func TestCustomHTTPClient(t *testing.T) {
	remote := rpctest.GetConfig().RPC.ListenAddress
	c, err := rpchttp.NewWithClient(remote, http.DefaultClient)
	require.NoError(t, err)
	status, err := c.Status(context.Background())
	require.NoError(t, err)
	require.NotNil(t, status)
}

func TestCorsEnabled(t *testing.T) {
	origin := rpctest.GetConfig().RPC.CORSAllowedOrigins[0]
	remote := strings.ReplaceAll(rpctest.GetConfig().RPC.ListenAddress, "tcp", "http")

	req, err := http.NewRequest(http.MethodGet, remote, nil)
	require.NoError(t, err, "%+v", err)
	req.Header.Set("Origin", origin)
	c := &http.Client{}
	resp, err := c.Do(req)
	require.NoError(t, err, "%+v", err)
	defer resp.Body.Close()

	assert.Equal(t, resp.Header.Get("Access-Control-Allow-Origin"), origin)
}

// Make sure status is correct (we connect properly).
func TestStatus(t *testing.T) {
	for i, c := range GetClients() {
		moniker := rpctest.GetConfig().Moniker
		status, err := c.Status(context.Background())
		require.NoError(t, err, "%d: %+v", i, err)
		assert.Equal(t, moniker, status.NodeInfo.Moniker)
	}
}

// Make sure info is correct (we connect properly).
func TestInfo(t *testing.T) {
	for i, c := range GetClients() {
		// status, err := c.Status()
		// require.Nil(t, err, "%+v", err)
		info, err := c.ABCIInfo(context.Background())
		require.NoError(t, err, "%d: %+v", i, err)
		// TODO: this is not correct - fix merkleeyes!
		// assert.EqualValues(t, status.SyncInfo.LatestBlockHeight, info.Response.LastBlockHeight)
		assert.True(t, strings.Contains(info.Response.Data, "size"))
	}
}

func TestNetInfo(t *testing.T) {
	for i, c := range GetClients() {
		nc, ok := c.(client.NetworkClient)
		require.True(t, ok, "%d", i)
		netinfo, err := nc.NetInfo(context.Background())
		require.NoError(t, err, "%d: %+v", i, err)
		assert.True(t, netinfo.Listening)
		assert.Empty(t, netinfo.Peers)
	}
}

func TestDumpConsensusState(t *testing.T) {
	for i, c := range GetClients() {
		// FIXME: fix server so it doesn't panic on invalid input
		nc, ok := c.(client.NetworkClient)
		require.True(t, ok, "%d", i)
		cons, err := nc.DumpConsensusState(context.Background())
		require.NoError(t, err, "%d: %+v", i, err)
		assert.NotEmpty(t, cons.RoundState)
		assert.Empty(t, cons.Peers)
	}
}

func TestConsensusState(t *testing.T) {
	for i, c := range GetClients() {
		// FIXME: fix server so it doesn't panic on invalid input
		nc, ok := c.(client.NetworkClient)
		require.True(t, ok, "%d", i)
		cons, err := nc.ConsensusState(context.Background())
		require.NoError(t, err, "%d: %+v", i, err)
		assert.NotEmpty(t, cons.RoundState)
	}
}

func TestHealth(t *testing.T) {
	for i, c := range GetClients() {
		nc, ok := c.(client.NetworkClient)
		require.True(t, ok, "%d", i)
		_, err := nc.Health(context.Background())
		require.NoError(t, err, "%d: %+v", i, err)
	}
}

func TestGenesisAndValidators(t *testing.T) {
	for i, c := range GetClients() {
		// make sure this is the right genesis file
		gen, err := c.Genesis(context.Background())
		require.NoError(t, err, "%d: %+v", i, err)
		// get the genesis validator
		require.Len(t, gen.Genesis.Validators, 1)
		gval := gen.Genesis.Validators[0]

		// get the current validators
		h := int64(1)
		vals, err := c.Validators(context.Background(), &h, nil, nil)
		require.NoError(t, err, "%d: %+v", i, err)
		require.Len(t, vals.Validators, 1)
		require.Equal(t, 1, vals.Count)
		require.Equal(t, 1, vals.Total)
		val := vals.Validators[0]

		// make sure the current set is also the genesis set
		assert.Equal(t, gval.Power, val.VotingPower)
		assert.Equal(t, gval.PubKey, val.PubKey)
	}
}

func TestGenesisChunked(t *testing.T) {
	ctx, cancel := context.WithCancel(context.Background())
	defer cancel()

	for _, c := range GetClients() {
		first, err := c.GenesisChunked(ctx, 0)
		require.NoError(t, err)

		decoded := make([]string, 0, first.TotalChunks)
		for i := 0; i < first.TotalChunks; i++ {
			chunk, err := c.GenesisChunked(ctx, uint(i))
			require.NoError(t, err)
			data, err := base64.StdEncoding.DecodeString(chunk.Data)
			require.NoError(t, err)
			decoded = append(decoded, string(data))
		}
		doc := []byte(strings.Join(decoded, ""))

		var out types.GenesisDoc
		require.NoError(t, cmtjson.Unmarshal(doc, &out),
			"first: %+v, doc: %s", first, string(doc))
	}
}

func TestABCIQuery(t *testing.T) {
	for i, c := range GetClients() {
		// write something
		k, v, tx := MakeTxKV()
		bres, err := c.BroadcastTxCommit(context.Background(), tx)
		require.NoError(t, err, "%d: %+v", i, err)
		apph := bres.Height + 1 // this is where the tx will be applied to the state

		// wait before querying
		err = client.WaitForHeight(c, apph, nil)
		require.NoError(t, err)
		res, err := c.ABCIQuery(context.Background(), "/key", k)
		qres := res.Response
		if assert.NoError(t, err) && assert.True(t, qres.IsOK()) { //nolint:testifylint // require.Error doesn't work with the conditional here
			assert.EqualValues(t, v, qres.Value)
		}
	}
}

// Make some app checks.
func TestAppCalls(t *testing.T) {
	assert, require := assert.New(t), require.New(t)
	for i, c := range GetClients() {
		// get an offset of height to avoid racing and guessing
		s, err := c.Status(context.Background())
		require.NoError(err)
		// sh is start height or status height
		sh := s.SyncInfo.LatestBlockHeight

		// look for the future
		h := sh + 20
		_, err = c.Block(context.Background(), &h)
		require.Error(err) // no block yet

		// write something
		k, v, tx := MakeTxKV()
		bres, err := c.BroadcastTxCommit(context.Background(), tx)
		require.NoError(err)
		require.True(bres.TxResult.IsOK())
		txh := bres.Height
		apph := txh + 1 // this is where the tx will be applied to the state

		// wait before querying
		err = client.WaitForHeight(c, apph, nil)
		require.NoError(err)

		_qres, err := c.ABCIQueryWithOptions(context.Background(), "/key", k, client.ABCIQueryOptions{Prove: false})
		require.NoError(err)
		qres := _qres.Response
		if assert.True(qres.IsOK()) {
			assert.Equal(k, qres.Key)
			assert.EqualValues(v, qres.Value)
		}

		// make sure we can lookup the tx with proof
		ptx, err := c.Tx(context.Background(), bres.Hash, true)
		require.NoError(err)
		assert.EqualValues(txh, ptx.Height)
		assert.EqualValues(tx, ptx.Tx)

		// and we can even check the block is added
		block, err := c.Block(context.Background(), &apph)
		require.NoError(err)
		appHash := block.Block.Header.AppHash
		assert.NotEmpty(appHash)
		assert.EqualValues(apph, block.Block.Header.Height)

		blockByHash, err := c.BlockByHash(context.Background(), block.BlockID.Hash)
		require.NoError(err)
		require.Equal(block, blockByHash)

		// check that the header matches the block hash
		header, err := c.Header(context.Background(), &apph)
		require.NoError(err)
		require.Equal(block.Block.Header, *header.Header)

		headerByHash, err := c.HeaderByHash(context.Background(), block.BlockID.Hash)
		require.NoError(err)
		require.Equal(header, headerByHash)

		// now check the results
		blockResults, err := c.BlockResults(context.Background(), &txh)
		require.NoError(err, "%d: %+v", i, err)
		assert.Equal(txh, blockResults.Height)
		if assert.Len(blockResults.TxResults, 1) {
			// check success code
			assert.EqualValues(0, blockResults.TxResults[0].Code)
		}

		// check blockchain info, now that we know there is info
		info, err := c.BlockchainInfo(context.Background(), apph, apph)
		require.NoError(err)
		assert.GreaterOrEqual(info.LastHeight, apph)
		if assert.Len(info.BlockMetas, 1) {
			lastMeta := info.BlockMetas[0]
			assert.EqualValues(apph, lastMeta.Header.Height)
			blockData := block.Block
			assert.Equal(blockData.Header.AppHash, lastMeta.Header.AppHash)
			assert.Equal(block.BlockID, lastMeta.BlockID)
		}

		// and get the corresponding commit with the same apphash
		commit, err := c.Commit(context.Background(), &apph)
		require.NoError(err)
		cappHash := commit.Header.AppHash
		assert.Equal(appHash, cappHash)
		assert.NotNil(commit.Commit)

		// compare the commits (note Commit(2) has commit from Block(3))
		h = apph - 1
		commit2, err := c.Commit(context.Background(), &h)
		require.NoError(err)
		assert.Equal(block.Block.LastCommitHash, commit2.Commit.Hash())

		// and we got a proof that works!
		_proofResp, err := c.ABCIQueryWithOptions(context.Background(), "/key", k, client.ABCIQueryOptions{Prove: true})
		require.NoError(err)
		proofResp := _proofResp.Response
		assert.True(proofResp.IsOK())

		// XXX Test proof
	}
}

func TestBroadcastTxSync(t *testing.T) {
	require := require.New(t)

	// TODO (melekes): use mempool which is set on RPC rather than getting it from node
	mempool := node.Mempool()
	initMempoolSize := mempool.Size()

	for i, c := range GetClients() {
		_, _, tx := MakeTxKV()
		bres, err := c.BroadcastTxSync(context.Background(), tx)
		require.NoError(err, "%d: %+v", i, err)
		require.Equal(abci.CodeTypeOK, bres.Code) // FIXME

		require.Equal(initMempoolSize+1, mempool.Size())

		txs := mempool.ReapMaxTxs(len(tx))
		require.EqualValues(tx, txs[0])
		mempool.Flush()
	}
}

func TestBroadcastTxCommit(t *testing.T) {
	require := require.New(t)

	mempool := node.Mempool()
	for i, c := range GetClients() {
		_, _, tx := MakeTxKV()
		bres, err := c.BroadcastTxCommit(context.Background(), tx)
		require.NoError(err, "%d: %+v", i, err)
		require.True(bres.CheckTx.IsOK())
		require.True(bres.TxResult.IsOK())

		require.Equal(0, mempool.Size())
	}
}

func TestUnconfirmedTxs(t *testing.T) {
	_, _, tx := MakeTxKV()

	ch := make(chan *abci.CheckTxResponse, 1)
	mempool := node.Mempool()
	reqRes, err := mempool.CheckTx(tx)
	require.NoError(t, err)
	ch <- reqRes.Response.GetCheckTx()

	// wait for tx to arrive in mempoool.
	select {
	case <-ch:
	case <-time.After(5 * time.Second):
		t.Error("Timed out waiting for CheckTx callback")
	}

	for _, c := range GetClients() {
		mc := c.(client.MempoolClient)
		limit := 1
		res, err := mc.UnconfirmedTxs(context.Background(), &limit)
		require.NoError(t, err)

		assert.Equal(t, 1, res.Count)
		assert.Equal(t, 1, res.Total)
		assert.Equal(t, mempool.SizeBytes(), res.TotalBytes)
		assert.Exactly(t, types.Txs{tx}, types.Txs(res.Txs))
	}

	mempool.Flush()
}

func TestNumUnconfirmedTxs(t *testing.T) {
	_, _, tx := MakeTxKV()

	ch := make(chan *abci.CheckTxResponse, 1)
	mempool := node.Mempool()
	reqRes, err := mempool.CheckTx(tx)
	require.NoError(t, err)
	ch <- reqRes.Response.GetCheckTx()

	// wait for tx to arrive in mempoool.
	select {
	case <-ch:
	case <-time.After(5 * time.Second):
		t.Error("Timed out waiting for CheckTx callback")
	}

	mempoolSize := mempool.Size()
	for i, c := range GetClients() {
		mc, ok := c.(client.MempoolClient)
		require.True(t, ok, "%d", i)
		res, err := mc.NumUnconfirmedTxs(context.Background())
		require.NoError(t, err, "%d: %+v", i, err)

		assert.Equal(t, mempoolSize, res.Count)
		assert.Equal(t, mempoolSize, res.Total)
		assert.Equal(t, mempool.SizeBytes(), res.TotalBytes)
	}

	mempool.Flush()
}

func TestCheckTx(t *testing.T) {
	mempool := node.Mempool()

	for _, c := range GetClients() {
		_, _, tx := MakeTxKV()

		res, err := c.CheckTx(context.Background(), tx)
		require.NoError(t, err)
		assert.Equal(t, abci.CodeTypeOK, res.Code)

		assert.Equal(t, 0, mempool.Size(), "mempool must be empty")
	}
}

func TestTx(t *testing.T) {
	// first we broadcast a tx
	c := getHTTPClient()
	_, _, tx := MakeTxKV()
	bres, err := c.BroadcastTxCommit(context.Background(), tx)
	require.NoError(t, err, "%+v", err)

	txHeight := bres.Height
	txHash := bres.Hash

	anotherTxHash := types.Tx("a different tx").Hash()

	cases := []struct {
		valid bool
		prove bool
		hash  []byte
	}{
		// only valid if correct hash provided
		{true, false, txHash},
		{true, true, txHash},
		{false, false, anotherTxHash},
		{false, true, anotherTxHash},
		{false, false, nil},
		{false, true, nil},
	}

	for i, c := range GetClients() {
		for j, tc := range cases {
			t.Logf("client %d, case %d", i, j)

			// now we query for the tx.
			// since there's only one tx, we know index=0.
			ptx, err := c.Tx(context.Background(), tc.hash, tc.prove)

			if !tc.valid {
				require.Error(t, err)
			} else {
				require.NoError(t, err, "%+v", err)
				assert.EqualValues(t, txHeight, ptx.Height)
				assert.EqualValues(t, tx, ptx.Tx)
				assert.Zero(t, ptx.Index)
				assert.True(t, ptx.TxResult.IsOK())
				assert.EqualValues(t, txHash, ptx.Hash)

				// time to verify the proof
				proof := ptx.Proof
				if tc.prove && assert.EqualValues(t, tx, proof.Data) {
					require.NoError(t, proof.Proof.Verify(proof.RootHash, txHash))
				}
			}
		}
	}
}

func TestTxSearchWithTimeout(t *testing.T) {
	// Get a client with a time-out of 10 secs.
	timeoutClient := getHTTPClientWithTimeout(10)

	_, _, tx := MakeTxKV()
	_, err := timeoutClient.BroadcastTxCommit(context.Background(), tx)
	require.NoError(t, err)

	// query using a compositeKey (see kvstore application)
	result, err := timeoutClient.TxSearch(context.Background(), "app.creator='Cosmoshi Netowoko'", false, nil, nil, "asc")
	require.NoError(t, err)
	require.NotEmpty(t, result.Txs, "expected a lot of transactions")
}

// This test does nothing if we do not call app.SetGenBlockEvents() within main_test.go
// It will nevertheless pass as there are no events being generated.
func TestBlockSearch(t *testing.T) {
	c := getHTTPClient()

	// first we broadcast a few txs
	for i := 0; i < 10; i++ {
		_, _, tx := MakeTxKV()

		_, err := c.BroadcastTxCommit(context.Background(), tx)
		require.NoError(t, err)
	}
	require.NoError(t, client.WaitForHeight(c, 5, nil))
	result, err := c.BlockSearch(context.Background(), "begin_event.foo = 100", nil, nil, "asc")
	require.NoError(t, err)
	blockCount := len(result.Blocks)
	// if we generate block events within the test (by uncommenting
	// the code in line main_test.go:L23) then we expect len(result.Blocks)
	// to be at least 5
	// require.GreaterOrEqual(t, blockCount, 5)

	// otherwise it is 0
	require.Equal(t, 0, blockCount)
}

func TestTxSearch(t *testing.T) {
	c := getHTTPClient()

	// first we broadcast a few txs
	for i := 0; i < 10; i++ {
		_, _, tx := MakeTxKV()
		_, err := c.BroadcastTxCommit(context.Background(), tx)
		require.NoError(t, err)
	}

	// since we're not using an isolated test server, we'll have lingering transactions
	// from other tests as well
	result, err := c.TxSearch(context.Background(), "tx.height >= 0", true, nil, nil, "asc")
	require.NoError(t, err)
	txCount := len(result.Txs)

	// pick out the last tx to have something to search for in tests
	find := result.Txs[len(result.Txs)-1]
	anotherTxHash := types.Tx("a different tx").Hash()

	for _, c := range GetClients() {
		// now we query for the tx.
		result, err := c.TxSearch(context.Background(), fmt.Sprintf("tx.hash='%v'", find.Hash), true, nil, nil, "asc")
		require.NoError(t, err)
		require.Len(t, result.Txs, 1)
		require.Equal(t, find.Hash, result.Txs[0].Hash)

		ptx := result.Txs[0]
		assert.EqualValues(t, find.Height, ptx.Height)
		assert.EqualValues(t, find.Tx, ptx.Tx)
		assert.Zero(t, ptx.Index)
		assert.True(t, ptx.TxResult.IsOK())
		assert.EqualValues(t, find.Hash, ptx.Hash)

		// time to verify the proof
		if assert.EqualValues(t, find.Tx, ptx.Proof.Data) {
			require.NoError(t, ptx.Proof.Proof.Verify(ptx.Proof.RootHash, find.Hash))
		}

		// query by height
		result, err = c.TxSearch(context.Background(), fmt.Sprintf("tx.height=%d", find.Height), true, nil, nil, "asc")
		require.NoError(t, err)
		require.Len(t, result.Txs, 1)

		// query for non existing tx
		result, err = c.TxSearch(context.Background(), fmt.Sprintf("tx.hash='%X'", anotherTxHash), false, nil, nil, "asc")
		require.NoError(t, err)
		require.Empty(t, result.Txs)

		// query using a compositeKey (see kvstore application)
		result, err = c.TxSearch(context.Background(), "app.creator='Cosmoshi Netowoko'", false, nil, nil, "asc")
		require.NoError(t, err)
		require.NotEmpty(t, result.Txs, "expected a lot of transactions")

		// query using an index key
		result, err = c.TxSearch(context.Background(), "app.index_key='index is working'", false, nil, nil, "asc")
		require.NoError(t, err)
		require.NotEmpty(t, len(result.Txs), "expected a lot of transactions")

		// query using an noindex key
		result, err = c.TxSearch(context.Background(), "app.noindex_key='index is working'", false, nil, nil, "asc")
		require.NoError(t, err)
		require.Empty(t, result.Txs)

		// query using a compositeKey (see kvstore application) and height
		result, err = c.TxSearch(context.Background(),
			"app.creator='Cosmoshi Netowoko' AND tx.height<10000", true, nil, nil, "asc")
		require.NoError(t, err)
<<<<<<< HEAD
		require.NotEmpty(t, result.Txs)
=======
		require.NotEmpty(t, result.Txs, "expected a lot of transactions")
>>>>>>> 786cc4b8

		// query a non existing tx with page 1 and txsPerPage 1
		perPage := 1
		result, err = c.TxSearch(context.Background(), "app.creator='Cosmoshi Neetowoko'", true, nil, &perPage, "asc")
		require.NoError(t, err)
		require.Empty(t, result.Txs)

		// check sorting
		result, err = c.TxSearch(context.Background(), "tx.height >= 1", false, nil, nil, "asc")
		require.NoError(t, err)
		for k := 0; k < len(result.Txs)-1; k++ {
			require.LessOrEqual(t, result.Txs[k].Height, result.Txs[k+1].Height)
			require.LessOrEqual(t, result.Txs[k].Index, result.Txs[k+1].Index)
		}

		result, err = c.TxSearch(context.Background(), "tx.height >= 1", false, nil, nil, "desc")
		require.NoError(t, err)
		for k := 0; k < len(result.Txs)-1; k++ {
			require.GreaterOrEqual(t, result.Txs[k].Height, result.Txs[k+1].Height)
			require.GreaterOrEqual(t, result.Txs[k].Index, result.Txs[k+1].Index)
		}
		// check pagination
		perPage = 3
		var (
			seen      = map[int64]bool{}
			maxHeight int64
			pages     = int(math.Ceil(float64(txCount) / float64(perPage)))
		)

		totalTx := 0
		for page := 1; page <= pages; page++ {
			page := page
			result, err := c.TxSearch(context.Background(), "tx.height >= 1", true, &page, &perPage, "asc")
			require.NoError(t, err)
			if page < pages {
				require.Len(t, result.Txs, perPage)
			} else {
				require.LessOrEqual(t, len(result.Txs), perPage)
			}
			totalTx = totalTx + len(result.Txs)
			for _, tx := range result.Txs {
				require.False(t, seen[tx.Height],
					"Found duplicate height %v in page %v", tx.Height, page)
				require.Greater(t, tx.Height, maxHeight,
					"Found decreasing height %v (max seen %v) in page %v", tx.Height, maxHeight, page)
				seen[tx.Height] = true
				maxHeight = tx.Height
			}
		}
		require.Equal(t, txCount, totalTx)
		require.Len(t, seen, txCount)
	}
}

func TestBatchedJSONRPCCalls(t *testing.T) {
	c := getHTTPClient()
	testBatchedJSONRPCCalls(t, c)
}

func testBatchedJSONRPCCalls(t *testing.T, c *rpchttp.HTTP) {
	t.Helper()
	k1, v1, tx1 := MakeTxKV()
	k2, v2, tx2 := MakeTxKV()

	batch := c.NewBatch()
	r1, err := batch.BroadcastTxCommit(context.Background(), tx1)
	require.NoError(t, err)
	r2, err := batch.BroadcastTxCommit(context.Background(), tx2)
	require.NoError(t, err)
	require.Equal(t, 2, batch.Count())
	bresults, err := batch.Send(ctx)
	require.NoError(t, err)
	require.Len(t, bresults, 2)
	require.Equal(t, 0, batch.Count())

	bresult1, ok := bresults[0].(*ctypes.ResultBroadcastTxCommit)
	require.True(t, ok)
	require.Equal(t, *bresult1, *r1)
	bresult2, ok := bresults[1].(*ctypes.ResultBroadcastTxCommit)
	require.True(t, ok)
	require.Equal(t, *bresult2, *r2)
	apph := cmtmath.MaxInt64(bresult1.Height, bresult2.Height) + 1

	err = client.WaitForHeight(c, apph, nil)
	require.NoError(t, err)

	q1, err := batch.ABCIQuery(context.Background(), "/key", k1)
	require.NoError(t, err)
	q2, err := batch.ABCIQuery(context.Background(), "/key", k2)
	require.NoError(t, err)
	require.Equal(t, 2, batch.Count())
	qresults, err := batch.Send(ctx)
	require.NoError(t, err)
	require.Len(t, qresults, 2)
	require.Equal(t, 0, batch.Count())

	qresult1, ok := qresults[0].(*ctypes.ResultABCIQuery)
	require.True(t, ok)
	require.Equal(t, *qresult1, *q1)
	qresult2, ok := qresults[1].(*ctypes.ResultABCIQuery)
	require.True(t, ok)
	require.Equal(t, *qresult2, *q2)

	require.Equal(t, qresult1.Response.Key, k1)
	require.Equal(t, qresult2.Response.Key, k2)
	require.Equal(t, qresult1.Response.Value, v1)
	require.Equal(t, qresult2.Response.Value, v2)
}

func TestBatchedJSONRPCCallsCancellation(t *testing.T) {
	c := getHTTPClient()
	_, _, tx1 := MakeTxKV()
	_, _, tx2 := MakeTxKV()

	batch := c.NewBatch()
	_, err := batch.BroadcastTxCommit(context.Background(), tx1)
	require.NoError(t, err)
	_, err = batch.BroadcastTxCommit(context.Background(), tx2)
	require.NoError(t, err)
	// we should have 2 requests waiting
	require.Equal(t, 2, batch.Count())
	// we want to make sure we cleared 2 pending requests
	require.Equal(t, 2, batch.Clear())
	// now there should be no batched requests
	require.Equal(t, 0, batch.Count())
}

func TestSendingEmptyRequestBatch(t *testing.T) {
	c := getHTTPClient()
	batch := c.NewBatch()
	_, err := batch.Send(ctx)
	require.Error(t, err, "sending an empty batch of JSON RPC requests should result in an error")
}

func TestClearingEmptyRequestBatch(t *testing.T) {
	c := getHTTPClient()
	batch := c.NewBatch()
	require.Zero(t, batch.Clear(), "clearing an empty batch of JSON RPC requests should result in a 0 result")
}

func TestConcurrentJSONRPCBatching(t *testing.T) {
	var wg sync.WaitGroup
	c := getHTTPClient()
	for i := 0; i < 50; i++ {
		wg.Add(1)
		go func() {
			defer wg.Done()
			testBatchedJSONRPCCalls(t, c)
		}()
	}
	wg.Wait()
}<|MERGE_RESOLUTION|>--- conflicted
+++ resolved
@@ -604,11 +604,7 @@
 		result, err = c.TxSearch(context.Background(),
 			"app.creator='Cosmoshi Netowoko' AND tx.height<10000", true, nil, nil, "asc")
 		require.NoError(t, err)
-<<<<<<< HEAD
-		require.NotEmpty(t, result.Txs)
-=======
 		require.NotEmpty(t, result.Txs, "expected a lot of transactions")
->>>>>>> 786cc4b8
 
 		// query a non existing tx with page 1 and txsPerPage 1
 		perPage := 1
