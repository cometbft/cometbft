package core

import (
	"errors"
	"fmt"
	"sort"

	"github.com/cometbft/cometbft/libs/bytes"
	cmtmath "github.com/cometbft/cometbft/libs/math"
	cmtquery "github.com/cometbft/cometbft/libs/pubsub/query"
	ctypes "github.com/cometbft/cometbft/rpc/core/types"
	rpctypes "github.com/cometbft/cometbft/rpc/jsonrpc/types"
	blockidxnull "github.com/cometbft/cometbft/state/indexer/block/null"
	"github.com/cometbft/cometbft/types"
)

// BlockchainInfo gets block headers for minHeight <= height <= maxHeight.
// Block headers are returned in descending order (highest first).
// More: https://docs.tendermint.com/v0.37/rpc/#/Info/blockchain
func BlockchainInfo(ctx *rpctypes.Context, minHeight, maxHeight int64) (*ctypes.ResultBlockchainInfo, error) {
	// maximum 20 block metas
	const limit int64 = 20
	var err error
	minHeight, maxHeight, err = filterMinMax(
		env.BlockStore.Base(),
		env.BlockStore.Height(),
		minHeight,
		maxHeight,
		limit)
	if err != nil {
		return nil, err
	}
	env.Logger.Debug("BlockchainInfoHandler", "maxHeight", maxHeight, "minHeight", minHeight)

	blockMetas := []*types.BlockMeta{}
	for height := maxHeight; height >= minHeight; height-- {
		blockMeta := env.BlockStore.LoadBlockMeta(height)
		blockMetas = append(blockMetas, blockMeta)
	}

	return &ctypes.ResultBlockchainInfo{
		LastHeight: env.BlockStore.Height(),
		BlockMetas: blockMetas,
	}, nil
}

// error if either min or max are negative or min > max
// if 0, use blockstore base for min, latest block height for max
// enforce limit.
func filterMinMax(base, height, min, max, limit int64) (int64, int64, error) {
	// filter negatives
	if min < 0 || max < 0 {
		return min, max, fmt.Errorf("heights must be non-negative")
	}

	// adjust for default values
	if min == 0 {
		min = 1
	}
	if max == 0 {
		max = height
	}

	// limit max to the height
	max = cmtmath.MinInt64(height, max)

	// limit min to the base
	min = cmtmath.MaxInt64(base, min)

	// limit min to within `limit` of max
	// so the total number of blocks returned will be `limit`
	min = cmtmath.MaxInt64(min, max-limit+1)

	if min > max {
		return min, max, fmt.Errorf("min height %d can't be greater than max height %d", min, max)
	}
	return min, max, nil
}

// Header gets block header at a given height.
// If no height is provided, it will fetch the latest header.
// More: https://docs.tendermint.com/master/rpc/#/Info/header
func Header(ctx *rpctypes.Context, heightPtr *int64) (*ctypes.ResultHeader, error) {
	height, err := getHeight(env.BlockStore.Height(), heightPtr)
	if err != nil {
		return nil, err
	}

	blockMeta := env.BlockStore.LoadBlockMeta(height)
	if blockMeta == nil {
		return &ctypes.ResultHeader{}, nil
	}

	return &ctypes.ResultHeader{Header: &blockMeta.Header}, nil
}

// HeaderByHash gets header by hash.
// More: https://docs.tendermint.com/master/rpc/#/Info/header_by_hash
func HeaderByHash(ctx *rpctypes.Context, hash bytes.HexBytes) (*ctypes.ResultHeader, error) {
	// N.B. The hash parameter is HexBytes so that the reflective parameter
	// decoding logic in the HTTP service will correctly translate from JSON.
	// See https://github.com/tendermint/tendermint/issues/6802 for context.

	blockMeta := env.BlockStore.LoadBlockMetaByHash(hash)
	if blockMeta == nil {
		return &ctypes.ResultHeader{}, nil
	}

	return &ctypes.ResultHeader{Header: &blockMeta.Header}, nil
}

// Block gets block at a given height.
// If no height is provided, it will fetch the latest block.
// More: https://docs.tendermint.com/v0.37/rpc/#/Info/block
func Block(ctx *rpctypes.Context, heightPtr *int64) (*ctypes.ResultBlock, error) {
	height, err := getHeight(env.BlockStore.Height(), heightPtr)
	if err != nil {
		return nil, err
	}

	block := env.BlockStore.LoadBlock(height)
	blockMeta := env.BlockStore.LoadBlockMeta(height)
	if blockMeta == nil {
		return &ctypes.ResultBlock{BlockID: types.BlockID{}, Block: block}, nil
	}
	return &ctypes.ResultBlock{BlockID: blockMeta.BlockID, Block: block}, nil
}

// BlockByHash gets block by hash.
// More: https://docs.tendermint.com/v0.37/rpc/#/Info/block_by_hash
func BlockByHash(ctx *rpctypes.Context, hash []byte) (*ctypes.ResultBlock, error) {
	block := env.BlockStore.LoadBlockByHash(hash)
	if block == nil {
		return &ctypes.ResultBlock{BlockID: types.BlockID{}, Block: nil}, nil
	}
	// If block is not nil, then blockMeta can't be nil.
	blockMeta := env.BlockStore.LoadBlockMeta(block.Height)
	return &ctypes.ResultBlock{BlockID: blockMeta.BlockID, Block: block}, nil
}

// Commit gets block commit at a given height.
// If no height is provided, it will fetch the commit for the latest block.
// More: https://docs.tendermint.com/v0.37/rpc/#/Info/commit
func Commit(ctx *rpctypes.Context, heightPtr *int64) (*ctypes.ResultCommit, error) {
	height, err := getHeight(env.BlockStore.Height(), heightPtr)
	if err != nil {
		return nil, err
	}

	blockMeta := env.BlockStore.LoadBlockMeta(height)
	if blockMeta == nil {
		return nil, nil
	}
	header := blockMeta.Header

	// If the next block has not been committed yet,
	// use a non-canonical commit
	if height == env.BlockStore.Height() {
		commit := env.BlockStore.LoadSeenCommit(height)
		return ctypes.NewResultCommit(&header, commit, false), nil
	}

	// Return the canonical commit (comes from the block at height+1)
	commit := env.BlockStore.LoadBlockCommit(height)
	return ctypes.NewResultCommit(&header, commit, true), nil
}

// BlockResults gets ABCIResults at a given height.
// If no height is provided, it will fetch results for the latest block.
//
// Results are for the height of the block containing the txs.
// Thus response.results.deliver_tx[5] is the results of executing
// getBlock(h).Txs[5]
// More: https://docs.tendermint.com/v0.37/rpc/#/Info/block_results
func BlockResults(ctx *rpctypes.Context, heightPtr *int64) (*ctypes.ResultBlockResults, error) {
	height, err := getHeight(env.BlockStore.Height(), heightPtr)
	if err != nil {
		return nil, err
	}

	results, err := env.StateStore.LoadABCIResponses(height)
	if err != nil {
		return nil, err
	}

	return &ctypes.ResultBlockResults{
		Height:                height,
		TxsResults:            results.DeliverTxs,
		BeginBlockEvents:      results.BeginBlock.Events,
		EndBlockEvents:        results.EndBlock.Events,
		ValidatorUpdates:      results.EndBlock.ValidatorUpdates,
		ConsensusParamUpdates: results.EndBlock.ConsensusParamUpdates,
	}, nil
}

// BlockSearch searches for a paginated set of blocks matching BeginBlock and
// EndBlock event search criteria.
func BlockSearch(
	ctx *rpctypes.Context,
	query string,
	pagePtr, perPagePtr *int,
	orderBy string,
) (*ctypes.ResultBlockSearch, error) {
	// skip if block indexing is disabled
	if _, ok := env.BlockIndexer.(*blockidxnull.BlockerIndexer); ok {
		return nil, errors.New("block indexing is disabled")
	}
<<<<<<< HEAD
	q, err := tmquery.New(query)
=======

	q, err := cmtquery.New(query)
>>>>>>> fcf33b89
	if err != nil {
		return nil, err
	}

	results, err := env.BlockIndexer.Search(ctx.Context(), q)
	if err != nil {
		return nil, err
	}

	// sort results (must be done before pagination)
	switch orderBy {
	case "desc", "":
		sort.Slice(results, func(i, j int) bool { return results[i] > results[j] })

	case "asc":
		sort.Slice(results, func(i, j int) bool { return results[i] < results[j] })

	default:
		return nil, errors.New("expected order_by to be either `asc` or `desc` or empty")
	}

	// paginate results
	totalCount := len(results)
	perPage := validatePerPage(perPagePtr)

	page, err := validatePage(pagePtr, perPage, totalCount)
	if err != nil {
		return nil, err
	}

	skipCount := validateSkipCount(page, perPage)
	pageSize := cmtmath.MinInt(perPage, totalCount-skipCount)

	apiResults := make([]*ctypes.ResultBlock, 0, pageSize)
	for i := skipCount; i < skipCount+pageSize; i++ {
		block := env.BlockStore.LoadBlock(results[i])
		if block != nil {
			blockMeta := env.BlockStore.LoadBlockMeta(block.Height)
			if blockMeta != nil {
				apiResults = append(apiResults, &ctypes.ResultBlock{
					Block:   block,
					BlockID: blockMeta.BlockID,
				})
			}
		}
	}

	return &ctypes.ResultBlockSearch{Blocks: apiResults, TotalCount: totalCount}, nil
}<|MERGE_RESOLUTION|>--- conflicted
+++ resolved
@@ -205,12 +205,8 @@
 	if _, ok := env.BlockIndexer.(*blockidxnull.BlockerIndexer); ok {
 		return nil, errors.New("block indexing is disabled")
 	}
-<<<<<<< HEAD
-	q, err := tmquery.New(query)
-=======
 
 	q, err := cmtquery.New(query)
->>>>>>> fcf33b89
 	if err != nil {
 		return nil, err
 	}
