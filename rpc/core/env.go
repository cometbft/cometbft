package core

import (
<<<<<<< HEAD
=======
	"encoding/base64"
>>>>>>> d6a661a3
	"errors"
	"fmt"
	"io"
	"io/fs"
	"os"
	"path/filepath"
	"strconv"
	"time"

	abcicli "github.com/cometbft/cometbft/abci/client"
	cfg "github.com/cometbft/cometbft/config"
	"github.com/cometbft/cometbft/crypto"
	"github.com/cometbft/cometbft/libs/log"
	mempl "github.com/cometbft/cometbft/mempool"
	"github.com/cometbft/cometbft/p2p"
	ni "github.com/cometbft/cometbft/p2p/nodeinfo"
	"github.com/cometbft/cometbft/proxy"
	sm "github.com/cometbft/cometbft/state"
	"github.com/cometbft/cometbft/state/indexer"
	"github.com/cometbft/cometbft/state/txindex"
	"github.com/cometbft/cometbft/types"
)

const (
	// see README.
	defaultPerPage = 30
	maxPerPage     = 100

	// SubscribeTimeout is the maximum time we wait to subscribe for an event.
	// must be less than the server's write timeout (see rpcserver.DefaultConfig).
	SubscribeTimeout = 5 * time.Second

	// genesisChunkSize is the maximum size, in bytes, of each
	// chunk in the genesis structure for the chunked API.
<<<<<<< HEAD
	genesisChunkSize = 16 * 1024 * 1024 // 16

	_chunksDir = "genesis-chunks"
=======
	genesisChunkSize = 2 * 1024 * 1024 // 2 MB
>>>>>>> d6a661a3
)

// These interfaces are used by RPC and must be thread safe

type Consensus interface {
	GetState() sm.State
	GetValidators() (int64, []*types.Validator)
	GetLastHeight() int64
	GetRoundStateJSON() ([]byte, error)
	GetRoundStateSimpleJSON() ([]byte, error)
}

type transport interface {
	Listeners() []string
	IsListening() bool
	NodeInfo() ni.NodeInfo
}

type peers interface {
	AddPersistentPeers(peers []string) error
	AddUnconditionalPeerIDs(peerIDs []string) error
	AddPrivatePeerIDs(peerIDs []string) error
	DialPeersAsync(peers []string) error
	Peers() p2p.IPeerSet
}

// A reactor that transitions from block sync or state sync to consensus mode.
type syncReactor interface {
	WaitSync() bool
}

type mempoolReactor interface {
	syncReactor
	TryAddTx(tx types.Tx, sender p2p.Peer) (*abcicli.ReqRes, error)
}

// Environment contains the objects and interfaces used to serve the RPC APIs.
// A Node creates an object of this type at startup.
// An Environment should not be created directly, and it is recommended that
// only one instance of Environment be created at runtime.
// For this reason, callers should create an Environment object using
// the ConfigureRPC() method of the Node type, because the Environment object it
// returns is a singleton.
// Note: The Environment type was exported in the initial RPC API design; therefore,
// unexporting it now could potentially break users.
type Environment struct {
	// external, thread safe interfaces
	ProxyAppQuery   proxy.AppConnQuery
	ProxyAppMempool proxy.AppConnMempool

	// interfaces defined in types and above
	StateStore       sm.Store
	BlockStore       sm.BlockStore
	EvidencePool     sm.EvidencePool
	ConsensusState   Consensus
	ConsensusReactor syncReactor
	MempoolReactor   mempoolReactor
	P2PPeers         peers
	P2PTransport     transport

	// objects
	PubKey       crypto.PubKey
	TxIndexer    txindex.TxIndexer
	BlockIndexer indexer.BlockIndexer
	EventBus     *types.EventBus // thread safe
	Mempool      mempl.Mempool

	Logger log.Logger

	Config cfg.RPCConfig

	GenesisFilePath string // the genesis file's full path on disk

	// genesisChunk is a map of chunk ID to its full path on disk.
	// If the genesis file is smaller than genesisChunkSize, then this map will be
	// nil, because there will be no chunks on disk.
	// This map is convenient for the `/genesis_chunked` API to quickly find a chunk
	// by its ID, instead of having to reconstruct its path each time, which would
	// involve multiple string operations.
	genesisChunks map[int]string
}

// InitGenesisChunks checks whether it makes sense to split the genesis file into
// small chunks to be stored on disk.
// It is called on Node startup and should be called only once.
// Rules of chunking:
//   - if the genesis file's size is <= genesisChunkSize, this function returns
//     without doing anything. We will fetch the genesis from disk to serve calls to
//     the `/genesis` RPC API endpoint.
//   - if the genesis file's size is > genesisChunkSize, then use chunking. The
//     function splits the genesis file into chunks of genesisChunkSize and stores
//     each chunk on disk. We will fetch each genesis chunk from disk to serve calls
//     to the `/genesis_chunked` RPC API endpoint.
func (env *Environment) InitGenesisChunks() error {
	if len(env.genesisChunks) > 0 {
		// we already computed the chunks, return.
		return nil
	}

	gFilePath := env.GenesisFilePath
	if len(gFilePath) == 0 {
		// chunks not computed yet, but no genesis available.
		// This should not happen.
		return errors.New("missing genesis file path on disk")
	}

	gFileSize, err := fileSize(gFilePath)
	if err != nil {
		return fmt.Errorf("estimating genesis file size: %s", err)
	}

	if gFileSize <= genesisChunkSize {
		// no chunking required
		return nil
	}

	// chunking required
	chunkIDToPath, err := writeChunks(gFilePath, genesisChunkSize)
	if err != nil {
		return fmt.Errorf("splitting large genesis file: %s", err)
	}

	env.genesisChunks = chunkIDToPath

	return nil
}

// InitGenesisChunks checks whether it makes sense to create a cache of chunked
// genesis data. It is called on Node startup and should be called only once.
// Rules of chunking:
//   - if the genesis file's size is <= genesisChunkSize, then no chunking.
//     An `Environment` object will store a pointer to the genesis in its GenDoc
//     field. Its genChunks field will be set to nil. `/genesis` RPC API will return
//     the GenesisDoc itself.
//   - if the genesis file's size is > genesisChunkSize, then use chunking. An
//     `Environment` object will store a slice of base64-encoded chunks in its
//     genChunks field. Its GenDoc field will be set to nil. `/genesis` RPC API will
//     redirect users to use the `/genesis_chunked` API.
func (env *Environment) InitGenesisChunks() error {
	if len(env.genChunks) > 0 {
		// we already computed the chunks, return.
		return nil
	}

	if env.GenDoc == nil {
		// chunks not computed yet, but no genesis available.
		// This should not happen.
		return errors.New("could not create the genesis file chunks and cache them because the genesis doc is unavailable")
	}

	data, err := cmtjson.Marshal(env.GenDoc)
	if err != nil {
		return fmt.Errorf("encoding genesis doc to JSON: %w", err)
	}

	// If genesis is less than 16MB, then no chunking.
	// Keep a pointer to a GenesisDoc in env.GenDoc.
	if len(data) <= genesisChunkSize {
		env.genChunks = nil
		return nil
	}

	var (
		nChunks = (len(data) + genesisChunkSize - 1) / genesisChunkSize
		chunks  = make([]string, nChunks)
	)
	for i := range nChunks {
		var (
			start = i * genesisChunkSize
			end   = start + genesisChunkSize
		)
		if end > len(data) {
			end = len(data)
		}

		// we make a copy here so that the original data isn't retained in memory.
		// The GC will collect the data slice after exiting the function.
		// Without the copy, it would keep it in memory.
		chunk := make([]byte, end-start)
		copy(chunk, data[start:end])
		chunks[i] = base64.StdEncoding.EncodeToString(chunk)
	}

	env.genChunks = chunks

	// we store the chunks; don't store a ptr to the genesis anymore.
	env.GenDoc = nil

	return nil
}

func validatePage(pagePtr *int, perPage, totalCount int) (int, error) {
	if perPage < 1 {
		panic(fmt.Sprintf("zero or negative perPage: %d", perPage))
	}

	if pagePtr == nil { // no page parameter
		return 1, nil
	}

	pages := ((totalCount - 1) / perPage) + 1
	if pages == 0 {
		pages = 1 // one page (even if it's empty)
	}
	page := *pagePtr
	if page <= 0 || page > pages {
		return 1, fmt.Errorf("page should be within [1, %d] range, given %d", pages, page)
	}

	return page, nil
}

func (*Environment) validatePerPage(perPagePtr *int) int {
	if perPagePtr == nil { // no per_page parameter
		return defaultPerPage
	}

	perPage := *perPagePtr
	if perPage < 1 {
		return defaultPerPage
	} else if perPage > maxPerPage {
		return maxPerPage
	}
	return perPage
}

func validateSkipCount(page, perPage int) int {
	skipCount := (page - 1) * perPage
	if skipCount < 0 {
		return 0
	}

	return skipCount
}

// latestHeight can be either latest committed or uncommitted (+1) height.
func (env *Environment) getHeight(latestHeight int64, heightPtr *int64) (int64, error) {
	if heightPtr != nil {
		height := *heightPtr
		if height <= 0 {
			return 0, fmt.Errorf("height must be greater than 0, but got %d", height)
		}
		if height > latestHeight {
			return 0, fmt.Errorf("height %d must be less than or equal to the current blockchain height %d",
				height, latestHeight)
		}
		base := env.BlockStore.Base()
		if height < base {
			return 0, fmt.Errorf("height %d is not available, lowest height is %d",
				height, base)
		}
		return height, nil
	}
	return latestHeight, nil
}

func (env *Environment) latestUncommittedHeight() int64 {
	nodeIsSyncing := env.ConsensusReactor.WaitSync()
	if nodeIsSyncing {
		return env.BlockStore.Height()
	}
	return env.BlockStore.Height() + 1
}

// deleteGenesisChunks deletes the directory storing the genesis file chunks on disk
// if it exists. If the directory does not exist, the function is a no-op.
// The chunks' directory is a sub-directory of the `config/` directory of the
// running node (i.e., where the genesis.json file is stored).
// We call the function:
//   - before creating new genesis file chunks, to make sure we start with a clean
//     directory.
//   - when a Node shuts down, to clean up the file system.
func (env *Environment) deleteGenesisChunks() error {
	gFileDir := filepath.Dir(env.GenesisFilePath)
	chunksDir := filepath.Join(gFileDir, _chunksDir)

	if err := os.RemoveAll(chunksDir); err != nil {
		formatStr := "deleting genesis chunks' folder at %s: %s"
		return fmt.Errorf(formatStr, chunksDir, err)
	}

	return nil
}

// fileSize returns the size of the file at the given path.
func fileSize(fPath string) (int, error) {
	// we use os.Stat here instead of os.ReadFile, because we don't want to load
	// the entire file into memory just to compute its size from the resulting
	// []byte slice.
	fInfo, err := os.Stat(fPath)
	if errors.Is(err, fs.ErrNotExist) {
		return 0, fmt.Errorf("the file is unavailable at %s", fPath)
	} else if err != nil {
		return 0, fmt.Errorf("accessing file at %s: %s", fPath, err)
	}
	return int(fInfo.Size()), nil
}

// mkChunksDir creates a new directory to store the genesis file's chunks.
// gFilePath is the genesis file's full path on disk, and mkChunksDir creates a new
// directory as a sub-directory of the genesis file's directory.
// It returns the new directory's full path or an empty string if there is an
// error.
func mkChunksDir(gFilePath string, dirName string) (string, error) {
	gFileDir := filepath.Dir(gFilePath)
	dirPath := filepath.Join(gFileDir, dirName)

	if err := os.Mkdir(dirPath, 0o755); err != nil {
		return "", fmt.Errorf("creating chunks directory at %s: %s", dirPath, err)
	}
	return dirPath, nil
}

// writeChunk writes a chunk of the genesis file to disk, saving it to dir.
// Each chunk file name's format will be: chunk_[chunkID].part, e.g., chunk_42.part.
func writeChunk(chunk []byte, dir string, chunkID int) (string, error) {
	chunkName := "chunk_" + strconv.Itoa(chunkID) + ".part"
	chunkPath := filepath.Join(dir, chunkName)

	if err := os.WriteFile(chunkPath, chunk, 0o600); err != nil {
		return "", fmt.Errorf("writing chunk at %s: %s", chunkPath, err)
	}

	return chunkPath, nil
}

// writeChunks reads the genesis file in chunks of size chunkSize, and writes them
// to disk.
// gFilePath is the genesis file's full path on disk.
// chunkSize is the size of a chunk, that is, writeChunks will read the genesis file
// in chunks of size chunkSize.
// It returns a map where the keys are the chunk IDs, and the values are the chunks'
// path on disk. E.g.,:
// map[0] = /users/user/.cometbft/config/genesis-chunks/chunk_0.part
// map[1] = /users/user/.cometbft/config/genesis-chunks/chunk_1.part
// and so on for all chunks.
// The map will be useful for the `/genesis_chunked` RPC endpoint to quickly find
// a chunk on disk given its ID.
func writeChunks(gFilePath string, chunkSize int) (map[int]string, error) {
	chunkIDToPath := make(map[int]string)

	gFile, err := os.Open(gFilePath)
	if err != nil {
		formatStr := "chunking: opening genesis file at %s: %s"
		return nil, fmt.Errorf(formatStr, gFilePath, err)
	}
	defer gFile.Close()

	gChunksDir, err := mkChunksDir(gFilePath, _chunksDir)
	if err != nil {
		return nil, fmt.Errorf("chunking: %s", err)
	}

	buf := make([]byte, chunkSize)
	for chunkID := 0; ; chunkID++ {
		n, err := gFile.Read(buf)
		if err != nil {
			if errors.Is(err, io.EOF) {
				break
			}

			formatStr := "chunking (chunk %d): reading genesis file at %s: %s"
			return nil, fmt.Errorf(formatStr, chunkID, gFilePath, err)
		}

		chunkPath, err := writeChunk(buf[:n], gChunksDir, chunkID)
		if err != nil {
			return nil, fmt.Errorf("chunking (chunk %d): %s", chunkID, err)
		}

		chunkIDToPath[chunkID] = chunkPath
	}

	return chunkIDToPath, nil
}<|MERGE_RESOLUTION|>--- conflicted
+++ resolved
@@ -1,10 +1,6 @@
 package core
 
 import (
-<<<<<<< HEAD
-=======
-	"encoding/base64"
->>>>>>> d6a661a3
 	"errors"
 	"fmt"
 	"io"
@@ -39,13 +35,9 @@
 
 	// genesisChunkSize is the maximum size, in bytes, of each
 	// chunk in the genesis structure for the chunked API.
-<<<<<<< HEAD
-	genesisChunkSize = 16 * 1024 * 1024 // 16
-
-	_chunksDir = "genesis-chunks"
-=======
-	genesisChunkSize = 2 * 1024 * 1024 // 2 MB
->>>>>>> d6a661a3
+  genesisChunkSize = 2 * 1024 * 1024 // 2 MB
+
+  _chunksDir = "genesis-chunks"
 )
 
 // These interfaces are used by RPC and must be thread safe
