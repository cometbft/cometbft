--- conflicted
+++ resolved
@@ -35,15 +35,11 @@
 // the transaction result.
 // More: https://docs.cometbft.com/main/rpc/#/Tx/broadcast_tx_sync
 func (env *Environment) BroadcastTxSync(ctx *rpctypes.Context, tx types.Tx) (*ctypes.ResultBroadcastTx, error) {
-<<<<<<< HEAD
-	resCh := make(chan *abci.CheckTxResponse, 1)
-=======
 	if env.MempoolReactor.WaitSync() {
 		return nil, ErrEndpointClosedCatchingUp
 	}
 
-	resCh := make(chan *abci.ResponseCheckTx, 1)
->>>>>>> 02bf4f9c
+	resCh := make(chan *abci.CheckTxResponse, 1)
 	reqRes, err := env.Mempool.CheckTx(tx)
 	if err != nil {
 		return nil, err
