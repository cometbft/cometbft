--- conflicted
+++ resolved
@@ -111,11 +111,7 @@
 // Genesis returns genesis file.
 // More: https://docs.cometbft.com/main/rpc/#/Info/genesis
 func (env *Environment) Genesis(*rpctypes.Context) (*ctypes.ResultGenesis, error) {
-<<<<<<< HEAD
 	if len(env.genesisChunks) > 0 {
-=======
-	if len(env.genChunks) > 0 {
->>>>>>> d6a661a3
 		return nil, ErrGenesisRespSize
 	}
 
@@ -135,7 +131,6 @@
 
 func (env *Environment) GenesisChunked(
 	_ *rpctypes.Context,
-<<<<<<< HEAD
 	chunkID uint,
 ) (*ctypes.ResultGenesisChunk, error) {
 	if env.genesisChunks == nil {
@@ -149,21 +144,7 @@
 			}
 
 			genesisBase64 := base64.StdEncoding.EncodeToString(fGenesis)
-=======
-	chunk uint,
-) (*ctypes.ResultGenesisChunk, error) {
-	if env.genChunks == nil {
-		// See discussion in the following PR for why we still serve chunk 0 even
-		// if env.genChunks is nil:
-		// https://github.com/cometbft/cometbft/pull/4235#issuecomment-2389109521
-		if chunk == 0 {
-			genesisJSON, err := cmtjson.Marshal(env.GenDoc)
-			if err != nil {
-				return nil, fmt.Errorf("retrieving requested chunk (id=0): %s", err)
-			}
 
-			genesisBase64 := base64.StdEncoding.EncodeToString(genesisJSON)
->>>>>>> d6a661a3
 			resp := &ctypes.ResultGenesisChunk{
 				TotalChunks: 1,
 				ChunkNumber: 0,
