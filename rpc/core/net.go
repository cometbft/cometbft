--- conflicted
+++ resolved
@@ -114,22 +114,14 @@
 
 func (env *Environment) GenesisChunked(_ *rpctypes.Context, chunk uint) (*ctypes.ResultGenesisChunk, error) {
 	if env.genChunks == nil {
-<<<<<<< HEAD
 		return nil, ErrServiceConfig{errChunkNotInitialized}
 	}
 
 	if len(env.genChunks) == 0 {
 		return nil, ErrServiceConfig{errNoChunks}
-=======
-		return nil, errors.New("service configuration error, genesis chunks are not initialized")
 	}
 
-	if len(env.genChunks) == 0 {
-		return nil, errors.New("service configuration error, there are no chunks")
->>>>>>> c00247c4
-	}
-
-	id := int(chunk)
+  id := int(chunk)
 
 	if id > len(env.genChunks)-1 {
 		return nil, ErrInvalidChunkID{id, len(env.genChunks) - 1}
