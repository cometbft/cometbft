package core

import (
	"errors"
	"strings"

	"github.com/cometbft/cometbft/p2p"
	ctypes "github.com/cometbft/cometbft/rpc/core/types"
	rpctypes "github.com/cometbft/cometbft/rpc/jsonrpc/types"
)

// NetInfo returns network info.
// More: https://docs.cometbft.com/main/rpc/#/Info/net_info
func (env *Environment) NetInfo(*rpctypes.Context) (*ctypes.ResultNetInfo, error) {
	peers := make([]ctypes.Peer, 0)
	var err error
	env.P2PPeers.Peers().ForEach(func(peer p2p.Peer) {
		nodeInfo, ok := peer.NodeInfo().(p2p.DefaultNodeInfo)
		if !ok {
<<<<<<< HEAD
			return nil, ErrInvalidNodeInfoType
=======
			err = fmt.Errorf("peer %v has the invalid node info type: %T ", peer.ID(), peer.NodeInfo())
			return
>>>>>>> e1ee71ca
		}
		peers = append(peers, ctypes.Peer{
			NodeInfo:         nodeInfo,
			IsOutbound:       peer.IsOutbound(),
			ConnectionStatus: peer.Status(),
			RemoteIP:         peer.RemoteIP().String(),
		})
	})
	if err != nil {
		return nil, err
	}
	// TODO: Should we include PersistentPeers and Seeds in here?
	// PRO: useful info
	// CON: privacy
	return &ctypes.ResultNetInfo{
		Listening: env.P2PTransport.IsListening(),
		Listeners: env.P2PTransport.Listeners(),
		NPeers:    len(peers),
		Peers:     peers,
	}, nil
}

// UnsafeDialSeeds dials the given seeds (comma-separated id@IP:PORT).
func (env *Environment) UnsafeDialSeeds(_ *rpctypes.Context, seeds []string) (*ctypes.ResultDialSeeds, error) {
	if len(seeds) == 0 {
		return &ctypes.ResultDialSeeds{}, errors.New("no seeds provided")
	}
	env.Logger.Info("DialSeeds", "seeds", seeds)
	if err := env.P2PPeers.DialPeersAsync(seeds); err != nil {
		return &ctypes.ResultDialSeeds{}, err
	}
	return &ctypes.ResultDialSeeds{Log: "Dialing seeds in progress. See /net_info for details"}, nil
}

// UnsafeDialPeers dials the given peers (comma-separated id@IP:PORT),
// optionally making them persistent.
func (env *Environment) UnsafeDialPeers(
	_ *rpctypes.Context,
	peers []string,
	persistent, unconditional, private bool,
) (*ctypes.ResultDialPeers, error) {
	if len(peers) == 0 {
		return &ctypes.ResultDialPeers{}, errors.New("no peers provided")
	}

	ids, err := getIDs(peers)
	if err != nil {
		return &ctypes.ResultDialPeers{}, err
	}

	env.Logger.Info("DialPeers", "peers", peers, "persistent",
		persistent, "unconditional", unconditional, "private", private)

	if persistent {
		if err := env.P2PPeers.AddPersistentPeers(peers); err != nil {
			return &ctypes.ResultDialPeers{}, err
		}
	}

	if private {
		if err := env.P2PPeers.AddPrivatePeerIDs(ids); err != nil {
			return &ctypes.ResultDialPeers{}, err
		}
	}

	if unconditional {
		if err := env.P2PPeers.AddUnconditionalPeerIDs(ids); err != nil {
			return &ctypes.ResultDialPeers{}, err
		}
	}

	if err := env.P2PPeers.DialPeersAsync(peers); err != nil {
		return &ctypes.ResultDialPeers{}, err
	}

	return &ctypes.ResultDialPeers{Log: "Dialing peers in progress. See /net_info for details"}, nil
}

// Genesis returns genesis file.
// More: https://docs.cometbft.com/main/rpc/#/Info/genesis
func (env *Environment) Genesis(*rpctypes.Context) (*ctypes.ResultGenesis, error) {
	if len(env.genChunks) > 1 {
		return nil, ErrGenesisRespSize
	}

	return &ctypes.ResultGenesis{Genesis: env.GenDoc}, nil
}

func (env *Environment) GenesisChunked(_ *rpctypes.Context, chunk uint) (*ctypes.ResultGenesisChunk, error) {
	if env.genChunks == nil {
		return nil, ErrServiceConfig{errChunkNotInitialized}
	}

	if len(env.genChunks) == 0 {
		return nil, ErrServiceConfig{errNoChunks}
	}

	id := int(chunk)

	if id > len(env.genChunks)-1 {
		return nil, ErrInvalidChunkID{id, len(env.genChunks) - 1}
	}

	return &ctypes.ResultGenesisChunk{
		TotalChunks: len(env.genChunks),
		ChunkNumber: id,
		Data:        env.genChunks[id],
	}, nil
}

func getIDs(peers []string) ([]string, error) {
	ids := make([]string, 0, len(peers))

	for _, peer := range peers {
		spl := strings.Split(peer, "@")
		if len(spl) != 2 {
			return nil, p2p.ErrNetAddressNoID{Addr: peer}
		}
		ids = append(ids, spl[0])
	}
	return ids, nil
}<|MERGE_RESOLUTION|>--- conflicted
+++ resolved
@@ -2,6 +2,7 @@
 
 import (
 	"errors"
+	"fmt"
 	"strings"
 
 	"github.com/cometbft/cometbft/p2p"
@@ -17,12 +18,8 @@
 	env.P2PPeers.Peers().ForEach(func(peer p2p.Peer) {
 		nodeInfo, ok := peer.NodeInfo().(p2p.DefaultNodeInfo)
 		if !ok {
-<<<<<<< HEAD
-			return nil, ErrInvalidNodeInfoType
-=======
 			err = fmt.Errorf("peer %v has the invalid node info type: %T ", peer.ID(), peer.NodeInfo())
 			return
->>>>>>> e1ee71ca
 		}
 		peers = append(peers, ctypes.Peer{
 			NodeInfo:         nodeInfo,
