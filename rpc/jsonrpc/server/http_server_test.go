package server

import (
	"crypto/tls"
	"errors"
	"fmt"
	"io"
	"net"
	"net/http"
	"net/http/httptest"
	"sync"
	"sync/atomic"
	"testing"
	"time"

	"github.com/cometbft/cometbft/libs/log"
	types "github.com/cometbft/cometbft/rpc/jsonrpc/types"
	"github.com/stretchr/testify/assert"
	"github.com/stretchr/testify/require"
)

type sampleResult struct {
	Value string `json:"value"`
}

func TestMaxOpenConnections(t *testing.T) {
	const max = 5 // max simultaneous connections

	// Start the server.
	var open int32
	mux := http.NewServeMux()
	mux.HandleFunc("/", func(w http.ResponseWriter, r *http.Request) {
		if n := atomic.AddInt32(&open, 1); n > int32(max) {
			t.Errorf("%d open connections, want <= %d", n, max)
		}
		defer atomic.AddInt32(&open, -1)
		time.Sleep(10 * time.Millisecond)
		fmt.Fprint(w, "some body")
	})
	config := DefaultConfig()
	l, err := Listen("tcp://127.0.0.1:0", max)
	require.NoError(t, err)
	defer l.Close()
	go Serve(l, mux, log.TestingLogger(), config) //nolint:errcheck // ignore for tests

	// Make N GET calls to the server.
	attempts := max * 2
	var wg sync.WaitGroup
	var failed int32
	for i := 0; i < attempts; i++ {
		wg.Add(1)
		go func() {
			defer wg.Done()
			c := http.Client{Timeout: 3 * time.Second}
			r, err := c.Get("http://" + l.Addr().String())
			if err != nil {
				atomic.AddInt32(&failed, 1)
				return
			}
			defer r.Body.Close()
		}()
	}
	wg.Wait()

	// We expect some Gets to fail as the server's accept queue is filled,
	// but most should succeed.
	if int(failed) >= attempts/2 {
		t.Errorf("%d requests failed within %d attempts", failed, attempts)
	}
}

func TestServeTLS(t *testing.T) {
	ln, err := net.Listen("tcp", "localhost:0")
	require.NoError(t, err)
	defer ln.Close()

	mux := http.NewServeMux()
	mux.HandleFunc("/", func(w http.ResponseWriter, r *http.Request) {
		fmt.Fprint(w, "some body")
	})

	chErr := make(chan error, 1)
	go func() {
		// FIXME This goroutine leaks
		chErr <- ServeTLS(ln, mux, "test.crt", "test.key", log.TestingLogger(), DefaultConfig())
	}()

	select {
	case err := <-chErr:
		require.NoError(t, err)
	case <-time.After(100 * time.Millisecond):
	}

	tr := &http.Transport{
		TLSClientConfig: &tls.Config{InsecureSkipVerify: true},
	}
	c := &http.Client{Transport: tr}
	res, err := c.Get("https://" + ln.Addr().String())
	require.NoError(t, err)
	defer res.Body.Close()
	assert.Equal(t, http.StatusOK, res.StatusCode)

	body, err := io.ReadAll(res.Body)
	require.NoError(t, err)
	assert.Equal(t, []byte("some body"), body)
}

func TestWriteRPCResponseHTTP(t *testing.T) {
	id := types.JSONRPCIntID(-1)

	// one argument
	w := httptest.NewRecorder()
	err := WriteCacheableRPCResponseHTTP(w, types.NewRPCSuccessResponse(id, &sampleResult{"hello"}))
	require.NoError(t, err)
	resp := w.Result()
	body, err := io.ReadAll(resp.Body)
	_ = resp.Body.Close()
	require.NoError(t, err)
	assert.Equal(t, 200, resp.StatusCode)
	assert.Equal(t, "application/json", resp.Header.Get("Content-Type"))
	assert.Equal(t, "public, max-age=86400", resp.Header.Get("Cache-control"))
	assert.Equal(t, `{"jsonrpc":"2.0","id":-1,"result":{"value":"hello"}}`, string(body))

	// multiple arguments
	w = httptest.NewRecorder()
	err = WriteRPCResponseHTTP(w,
		types.NewRPCSuccessResponse(id, &sampleResult{"hello"}),
		types.NewRPCSuccessResponse(id, &sampleResult{"world"}))
	require.NoError(t, err)
	resp = w.Result()
	body, err = io.ReadAll(resp.Body)
	_ = resp.Body.Close()
	require.NoError(t, err)

	assert.Equal(t, 200, resp.StatusCode)
	assert.Equal(t, "application/json", resp.Header.Get("Content-Type"))
	assert.Equal(t, `[{"jsonrpc":"2.0","id":-1,"result":{"value":"hello"}},{"jsonrpc":"2.0","id":-1,"result":{"value":"world"}}]`, string(body))
}

func TestWriteRPCResponseHTTPError(t *testing.T) {
	w := httptest.NewRecorder()
	err := WriteRPCResponseHTTPError(
		w,
		http.StatusInternalServerError,
		types.RPCInternalError(types.JSONRPCIntID(-1), errors.New("foo")))
	require.NoError(t, err)

	resp := w.Result()
	body, err := io.ReadAll(resp.Body)
	require.NoError(t, err)
<<<<<<< HEAD

	// Ensure the response body is closed after reading
	defer resp.Body.Close()

	// Assertions
=======
	err = resp.Body.Close()
	require.NoError(t, err)

>>>>>>> ebfeb3eb
	assert.Equal(t, http.StatusInternalServerError, resp.StatusCode)
	assert.Equal(t, "application/json", resp.Header.Get("Content-Type"))
	assert.Equal(t, `{"jsonrpc":"2.0","id":-1,"error":{"code":-32603,"message":"Internal error","data":"foo"}}`, string(body))
}<|MERGE_RESOLUTION|>--- conflicted
+++ resolved
@@ -148,17 +148,10 @@
 	resp := w.Result()
 	body, err := io.ReadAll(resp.Body)
 	require.NoError(t, err)
-<<<<<<< HEAD
 
-	// Ensure the response body is closed after reading
-	defer resp.Body.Close()
-
-	// Assertions
-=======
 	err = resp.Body.Close()
 	require.NoError(t, err)
 
->>>>>>> ebfeb3eb
 	assert.Equal(t, http.StatusInternalServerError, resp.StatusCode)
 	assert.Equal(t, "application/json", resp.Header.Get("Content-Type"))
 	assert.Equal(t, `{"jsonrpc":"2.0","id":-1,"error":{"code":-32603,"message":"Internal error","data":"foo"}}`, string(body))
