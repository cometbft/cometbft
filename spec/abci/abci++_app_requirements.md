--- conflicted
+++ resolved
@@ -209,18 +209,6 @@
 When the consensus algorithm decides on a block, CometBFT uses `FinalizeBlock` to send the
 decided block's data to the Application, which uses it to transition its state, but not persist it;
 persisting will be done during `Commit`.
-
-<<<<<<< HEAD
-<!-- 
-The sequence of `DeliverTx` calls is asynchronous but all those calls are enclosed by calls to `BeginBlock` and `EndBlock` which are synchronous.
---> 
-
-=======
-The Application must remember the latest height from which it
-has run a successful `Commit` so that it can tell CometBFT where to
-pick up from when it recovers from a crash. See information on the Handshake
-[here](#crash-recovery).
->>>>>>> 1117d1da
 
 #### Commit
 
