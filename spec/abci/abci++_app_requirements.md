--- conflicted
+++ resolved
@@ -810,8 +810,7 @@
 
 On startup, CometBFT calls the `Info` method on the Info Connection to get the latest
 committed state of the app. The app MUST return information consistent with the
-<<<<<<< HEAD
-last block it succesfully completed `Commit` for. 
+last block it successfully completed `Commit` for. 
 
 The application is expected to persist it's state during the `Commit` method.
 CometBFT and the application are expected to crash together and there should not 
@@ -821,9 +820,6 @@
 the application
 should not have persisted and relied on any state between the `Commit` for H - 1 and 
 H. 
-=======
-last block it successfully completed Commit for.
->>>>>>> 72440fdd
 
 If the app successfully committed block H, then `last_block_height = H` and `last_block_app_hash = <hash returned by Commit for block H>`. If the app
 failed during the Commit of block H, then `last_block_height = H-1` and
