--- conflicted
+++ resolved
@@ -102,57 +102,7 @@
 - [Algorithm Specification][algorithm]
 - [TLA+ Specification][proposertla]
 
-<<<<<<< HEAD
-<!---
-## BFT Time
-
-CometBFT provides a deterministic, Byzantine fault-tolerant, source of time,
-defined by the `Time` field present in the headers of committed blocks.
-
-In the current consensus implementation, the timestamp of a block is
-computed by the [`BFT Time`][bfttime] algorithm:
-
-- Validators include a timestamp in the `Precommit` messages they broadcast.
-Timestamps are retrieved from the validators' local clocks,
-with the only restriction that they must be **monotonic**:
-
-    - The timestamp of a `Precommit` message voting for a block
-	cannot be earlier than the `Time` field of that block;
-
-- The timestamp of a block is deterministically computed from the timestamps of
-a set of `Precommit` messages that certify the commit of the previous block.
-This certificate, a set of `Precommit` messages from a round of the previous height,
-is selected by the block's proposer and stored in the `Commit` field of the block:
-
-    - The block timestamp is the *median* of the timestamps of the `Precommit` messages
-	included in the `Commit` field, weighted by their voting power.
-	Block timestamps are **monotonic** because
-	timestamps of valid `Precommit` messages are monotonic;
-
-Assuming that the voting power controlled by Byzantine validators is bounded by `f`,
-the cumulative voting power of any valid `Commit` set must be at least `2f+1`.
-As a result, the timestamp computed by `BFT Time` is not influenced by Byzantine validators,
-as the weighted median of `Commit` timestamps comes from the clock of a non-faulty validator.
-
-The consensus algorithm does not make any assumptions regarding the clocks of (correct) validators,
-as block timestamps have no impact in its operation.
-However, the `Time` field of committed blocks is used by other applications that integrate with CometBFT,
-including IBC, as well as Cosmos SDK modules such as evidence, staking, and slashing.
-And it is used based on the common belief that block timestamps
-should bear some resemblance to real time, which is **not guaranteed**.
-
-A more comprehensive discussion of the limitations of `BFT Time`
-can be found in the [first draft][main_v1] of this proposal.
-Of particular interest is to possibility of having validators equipped with "faulty" clocks,
-not fairly accurate with real time, that control more than `f` voting power,
-plus the proposer's flexibility when selecting a `Commit` set,
-and thus determining the timestamp for a block.
---->
-
 ### Issues
-=======
-### Open issues
->>>>>>> b0ca6eee
 
 - [cometbft#2184: PBTS: should synchrony parameters be adaptive?][issue2184]
 - [tendermint/spec#355: PBTS: evidence][issue355]: can we punish Byzantine proposers?
