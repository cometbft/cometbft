--- conflicted
+++ resolved
@@ -492,24 +492,6 @@
 
 ### ABCIParams
 
-<<<<<<< HEAD
-| Name                          | Type  | Description                   | Field Number |
-| ----------------------------- | ----- | ----------------------------- | ------------ |
-| vote_extensions_enable_height | int64 | The ABCI application version. | 1            |
-
-### VersionParams
-
-| Name        | Type   | Description                                       | Field Number |
-| ----------- | ------ | ------------------------------------------------- | ------------ |
-| app_version | uint64 | The height where vote extensions will be enabled. | 1            |
-
-### SynchronyParams
-
-| Name          | Type                                                                                                                               | Description                                                                                                             | Field Number |
-| ------------- | ---------------------------------------------------------------------------------------------------------------------------------- | ----------------------------------------------------------------------------------------------------------------------- | ------------ |
-| message_delay | [google.protobuf.Duration](https://developers.google.com/protocol-buffers/docs/reference/google.protobuf#google.protobuf.Duration) | Bound for how long a proposal message may take to reach all validators on a network and still be considered valid.      | 1            |
-| precision     | [google.protobuf.Duration](https://developers.google.com/protocol-buffers/docs/reference/google.protobuf#google.protobuf.Duration) | Bound for how skewed a proposer's clock may be from any validator on the network while still producing valid proposals. | 2            |
-=======
 | Name                          | Type  | Description                                       | Field Number |
 | ----------------------------- | ----- | ------------------------------------------------- | ------------ |
 | vote_extensions_enable_height | int64 | The height where vote extensions will be enabled. | 1            |
@@ -519,7 +501,6 @@
 | Name        | Type   | Description                   | Field Number |
 | ----------- | ------ | ----------------------------- | ------------ |
 | app_version | uint64 | The ABCI application version. | 1            |
->>>>>>> 0d492603
 
 ### SynchronyParams
 
