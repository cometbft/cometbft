--- conflicted
+++ resolved
@@ -17,7 +17,6 @@
     - Bandwidth: the broadcast nature of Flood results in significant redundancy in message
       propagation, leading to exponential increases in bandwidth usage.
 
-<<<<<<< HEAD
 - [Dynamic Optimal Graph (DOG)](dog.qnt). Building on Flood, DOG introduces improvements that
   significantly reduces redundant messages, enhancing bandwidth efficiency while maintaining similar
   latency and resilience properties.
@@ -30,22 +29,12 @@
     + Bandwidth: DOG implements a routing mechanism that reduces bandwidth usage by orders of
       magnitude when compared to Flood.
 
-## Quint specs
-=======
 ## Specifications with Quint snippets
->>>>>>> dcfc4bfb
 
 These specifications are written in English with code snippets in the [Quint][quint] language,
 following the [literature programming paradigm][lit]. The intention is that Quint snippets can be
 read as pseudo-code. Moreover, we can automatically generate Quint files from the markdown files.
 
-<<<<<<< HEAD
-The Flood protocol is self-described in its own [flood](flood.qnt) module. Similarly, DOG is also
-self-described in the [dog](dog.qnt) module, except that imports some definitions from Flood. Both
-are built on top of two other modules, which are not strictly needed to understand the protocols:
-- [mempool](mempool.qnt) with definitions of common data structures from the mempool, and 
-- [p2p](p2p.qnt) with networking definitions, assumptions, and boilerplate.
-=======
 Quint allows specs to be executed, tested, and formally verified. For the moment we use it here just
 to give structure to the spec documentation and to type-check the definitions.
 
@@ -53,13 +42,13 @@
 1. install the [lmt tool][lmt] (see the prerequisites [here][lit]), and 
 2. run `make`.
 
-The Flood gossip protocol is self-described in its own [flood](flood.md) spec. It is built on top of
-two other specs, which are not strictly needed to understand the protocol:
+The Flood gossip protocol is self-described in its own [flood](flood.md) spec. Similarly, DOG is
+also self-described in the [dog](dog.qnt) spec, except that imports some definitions from Flood.
+Both are built on top of two other specs, which are not strictly needed to understand the protocol:
 - [mempool](mempool.md) with definitions of common data structures from the mempool, and 
 - [p2p](p2p.md) with networking definitions, assumptions, and boilerplate.
 
 Specs dependencies:
->>>>>>> dcfc4bfb
 ```mermaid
 flowchart TB
     flood --> mempool --> p2p;
