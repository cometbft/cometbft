package indexer

import (
	"time"

<<<<<<< HEAD
	"github.com/tendermint/tendermint/libs/pubsub/query"
	"github.com/tendermint/tendermint/types"
=======
	"github.com/cometbft/cometbft/libs/pubsub/query"
>>>>>>> ce0db1f2
)

// QueryRanges defines a mapping between a composite event key and a QueryRange.
//
// e.g.account.number => queryRange{lowerBound: 1, upperBound: 5}
type QueryRanges map[string]QueryRange

// QueryRange defines a range within a query condition.
type QueryRange struct {
	LowerBound        interface{} // int || time.Time
	UpperBound        interface{} // int || time.Time
	Key               string
	IncludeLowerBound bool
	IncludeUpperBound bool
}

// AnyBound returns either the lower bound if non-nil, otherwise the upper bound.
func (qr QueryRange) AnyBound() interface{} {
	if qr.LowerBound != nil {
		return qr.LowerBound
	}

	return qr.UpperBound
}

// LowerBoundValue returns the value for the lower bound. If the lower bound is
// nil, nil will be returned.
func (qr QueryRange) LowerBoundValue() interface{} {
	if qr.LowerBound == nil {
		return nil
	}

	if qr.IncludeLowerBound {
		return qr.LowerBound
	}

	switch t := qr.LowerBound.(type) {
	case int64:
		return t + 1

	case time.Time:
		return t.Unix() + 1

	default:
		panic("not implemented")
	}
}

// UpperBoundValue returns the value for the upper bound. If the upper bound is
// nil, nil will be returned.
func (qr QueryRange) UpperBoundValue() interface{} {
	if qr.UpperBound == nil {
		return nil
	}

	if qr.IncludeUpperBound {
		return qr.UpperBound
	}

	switch t := qr.UpperBound.(type) {
	case int64:
		return t - 1

	case time.Time:
		return t.Unix() - 1

	default:
		panic("not implemented")
	}
}

// LookForRangesWithHeight returns a mapping of QueryRanges and the matching indexes in
// the provided query conditions. If we are matching attributes within events
// we need to remember the height range from the condition
func LookForRangesWithHeight(conditions []query.Condition) (ranges QueryRanges, indexes []int, heightRange QueryRange) {
	ranges = make(QueryRanges)
	for i, c := range conditions {
		heightKey := false
		if IsRangeOperation(c.Op) {
			r, ok := ranges[c.CompositeKey]
			if !ok {
				r = QueryRange{Key: c.CompositeKey}
				if c.CompositeKey == types.BlockHeightKey || c.CompositeKey == types.TxHeightKey {
					heightRange = QueryRange{Key: c.CompositeKey}
					heightKey = true
				}
			}

			switch c.Op {
			case query.OpGreater:
				if heightKey {
					heightRange.LowerBound = c.Operand
				}
				r.LowerBound = c.Operand

			case query.OpGreaterEqual:
				r.IncludeLowerBound = true
				r.LowerBound = c.Operand
				if heightKey {
					heightRange.IncludeLowerBound = true
					heightRange.LowerBound = c.Operand
				}

			case query.OpLess:
				r.UpperBound = c.Operand
				if heightKey {
					heightRange.UpperBound = c.Operand
				}

			case query.OpLessEqual:
				r.IncludeUpperBound = true
				r.UpperBound = c.Operand
				if heightKey {
					heightRange.IncludeUpperBound = true
					heightRange.UpperBound = c.Operand
				}
			}

			ranges[c.CompositeKey] = r
			indexes = append(indexes, i)
		}
	}

	return ranges, indexes, heightRange
}

// LookForRanges returns a mapping of QueryRanges and the matching indexes in
// the provided query conditions.
//
// Deprecated: This function will be replaced with LookForRangesWithHeight
func LookForRanges(conditions []query.Condition) (ranges QueryRanges, indexes []int) {
	ranges = make(QueryRanges)
	for i, c := range conditions {
		if IsRangeOperation(c.Op) {
			r, ok := ranges[c.CompositeKey]
			if !ok {
				r = QueryRange{Key: c.CompositeKey}
			}

			switch c.Op {
			case query.OpGreater:
				r.LowerBound = c.Operand

			case query.OpGreaterEqual:
				r.IncludeLowerBound = true
				r.LowerBound = c.Operand

			case query.OpLess:
				r.UpperBound = c.Operand

			case query.OpLessEqual:
				r.IncludeUpperBound = true
				r.UpperBound = c.Operand
			}

			ranges[c.CompositeKey] = r
			indexes = append(indexes, i)
		}
	}

	return ranges, indexes
}

// IsRangeOperation returns a boolean signifying if a query Operator is a range
// operation or not.
func IsRangeOperation(op query.Operator) bool {
	switch op {
	case query.OpGreater, query.OpGreaterEqual, query.OpLess, query.OpLessEqual:
		return true

	default:
		return false
	}
}<|MERGE_RESOLUTION|>--- conflicted
+++ resolved
@@ -3,12 +3,9 @@
 import (
 	"time"
 
-<<<<<<< HEAD
-	"github.com/tendermint/tendermint/libs/pubsub/query"
-	"github.com/tendermint/tendermint/types"
-=======
 	"github.com/cometbft/cometbft/libs/pubsub/query"
->>>>>>> ce0db1f2
+	"github.com/cometbft/cometbft/types"
+
 )
 
 // QueryRanges defines a mapping between a composite event key and a QueryRange.
