package state_test

import (
	"crypto/rand"
	"testing"
	"time"

	dbm "github.com/cometbft/cometbft-db"
	"github.com/stretchr/testify/require"
<<<<<<< HEAD
	dbm "github.com/tendermint/tm-db"

	"github.com/tendermint/tendermint/crypto"
	"github.com/tendermint/tendermint/crypto/tmhash"
	tmstate "github.com/tendermint/tendermint/proto/tendermint/state"
	tmversion "github.com/tendermint/tendermint/proto/tendermint/version"
	"github.com/tendermint/tendermint/state"
	"github.com/tendermint/tendermint/state/mocks"
	"github.com/tendermint/tendermint/store"
	"github.com/tendermint/tendermint/types"
	"github.com/tendermint/tendermint/version"
=======

	"github.com/cometbft/cometbft/crypto"
	"github.com/cometbft/cometbft/crypto/tmhash"
	cmtstate "github.com/cometbft/cometbft/proto/tendermint/state"
	cmtversion "github.com/cometbft/cometbft/proto/tendermint/version"
	"github.com/cometbft/cometbft/state"
	"github.com/cometbft/cometbft/state/mocks"
	"github.com/cometbft/cometbft/store"
	"github.com/cometbft/cometbft/types"
	"github.com/cometbft/cometbft/version"
>>>>>>> fcf33b89
)

func TestRollback(t *testing.T) {
	var (
		height     int64 = 100
		nextHeight int64 = 101
	)
	blockStore := &mocks.BlockStore{}
	stateStore := setupStateStore(t, height)
	initialState, err := stateStore.Load()
	require.NoError(t, err)

	// perform the rollback over a version bump
	newParams := types.DefaultConsensusParams()
	newParams.Version.App = 11
	newParams.Block.MaxBytes = 1000
	nextState := initialState.Copy()
	nextState.LastBlockHeight = nextHeight
	nextState.Version.Consensus.App = 11
	nextState.LastBlockID = makeBlockIDRandom()
	nextState.AppHash = tmhash.Sum([]byte("app_hash"))
	nextState.LastValidators = initialState.Validators
	nextState.Validators = initialState.NextValidators
	nextState.NextValidators = initialState.NextValidators.CopyIncrementProposerPriority(1)
	nextState.ConsensusParams = *newParams
	nextState.LastHeightConsensusParamsChanged = nextHeight + 1
	nextState.LastHeightValidatorsChanged = nextHeight + 1

	// update the state
	require.NoError(t, stateStore.Save(nextState))

	block := &types.BlockMeta{
		BlockID: initialState.LastBlockID,
		Header: types.Header{
			Height:          initialState.LastBlockHeight,
			Time:            initialState.LastBlockTime,
			AppHash:         crypto.CRandBytes(tmhash.Size),
			LastBlockID:     makeBlockIDRandom(),
			LastResultsHash: initialState.LastResultsHash,
		},
	}
	nextBlock := &types.BlockMeta{
		BlockID: initialState.LastBlockID,
		Header: types.Header{
			Height:          nextState.LastBlockHeight,
			AppHash:         initialState.AppHash,
			LastBlockID:     block.BlockID,
			Time:            nextState.LastBlockTime,
			LastResultsHash: nextState.LastResultsHash,
		},
	}
	blockStore.On("LoadBlockMeta", height).Return(block)
	blockStore.On("LoadBlockMeta", nextHeight).Return(nextBlock)
	blockStore.On("Height").Return(nextHeight)

	// rollback the state
	rollbackHeight, rollbackHash, err := state.Rollback(blockStore, stateStore, false)
	require.NoError(t, err)
	require.EqualValues(t, height, rollbackHeight)
	require.EqualValues(t, initialState.AppHash, rollbackHash)
	blockStore.AssertExpectations(t)

	// assert that we've recovered the prior state
	loadedState, err := stateStore.Load()
	require.NoError(t, err)
	require.EqualValues(t, initialState, loadedState)
}

func TestRollbackHard(t *testing.T) {
	const height int64 = 100
	blockStore := store.NewBlockStore(dbm.NewMemDB())
	stateStore := state.NewStore(dbm.NewMemDB(), state.StoreOptions{DiscardABCIResponses: false})

	valSet, _ := types.RandValidatorSet(5, 10)

	params := types.DefaultConsensusParams()
	params.Version.App = 10
	now := time.Date(2020, 1, 1, 0, 0, 0, 0, time.UTC)

	block := &types.Block{
		Header: types.Header{
<<<<<<< HEAD
			Version:            tmversion.Consensus{Block: version.BlockProtocol, App: 1},
=======
			Version:            cmtversion.Consensus{Block: version.BlockProtocol, App: 1},
>>>>>>> fcf33b89
			ChainID:            "test-chain",
			Time:               now,
			Height:             height,
			AppHash:            crypto.CRandBytes(tmhash.Size),
			LastBlockID:        makeBlockIDRandom(),
			LastCommitHash:     crypto.CRandBytes(tmhash.Size),
			DataHash:           crypto.CRandBytes(tmhash.Size),
			ValidatorsHash:     valSet.Hash(),
			NextValidatorsHash: valSet.CopyIncrementProposerPriority(1).Hash(),
			ConsensusHash:      params.Hash(),
			LastResultsHash:    crypto.CRandBytes(tmhash.Size),
			EvidenceHash:       crypto.CRandBytes(tmhash.Size),
			ProposerAddress:    crypto.CRandBytes(crypto.AddressSize),
		},
		LastCommit: &types.Commit{Height: height - 1},
	}

	partSet, err := block.MakePartSet(types.BlockPartSizeBytes)
	require.NoError(t, err)
	blockStore.SaveBlock(block, partSet, &types.Commit{Height: block.Height})

	currState := state.State{
<<<<<<< HEAD
		Version: tmstate.Version{
=======
		Version: cmtstate.Version{
>>>>>>> fcf33b89
			Consensus: block.Header.Version,
			Software:  version.TMCoreSemVer,
		},
		LastBlockHeight:                  block.Height,
		LastBlockTime:                    block.Time,
		AppHash:                          crypto.CRandBytes(tmhash.Size),
		LastValidators:                   valSet,
		Validators:                       valSet.CopyIncrementProposerPriority(1),
		NextValidators:                   valSet.CopyIncrementProposerPriority(2),
		ConsensusParams:                  *params,
		LastHeightConsensusParamsChanged: height + 1,
		LastHeightValidatorsChanged:      height + 1,
		LastResultsHash:                  crypto.CRandBytes(tmhash.Size),
	}
	require.NoError(t, stateStore.Bootstrap(currState))

	nextBlock := &types.Block{
		Header: types.Header{
<<<<<<< HEAD
			Version:            tmversion.Consensus{Block: version.BlockProtocol, App: 1},
=======
			Version:            cmtversion.Consensus{Block: version.BlockProtocol, App: 1},
>>>>>>> fcf33b89
			ChainID:            block.ChainID,
			Time:               block.Time,
			Height:             currState.LastBlockHeight + 1,
			AppHash:            currState.AppHash,
			LastBlockID:        types.BlockID{Hash: block.Hash(), PartSetHeader: partSet.Header()},
			LastCommitHash:     crypto.CRandBytes(tmhash.Size),
			DataHash:           crypto.CRandBytes(tmhash.Size),
			ValidatorsHash:     valSet.CopyIncrementProposerPriority(1).Hash(),
			NextValidatorsHash: valSet.CopyIncrementProposerPriority(2).Hash(),
			ConsensusHash:      params.Hash(),
			LastResultsHash:    currState.LastResultsHash,
			EvidenceHash:       crypto.CRandBytes(tmhash.Size),
			ProposerAddress:    crypto.CRandBytes(crypto.AddressSize),
		},
		LastCommit: &types.Commit{Height: currState.LastBlockHeight},
	}

	nextPartSet, err := nextBlock.MakePartSet(types.BlockPartSizeBytes)
	require.NoError(t, err)
	blockStore.SaveBlock(nextBlock, nextPartSet, &types.Commit{Height: nextBlock.Height})

	rollbackHeight, rollbackHash, err := state.Rollback(blockStore, stateStore, true)
	require.NoError(t, err)
	require.Equal(t, rollbackHeight, currState.LastBlockHeight)
	require.Equal(t, rollbackHash, currState.AppHash)

	// state should not have been changed
	loadedState, err := stateStore.Load()
	require.NoError(t, err)
	require.Equal(t, currState, loadedState)

	// resave the same block
	blockStore.SaveBlock(nextBlock, nextPartSet, &types.Commit{Height: nextBlock.Height})

	params.Version.App = 11

	nextState := state.State{
<<<<<<< HEAD
		Version: tmstate.Version{
=======
		Version: cmtstate.Version{
>>>>>>> fcf33b89
			Consensus: block.Header.Version,
			Software:  version.TMCoreSemVer,
		},
		LastBlockHeight:                  nextBlock.Height,
		LastBlockTime:                    nextBlock.Time,
		AppHash:                          crypto.CRandBytes(tmhash.Size),
		LastValidators:                   valSet.CopyIncrementProposerPriority(1),
		Validators:                       valSet.CopyIncrementProposerPriority(2),
		NextValidators:                   valSet.CopyIncrementProposerPriority(3),
		ConsensusParams:                  *params,
		LastHeightConsensusParamsChanged: nextBlock.Height + 1,
		LastHeightValidatorsChanged:      nextBlock.Height + 1,
		LastResultsHash:                  crypto.CRandBytes(tmhash.Size),
	}
	require.NoError(t, stateStore.Save(nextState))

	rollbackHeight, rollbackHash, err = state.Rollback(blockStore, stateStore, true)
	require.NoError(t, err)
	require.Equal(t, rollbackHeight, currState.LastBlockHeight)
	require.Equal(t, rollbackHash, currState.AppHash)
}

func TestRollbackNoState(t *testing.T) {
	stateStore := state.NewStore(dbm.NewMemDB(),
		state.StoreOptions{
			DiscardABCIResponses: false,
		})
	blockStore := &mocks.BlockStore{}

	_, _, err := state.Rollback(blockStore, stateStore, false)
	require.Error(t, err)
	require.Contains(t, err.Error(), "no state found")
}

func TestRollbackNoBlocks(t *testing.T) {
	const height = int64(100)
	stateStore := setupStateStore(t, height)
	blockStore := &mocks.BlockStore{}
	blockStore.On("Height").Return(height)
	blockStore.On("LoadBlockMeta", height).Return(nil)
	blockStore.On("LoadBlockMeta", height-1).Return(nil)

	_, _, err := state.Rollback(blockStore, stateStore, false)
	require.Error(t, err)
	require.Contains(t, err.Error(), "block at height 99 not found")
}

func TestRollbackDifferentStateHeight(t *testing.T) {
	const height = int64(100)
	stateStore := setupStateStore(t, height)
	blockStore := &mocks.BlockStore{}
	blockStore.On("Height").Return(height + 2)

	_, _, err := state.Rollback(blockStore, stateStore, false)
	require.Error(t, err)
	require.Equal(t, err.Error(), "statestore height (100) is not one below or equal to blockstore height (102)")
}

func setupStateStore(t *testing.T, height int64) state.Store {
	stateStore := state.NewStore(dbm.NewMemDB(), state.StoreOptions{DiscardABCIResponses: false})
	valSet, _ := types.RandValidatorSet(5, 10)

	params := types.DefaultConsensusParams()
	params.Version.App = 10

	initialState := state.State{
		Version: cmtstate.Version{
			Consensus: cmtversion.Consensus{
				Block: version.BlockProtocol,
				App:   10,
			},
			Software: version.TMCoreSemVer,
		},
		ChainID:                          "test-chain",
		InitialHeight:                    10,
		LastBlockID:                      makeBlockIDRandom(),
		AppHash:                          tmhash.Sum([]byte("app_hash")),
		LastResultsHash:                  tmhash.Sum([]byte("last_results_hash")),
		LastBlockHeight:                  height,
		LastBlockTime:                    time.Now(),
		LastValidators:                   valSet,
		Validators:                       valSet.CopyIncrementProposerPriority(1),
		NextValidators:                   valSet.CopyIncrementProposerPriority(2),
		LastHeightValidatorsChanged:      height + 1,
		ConsensusParams:                  *params,
		LastHeightConsensusParamsChanged: height + 1,
	}
	require.NoError(t, stateStore.Bootstrap(initialState))
	return stateStore
}

func makeBlockIDRandom() types.BlockID {
	var (
		blockHash   = make([]byte, tmhash.Size)
		partSetHash = make([]byte, tmhash.Size)
	)
	rand.Read(blockHash)   //nolint: errcheck // ignore errcheck for read
	rand.Read(partSetHash) //nolint: errcheck // ignore errcheck for read
	return types.BlockID{
		Hash: blockHash,
		PartSetHeader: types.PartSetHeader{
			Total: 123,
			Hash:  partSetHash,
		},
	}
}<|MERGE_RESOLUTION|>--- conflicted
+++ resolved
@@ -7,19 +7,6 @@
 
 	dbm "github.com/cometbft/cometbft-db"
 	"github.com/stretchr/testify/require"
-<<<<<<< HEAD
-	dbm "github.com/tendermint/tm-db"
-
-	"github.com/tendermint/tendermint/crypto"
-	"github.com/tendermint/tendermint/crypto/tmhash"
-	tmstate "github.com/tendermint/tendermint/proto/tendermint/state"
-	tmversion "github.com/tendermint/tendermint/proto/tendermint/version"
-	"github.com/tendermint/tendermint/state"
-	"github.com/tendermint/tendermint/state/mocks"
-	"github.com/tendermint/tendermint/store"
-	"github.com/tendermint/tendermint/types"
-	"github.com/tendermint/tendermint/version"
-=======
 
 	"github.com/cometbft/cometbft/crypto"
 	"github.com/cometbft/cometbft/crypto/tmhash"
@@ -30,7 +17,6 @@
 	"github.com/cometbft/cometbft/store"
 	"github.com/cometbft/cometbft/types"
 	"github.com/cometbft/cometbft/version"
->>>>>>> fcf33b89
 )
 
 func TestRollback(t *testing.T) {
@@ -112,11 +98,7 @@
 
 	block := &types.Block{
 		Header: types.Header{
-<<<<<<< HEAD
-			Version:            tmversion.Consensus{Block: version.BlockProtocol, App: 1},
-=======
 			Version:            cmtversion.Consensus{Block: version.BlockProtocol, App: 1},
->>>>>>> fcf33b89
 			ChainID:            "test-chain",
 			Time:               now,
 			Height:             height,
@@ -139,11 +121,7 @@
 	blockStore.SaveBlock(block, partSet, &types.Commit{Height: block.Height})
 
 	currState := state.State{
-<<<<<<< HEAD
-		Version: tmstate.Version{
-=======
 		Version: cmtstate.Version{
->>>>>>> fcf33b89
 			Consensus: block.Header.Version,
 			Software:  version.TMCoreSemVer,
 		},
@@ -162,11 +140,7 @@
 
 	nextBlock := &types.Block{
 		Header: types.Header{
-<<<<<<< HEAD
-			Version:            tmversion.Consensus{Block: version.BlockProtocol, App: 1},
-=======
 			Version:            cmtversion.Consensus{Block: version.BlockProtocol, App: 1},
->>>>>>> fcf33b89
 			ChainID:            block.ChainID,
 			Time:               block.Time,
 			Height:             currState.LastBlockHeight + 1,
@@ -204,11 +178,7 @@
 	params.Version.App = 11
 
 	nextState := state.State{
-<<<<<<< HEAD
-		Version: tmstate.Version{
-=======
 		Version: cmtstate.Version{
->>>>>>> fcf33b89
 			Consensus: block.Header.Version,
 			Software:  version.TMCoreSemVer,
 		},
