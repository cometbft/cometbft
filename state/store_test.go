--- conflicted
+++ resolved
@@ -446,18 +446,15 @@
 
 		fillStore(t, height, stateStore, bs, state, response1)
 
-<<<<<<< HEAD
-		pruner := sm.NewPruner(stateStore, bs, is, log.TestingLogger())
-=======
 		obs := newPrunerObserver(1)
 		pruner := sm.NewPruner(
 			stateStore,
 			bs,
+			is,
 			log.TestingLogger(),
 			sm.WithPrunerInterval(1*time.Second),
 			sm.WithPrunerObserver(obs),
 		)
->>>>>>> bf2d0aa8
 
 		// Check that we have written a finalize block result at height 'height - 1'
 		_, err = stateStore.LoadFinalizeBlockResponse(height - 1)
