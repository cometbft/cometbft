--- conflicted
+++ resolved
@@ -13,7 +13,6 @@
 	"github.com/cometbft/cometbft/config"
 	cmtsync "github.com/cometbft/cometbft/libs/sync"
 	"github.com/cometbft/cometbft/p2p"
-	"github.com/cometbft/cometbft/p2p/transport"
 	tcpconn "github.com/cometbft/cometbft/p2p/transport/tcp/conn"
 	"github.com/cometbft/cometbft/proxy"
 	sm "github.com/cometbft/cometbft/state"
@@ -65,13 +64,8 @@
 }
 
 // StreamDescriptors implements p2p.Reactor.
-<<<<<<< HEAD
-func (*Reactor) StreamDescriptors() []transport.StreamDescriptor {
-	return []transport.StreamDescriptor{
-=======
 func (*Reactor) StreamDescriptors() []p2p.StreamDescriptor {
 	return []p2p.StreamDescriptor{
->>>>>>> 0d3eda0b
 		tcpconn.StreamDescriptor{
 			ID:                  SnapshotChannel,
 			Priority:            5,
