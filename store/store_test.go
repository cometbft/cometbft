--- conflicted
+++ resolved
@@ -56,6 +56,10 @@
 func makeStateAndBlockStoreAndIndexers() (sm.State, *BlockStore, txindex.TxIndexer, indexer.BlockIndexer, func(), sm.Store) {
 	config := test.ResetTestRoot("blockchain_reactor_test")
 	blockDB := dbm.NewMemDB()
+	stateDB := dbm.NewMemDB()
+	stateStore := sm.NewStore(stateDB, sm.StoreOptions{
+		DiscardABCIResponses: false,
+	})
 	state, err := sm.MakeGenesisStateFromFile(config.GenesisFile())
 	if err != nil {
 		panic(fmt.Errorf("error constructing state from genesis file: %w", err))
@@ -550,18 +554,8 @@
 func TestPruningService(t *testing.T) {
 	config := test.ResetTestRoot("blockchain_reactor_pruning_test")
 	defer os.RemoveAll(config.RootDir)
-<<<<<<< HEAD
 	state, bs, txIndexer, blockIndexer, cleanup, stateStore := makeStateAndBlockStoreAndIndexers()
 	defer cleanup()
-=======
-	stateStore := sm.NewStore(dbm.NewMemDB(), sm.StoreOptions{
-		DiscardABCIResponses: false,
-	})
-	state, err := sm.MakeGenesisStateFromFile(config.GenesisFile())
-	require.NoError(t, err)
-	db := dbm.NewMemDB()
-	bs := NewBlockStore(db)
->>>>>>> 2089fc44
 	assert.EqualValues(t, 0, bs.Base())
 	assert.EqualValues(t, 0, bs.Height())
 	assert.EqualValues(t, 0, bs.Size())
