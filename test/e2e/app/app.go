--- conflicted
+++ resolved
@@ -342,7 +342,6 @@
 		}
 		extCommitHex := hex.EncodeToString(extCommitBytes)
 		extTx := []byte(fmt.Sprintf("%s%d|%s", extTxPrefix, sum, extCommitHex))
-<<<<<<< HEAD
 		extTxLen := int64(len(extTx))
 		app.logger.Info("preparing proposal with special transaction from vote extensions", "extTxLen", extTxLen)
 		if extTxLen > req.MaxTxBytes {
@@ -350,28 +349,9 @@
 				"the tx conveying the vote extension data does not fit in an empty block(%d > %d); "+
 				"please review the app's configuration",
 				extTxLen, req.MaxTxBytes))
-=======
-		app.logger.Info("preparing proposal with custom transaction from vote extensions", "txLen", len(extTx))
-		txs := make([][]byte, 0, len(req.Txs)+1)
-		for _, tx := range req.Txs {
-			if strings.HasPrefix(string(tx), extTxPrefix) {
-				// Our generated transaction takes precedence over any supplied
-				// transaction that attempts to modify the "extensionSum" value.
-				continue
-			}
-			if strings.HasPrefix(string(tx), reservedKey) {
-				app.logger.Error("detected tx that should not come from the mempool", "tx", tx)
-				continue
-			}
-			if totalBytes+int64(len(tx)) > req.MaxTxBytes {
-				break
-			}
-			totalBytes += int64(len(tx))
-			// Coherence: No need to call parseTx, as the check is stateless and has been performed by CheckTx
-			txs = append(txs, tx)
->>>>>>> cab686b7
 		}
 		txs = append(txs, extTx)
+		// Coherence: No need to call parseTx, as the check is stateless and has been performed by CheckTx
 		totalBytes = extTxLen
 	}
 	for _, tx := range req.Txs {
@@ -387,11 +367,8 @@
 		if totalBytes+int64(len(tx)) > req.MaxTxBytes {
 			break
 		}
-<<<<<<< HEAD
 		totalBytes += int64(len(tx))
-=======
 		// Coherence: No need to call parseTx, as the check is stateless and has been performed by CheckTx
->>>>>>> cab686b7
 		txs = append(txs, tx)
 	}
 
