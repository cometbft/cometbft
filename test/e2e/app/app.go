--- conflicted
+++ resolved
@@ -472,16 +472,12 @@
 			Status: abci.ResponseVerifyVoteExtension_REJECT,
 		}, nil
 	}
-<<<<<<< HEAD
-	app.logger.Info("verified vote extension value", "vote_extension", req.VoteExtension, "num", num)
-=======
 
 	if app.cfg.VoteExtensionDelay != 0 {
 		time.Sleep(app.cfg.VoteExtensionDelay)
 	}
 
-	app.logger.Info("verified vote extension value", "req", req, "num", num)
->>>>>>> 452290eb
+	app.logger.Info("verified vote extension value", "vote_extension", req.VoteExtension, "num", num)
 	return &abci.ResponseVerifyVoteExtension{
 		Status: abci.ResponseVerifyVoteExtension_ACCEPT,
 	}, nil
