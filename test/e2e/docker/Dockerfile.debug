# We need to build in a Linux environment to support C libraries.
# We use Debian instead of Alpine, so that we can use binary database packages
# instead of spending time compiling them.
<<<<<<< HEAD
FROM golang:1.23.1
=======
FROM cometbft/cometbft-db-testing:v1.0.2
>>>>>>> 972fa803

RUN apt-get -qq update -y && apt-get -qq upgrade -y >/dev/null
RUN apt-get -qq install -y zsh vim >/dev/null
RUN go install github.com/go-delve/delve/cmd/dlv@latest

# Set up build directory /src/cometbft
ENV COMETBFT_BUILD_OPTIONS nostrip,clock_skew,bls12381,secp256k1eth
WORKDIR /src/cometbft

# Fetch dependencies separately (for layer caching)
COPY go.mod go.sum ./
RUN go mod download

# Build CometBFT and install into /usr/bin/cometbft
COPY . .
RUN echo $COMETBFT_BUILD_OPTION && make build && cp build/cometbft /usr/bin/cometbft
COPY test/e2e/docker/entrypoint-delve  /usr/bin/entrypoint-builtin
RUN cd test/e2e && make node && cp build/node /usr/bin/app

# Set up runtime directory. We don't use a separate runtime image since we need
# e.g. leveldb and rocksdb which are already installed in the build image.
WORKDIR /cometbft
VOLUME /cometbft
ENV CMTHOME=/cometbft
ENV GORACE="halt_on_error=1"

EXPOSE 26656 26657 26660 6060 2345 2346
STOPSIGNAL SIGTERM<|MERGE_RESOLUTION|>--- conflicted
+++ resolved
@@ -1,11 +1,7 @@
 # We need to build in a Linux environment to support C libraries.
 # We use Debian instead of Alpine, so that we can use binary database packages
 # instead of spending time compiling them.
-<<<<<<< HEAD
-FROM golang:1.23.1
-=======
-FROM cometbft/cometbft-db-testing:v1.0.2
->>>>>>> 972fa803
+FROM golang:1.23.5
 
 RUN apt-get -qq update -y && apt-get -qq upgrade -y >/dev/null
 RUN apt-get -qq install -y zsh vim >/dev/null
