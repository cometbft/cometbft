--- conflicted
+++ resolved
@@ -67,10 +67,7 @@
 	voteExtensionEnabled      = weightedChoice{true: 3, false: 1}
 	voteExtensionHeightOffset = uniformChoice{int64(0), int64(10), int64(100)}
 	voteExtensionSize         = uniformChoice{uint(128), uint(512), uint(2048), uint(8192)} //TODO: define the right values depending on experiment results.
-<<<<<<< HEAD
 	keyType                   = uniformChoice{ed25519.KeyType, secp256k1.KeyType, bls12381.KeyType}
-=======
->>>>>>> bc6309d6
 )
 
 type generateConfig struct {
