--- conflicted
+++ resolved
@@ -36,11 +36,7 @@
 	nodeDatabases = uniformChoice{"goleveldb", "cleveldb", "rocksdb", "boltdb", "badgerdb"}
 	ipv6          = uniformChoice{false, true}
 	// FIXME: grpc disabled due to https://github.com/tendermint/tendermint/issues/5439
-<<<<<<< HEAD
-	nodeABCIProtocols     = uniformChoice{"unix", "tcp", "builtin"} // "grpc"
-=======
 	nodeABCIProtocols     = uniformChoice{"unix", "tcp", "builtin", "builtin_connsync"} // "grpc"
->>>>>>> 330cd98b
 	nodePrivvalProtocols  = uniformChoice{"file", "unix", "tcp"}
 	nodeBlockSyncs        = uniformChoice{"v0"} // "v2"
 	nodeStateSyncs        = uniformChoice{false, true}
