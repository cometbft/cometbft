package main

import (
	"fmt"
	"math"
	"math/rand"
	"os"
	"path/filepath"

	"github.com/spf13/cobra"

	"github.com/cometbft/cometbft/libs/log"
)

const (
	randomSeed int64 = 4827085738
)

var logger = log.NewTMLogger(log.NewSyncWriter(os.Stdout))

func main() {
	NewCLI().Run()
}

// CLI is the Cobra-based command-line interface.
type CLI struct {
	root *cobra.Command
}

// NewCLI sets up the CLI.
func NewCLI() *CLI {
	cli := &CLI{}
	cli.root = &cobra.Command{
		Use:           "generator",
		Short:         "End-to-end testnet generator",
		SilenceUsage:  true,
		SilenceErrors: true, // we'll output them ourselves in Run()
		RunE: func(cmd *cobra.Command, args []string) error {
			dir, err := cmd.Flags().GetString("dir")
			if err != nil {
				return err
			}
			groups, err := cmd.Flags().GetInt("groups")
			if err != nil {
				return err
			}
			multiVersion, err := cmd.Flags().GetString("multi-version")
			if err != nil {
				return err
			}
			return cli.generate(dir, groups, multiVersion)
		},
	}

	cli.root.PersistentFlags().StringP("dir", "d", "", "Output directory for manifests")
	_ = cli.root.MarkPersistentFlagRequired("dir")
<<<<<<< HEAD
	cli.root.PersistentFlags().StringP("multi-version", "m", "", "Comma-separated list of versions of Tendermint to test in the generated testnets, "+
		"or empty to only use this branch's version")
=======
	cli.root.PersistentFlags().StringP("multi-version", "m", "", "Include multi-version testing."+
		"If multi-version is not specified, then only the current CometBFT version will be used in generated testnets.")
>>>>>>> dfdf6b2d
	cli.root.PersistentFlags().IntP("groups", "g", 0, "Number of groups")

	return cli
}

// generate generates manifests in a directory.
func (cli *CLI) generate(dir string, groups int, multiVersion string) error {
	err := os.MkdirAll(dir, 0o755)
	if err != nil {
		return err
	}

	cfg := &generateConfig{
		randSource:   rand.New(rand.NewSource(randomSeed)), //nolint:gosec
		multiVersion: multiVersion,
	}
	manifests, err := Generate(cfg)
	if err != nil {
		return err
	}
	if groups <= 0 {
		for i, manifest := range manifests {
			err = manifest.Save(filepath.Join(dir, fmt.Sprintf("gen-%04d.toml", i)))
			if err != nil {
				return err
			}
		}
	} else {
		groupSize := int(math.Ceil(float64(len(manifests)) / float64(groups)))
		for g := 0; g < groups; g++ {
			for i := 0; i < groupSize && g*groupSize+i < len(manifests); i++ {
				manifest := manifests[g*groupSize+i]
				err = manifest.Save(filepath.Join(dir, fmt.Sprintf("gen-group%02d-%04d.toml", g, i)))
				if err != nil {
					return err
				}
			}
		}
	}
	return nil
}

// Run runs the CLI.
func (cli *CLI) Run() {
	if err := cli.root.Execute(); err != nil {
		logger.Error(err.Error())
		os.Exit(1)
	}
}<|MERGE_RESOLUTION|>--- conflicted
+++ resolved
@@ -54,13 +54,8 @@
 
 	cli.root.PersistentFlags().StringP("dir", "d", "", "Output directory for manifests")
 	_ = cli.root.MarkPersistentFlagRequired("dir")
-<<<<<<< HEAD
-	cli.root.PersistentFlags().StringP("multi-version", "m", "", "Comma-separated list of versions of Tendermint to test in the generated testnets, "+
+	cli.root.PersistentFlags().StringP("multi-version", "m", "", "Comma-separated list of versions of CometBFT to test in the generated testnets, "+
 		"or empty to only use this branch's version")
-=======
-	cli.root.PersistentFlags().StringP("multi-version", "m", "", "Include multi-version testing."+
-		"If multi-version is not specified, then only the current CometBFT version will be used in generated testnets.")
->>>>>>> dfdf6b2d
 	cli.root.PersistentFlags().IntP("groups", "g", 0, "Number of groups")
 
 	return cli
