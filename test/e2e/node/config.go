--- conflicted
+++ resolved
@@ -51,12 +51,10 @@
 	PbtsEnableHeight int64 `toml:"pbts_enable_height"`
 	PbtsUpdateHeight int64 `toml:"pbts_update_height"`
 
-<<<<<<< HEAD
-	ConstantFlip bool `toml:"constant_flip"`
-=======
 	NoLanes bool              `toml:"no_lanes"`
 	Lanes   map[string]uint32 `toml:"lanes"`
->>>>>>> 07e225bf
+
+	ConstantFlip bool `toml:"constant_flip"`
 }
 
 // App extracts out the application specific configuration parameters.
@@ -79,12 +77,9 @@
 		ABCIRequestsLoggingEnabled: cfg.ABCIRequestsLoggingEnabled,
 		PbtsEnableHeight:           cfg.PbtsEnableHeight,
 		PbtsUpdateHeight:           cfg.PbtsUpdateHeight,
-<<<<<<< HEAD
-		ConstantFlip:               cfg.ConstantFlip,
-=======
 		NoLanes:                    cfg.NoLanes,
 		Lanes:                      cfg.Lanes,
->>>>>>> 07e225bf
+		ConstantFlip:               cfg.ConstantFlip,
 	}
 }
 
