--- conflicted
+++ resolved
@@ -7,14 +7,9 @@
 	"path/filepath"
 	"text/template"
 
-<<<<<<< HEAD
-	e2e "github.com/tendermint/tendermint/test/e2e/pkg"
-	"github.com/tendermint/tendermint/test/e2e/pkg/exec"
-	"github.com/tendermint/tendermint/test/e2e/pkg/infra"
-=======
 	e2e "github.com/cometbft/cometbft/test/e2e/pkg"
+	"github.com/cometbft/cometbft/test/e2e/pkg/exec"
 	"github.com/cometbft/cometbft/test/e2e/pkg/infra"
->>>>>>> 03c5e772
 )
 
 var _ infra.Provider = &Provider{}
@@ -94,7 +89,7 @@
     - ./{{ .Name }}:/tendermint
     networks:
       {{ $.Name }}:
-        ipv{{ if $.IPv6 }}6{{ else }}4{{ end}}_address: {{ .IP }}
+        ipv{{ if $.IPv6 }}6{{ else }}4{{ end}}_address: {{ .InternalIP }}
 {{- if ne .Version $.UpgradeVersion}}
 
   {{ .Name }}_u:
@@ -118,12 +113,8 @@
     - ./{{ .Name }}:/tendermint
     networks:
       {{ $.Name }}:
-<<<<<<< HEAD
         ipv{{ if $.IPv6 }}6{{ else }}4{{ end}}_address: {{ .InternalIP }}
-=======
-        ipv{{ if $.IPv6 }}6{{ else }}4{{ end}}_address: {{ .IP }}
 {{- end }}
->>>>>>> 03c5e772
 
 {{end}}`)
 	if err != nil {
@@ -144,6 +135,13 @@
 		args...)...)
 }
 
+// ExecCompose runs a Docker Compose command for a testnet and returns the command's output.
+func ExecComposeOutput(ctx context.Context, dir string, args ...string) ([]byte, error) {
+	return exec.CommandOutput(ctx, append(
+		[]string{"docker-compose", "-f", filepath.Join(dir, "docker-compose.yml")},
+		args...)...)
+}
+
 // ExecComposeVerbose runs a Docker Compose command for a testnet and displays its output.
 func ExecComposeVerbose(ctx context.Context, dir string, args ...string) error {
 	return exec.CommandVerbose(ctx, append(
