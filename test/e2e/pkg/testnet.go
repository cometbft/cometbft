package e2e

import (
	"errors"
	"fmt"
	"io"
	"math/rand"
	"net"
	"path/filepath"
	"sort"
	"strconv"
	"strings"
	"time"

	"github.com/cometbft/cometbft/crypto"
	"github.com/cometbft/cometbft/crypto/ed25519"
	"github.com/cometbft/cometbft/crypto/secp256k1"
	rpchttp "github.com/cometbft/cometbft/rpc/client/http"
)

const (
	randomSeed               int64  = 2308084734268
	proxyPortFirst           uint32 = 5701
	prometheusProxyPortFirst uint32 = 6701

	defaultBatchSize   = 2
	defaultConnections = 1
	defaultTxSizeBytes = 1024

	localVersion = "cometbft/e2e-node:local-version"
)

type (
	Mode         string
	Protocol     string
	Perturbation string
)

const (
	ModeValidator Mode = "validator"
	ModeFull      Mode = "full"
	ModeLight     Mode = "light"
	ModeSeed      Mode = "seed"

	ProtocolBuiltin       Protocol = "builtin"
	ProtocolBuiltinUnsync Protocol = "builtin_unsync"
	ProtocolFile          Protocol = "file"
	ProtocolGRPC          Protocol = "grpc"
	ProtocolTCP           Protocol = "tcp"
	ProtocolUNIX          Protocol = "unix"

	PerturbationDisconnect Perturbation = "disconnect"
	PerturbationKill       Perturbation = "kill"
	PerturbationPause      Perturbation = "pause"
	PerturbationRestart    Perturbation = "restart"
	PerturbationUpgrade    Perturbation = "upgrade"

	EvidenceAgeHeight int64         = 7
	EvidenceAgeTime   time.Duration = 500 * time.Millisecond
)

// Testnet represents a single testnet.
type Testnet struct {
	Name                       string
	File                       string
	Dir                        string
	IP                         *net.IPNet
	InitialHeight              int64
	InitialState               map[string]string
	Validators                 map[*Node]int64
	ValidatorUpdates           map[int64]map[*Node]int64
	Nodes                      []*Node
	KeyType                    string
	Evidence                   int
	LoadTxSizeBytes            int
	LoadTxBatchSize            int
	LoadTxConnections          int
	ABCIProtocol               string
	PrepareProposalDelay       time.Duration
	ProcessProposalDelay       time.Duration
	CheckTxDelay               time.Duration
	VoteExtensionDelay         time.Duration
	FinalizeBlockDelay         time.Duration
	UpgradeVersion             string
	Prometheus                 bool
	VoteExtensionsEnableHeight int64
}

// Node represents a CometBFT node in a testnet.
type Node struct {
	Name                string
	Version             string
	Testnet             *Testnet
	Mode                Mode
	PrivvalKey          crypto.PrivKey
	NodeKey             crypto.PrivKey
	IP                  net.IP
	ProxyPort           uint32
	StartAt             int64
	BlockSync           string
	StateSync           bool
	Database            string
	ABCIProtocol        Protocol
	PrivvalProtocol     Protocol
	PersistInterval     uint64
	SnapshotInterval    uint64
	RetainBlocks        uint64
	Seeds               []*Node
	PersistentPeers     []*Node
	Perturbations       []Perturbation
	SendNoLoad          bool
	Prometheus          bool
	PrometheusProxyPort uint32
}

// LoadTestnet loads a testnet from a manifest file, using the filename to
// determine the testnet name and directory (from the basename of the file).
// The testnet generation must be deterministic, since it is generated
// separately by the runner and the test cases. For this reason, testnets use a
// random seed to generate e.g. keys.
func LoadTestnet(file string, ifd InfrastructureData) (*Testnet, error) {
	manifest, err := LoadManifest(file)
	if err != nil {
		return nil, err
	}
	return NewTestnetFromManifest(manifest, file, ifd)
}

// NewTestnetFromManifest creates and validates a testnet from a manifest
func NewTestnetFromManifest(manifest Manifest, file string, ifd InfrastructureData) (*Testnet, error) {
	dir := strings.TrimSuffix(file, filepath.Ext(file))

	keyGen := newKeyGenerator(randomSeed)
	proxyPortGen := newPortGenerator(proxyPortFirst)
	prometheusProxyPortGen := newPortGenerator(prometheusProxyPortFirst)
	_, ipNet, err := net.ParseCIDR(ifd.Network)
	if err != nil {
		return nil, fmt.Errorf("invalid IP network address %q: %w", ifd.Network, err)
	}

	testnet := &Testnet{
<<<<<<< HEAD
		Name:                       filepath.Base(dir),
		File:                       file,
		Dir:                        dir,
		IP:                         ipNet,
		InitialHeight:              1,
		InitialState:               manifest.InitialState,
		Validators:                 map[*Node]int64{},
		ValidatorUpdates:           map[int64]map[*Node]int64{},
		Nodes:                      []*Node{},
		Evidence:                   manifest.Evidence,
		LoadTxSizeBytes:            manifest.LoadTxSizeBytes,
		LoadTxBatchSize:            manifest.LoadTxBatchSize,
		LoadTxConnections:          manifest.LoadTxConnections,
		ABCIProtocol:               manifest.ABCIProtocol,
		PrepareProposalDelay:       manifest.PrepareProposalDelay,
		ProcessProposalDelay:       manifest.ProcessProposalDelay,
		CheckTxDelay:               manifest.CheckTxDelay,
		UpgradeVersion:             manifest.UpgradeVersion,
		Prometheus:                 manifest.Prometheus,
		VoteExtensionsEnableHeight: manifest.VoteExtensionsEnableHeight,
=======
		Name:                 filepath.Base(dir),
		File:                 file,
		Dir:                  dir,
		IP:                   ipNet,
		InitialHeight:        1,
		InitialState:         manifest.InitialState,
		Validators:           map[*Node]int64{},
		ValidatorUpdates:     map[int64]map[*Node]int64{},
		Nodes:                []*Node{},
		Evidence:             manifest.Evidence,
		LoadTxSizeBytes:      manifest.LoadTxSizeBytes,
		LoadTxBatchSize:      manifest.LoadTxBatchSize,
		LoadTxConnections:    manifest.LoadTxConnections,
		ABCIProtocol:         manifest.ABCIProtocol,
		PrepareProposalDelay: manifest.PrepareProposalDelay,
		ProcessProposalDelay: manifest.ProcessProposalDelay,
		CheckTxDelay:         manifest.CheckTxDelay,
		VoteExtensionDelay:   manifest.VoteExtensionDelay,
		FinalizeBlockDelay:   manifest.FinalizeBlockDelay,
		UpgradeVersion:       manifest.UpgradeVersion,
		Prometheus:           manifest.Prometheus,
>>>>>>> 452290eb
	}
	if len(manifest.KeyType) != 0 {
		testnet.KeyType = manifest.KeyType
	}
	if manifest.InitialHeight > 0 {
		testnet.InitialHeight = manifest.InitialHeight
	}
	if testnet.ABCIProtocol == "" {
		testnet.ABCIProtocol = string(ProtocolBuiltin)
	}
	if testnet.UpgradeVersion == "" {
		testnet.UpgradeVersion = localVersion
	}
	if testnet.LoadTxConnections == 0 {
		testnet.LoadTxConnections = defaultConnections
	}
	if testnet.LoadTxBatchSize == 0 {
		testnet.LoadTxBatchSize = defaultBatchSize
	}
	if testnet.LoadTxSizeBytes == 0 {
		testnet.LoadTxSizeBytes = defaultTxSizeBytes
	}

	// Set up nodes, in alphabetical order (IPs and ports get same order).
	nodeNames := []string{}
	for name := range manifest.Nodes {
		nodeNames = append(nodeNames, name)
	}
	sort.Strings(nodeNames)

	for _, name := range nodeNames {
		nodeManifest := manifest.Nodes[name]
		ind, ok := ifd.Instances[name]
		if !ok {
			return nil, fmt.Errorf("information for node '%s' missing from infrastructure data", name)
		}
		v := nodeManifest.Version
		if v == "" {
			v = localVersion
		}

		node := &Node{
			Name:             name,
			Version:          v,
			Testnet:          testnet,
			PrivvalKey:       keyGen.Generate(manifest.KeyType),
			NodeKey:          keyGen.Generate("ed25519"),
			IP:               ind.IPAddress,
			ProxyPort:        proxyPortGen.Next(),
			Mode:             ModeValidator,
			Database:         "goleveldb",
			ABCIProtocol:     Protocol(testnet.ABCIProtocol),
			PrivvalProtocol:  ProtocolFile,
			StartAt:          nodeManifest.StartAt,
			BlockSync:        nodeManifest.BlockSync,
			StateSync:        nodeManifest.StateSync,
			PersistInterval:  1,
			SnapshotInterval: nodeManifest.SnapshotInterval,
			RetainBlocks:     nodeManifest.RetainBlocks,
			Perturbations:    []Perturbation{},
			SendNoLoad:       nodeManifest.SendNoLoad,
			Prometheus:       testnet.Prometheus,
		}
		if node.StartAt == testnet.InitialHeight {
			node.StartAt = 0 // normalize to 0 for initial nodes, since code expects this
		}
		if nodeManifest.Mode != "" {
			node.Mode = Mode(nodeManifest.Mode)
		}
		if node.Mode == ModeLight {
			node.ABCIProtocol = ProtocolBuiltin
		}
		if nodeManifest.Database != "" {
			node.Database = nodeManifest.Database
		}
		if nodeManifest.PrivvalProtocol != "" {
			node.PrivvalProtocol = Protocol(nodeManifest.PrivvalProtocol)
		}
		if nodeManifest.PersistInterval != nil {
			node.PersistInterval = *nodeManifest.PersistInterval
		}
		if node.Prometheus {
			node.PrometheusProxyPort = prometheusProxyPortGen.Next()
		}
		for _, p := range nodeManifest.Perturb {
			node.Perturbations = append(node.Perturbations, Perturbation(p))
		}
		testnet.Nodes = append(testnet.Nodes, node)
	}

	// We do a second pass to set up seeds and persistent peers, which allows graph cycles.
	for _, node := range testnet.Nodes {
		nodeManifest, ok := manifest.Nodes[node.Name]
		if !ok {
			return nil, fmt.Errorf("failed to look up manifest for node %q", node.Name)
		}
		for _, seedName := range nodeManifest.Seeds {
			seed := testnet.LookupNode(seedName)
			if seed == nil {
				return nil, fmt.Errorf("unknown seed %q for node %q", seedName, node.Name)
			}
			node.Seeds = append(node.Seeds, seed)
		}
		for _, peerName := range nodeManifest.PersistentPeers {
			peer := testnet.LookupNode(peerName)
			if peer == nil {
				return nil, fmt.Errorf("unknown persistent peer %q for node %q", peerName, node.Name)
			}
			node.PersistentPeers = append(node.PersistentPeers, peer)
		}

		// If there are no seeds or persistent peers specified, default to persistent
		// connections to all other nodes.
		if len(node.PersistentPeers) == 0 && len(node.Seeds) == 0 {
			for _, peer := range testnet.Nodes {
				if peer.Name == node.Name {
					continue
				}
				node.PersistentPeers = append(node.PersistentPeers, peer)
			}
		}
	}

	// Set up genesis validators. If not specified explicitly, use all validator nodes.
	if manifest.Validators != nil {
		for validatorName, power := range *manifest.Validators {
			validator := testnet.LookupNode(validatorName)
			if validator == nil {
				return nil, fmt.Errorf("unknown validator %q", validatorName)
			}
			testnet.Validators[validator] = power
		}
	} else {
		for _, node := range testnet.Nodes {
			if node.Mode == ModeValidator {
				testnet.Validators[node] = 100
			}
		}
	}

	// Set up validator updates.
	for heightStr, validators := range manifest.ValidatorUpdates {
		height, err := strconv.Atoi(heightStr)
		if err != nil {
			return nil, fmt.Errorf("invalid validator update height %q: %w", height, err)
		}
		valUpdate := map[*Node]int64{}
		for name, power := range validators {
			node := testnet.LookupNode(name)
			if node == nil {
				return nil, fmt.Errorf("unknown validator %q for update at height %v", name, height)
			}
			valUpdate[node] = power
		}
		testnet.ValidatorUpdates[int64(height)] = valUpdate
	}

	return testnet, testnet.Validate()
}

// Validate validates a testnet.
func (t Testnet) Validate() error {
	if t.Name == "" {
		return errors.New("network has no name")
	}
	if t.IP == nil {
		return errors.New("network has no IP")
	}
	if len(t.Nodes) == 0 {
		return errors.New("network has no nodes")
	}
	for _, node := range t.Nodes {
		if err := node.Validate(t); err != nil {
			return fmt.Errorf("invalid node %q: %w", node.Name, err)
		}
	}
	return nil
}

// Validate validates a node.
func (n Node) Validate(testnet Testnet) error {
	if n.Name == "" {
		return errors.New("node has no name")
	}
	if n.IP == nil {
		return errors.New("node has no IP address")
	}
	if !testnet.IP.Contains(n.IP) {
		return fmt.Errorf("node IP %v is not in testnet network %v", n.IP, testnet.IP)
	}
	if n.ProxyPort == n.PrometheusProxyPort {
		return fmt.Errorf("node local port %v used also for Prometheus local port", n.ProxyPort)
	}
	if n.ProxyPort > 0 && n.ProxyPort <= 1024 {
		return fmt.Errorf("local port %v must be >1024", n.ProxyPort)
	}
	if n.PrometheusProxyPort > 0 && n.PrometheusProxyPort <= 1024 {
		return fmt.Errorf("local port %v must be >1024", n.PrometheusProxyPort)
	}
	for _, peer := range testnet.Nodes {
		if peer.Name != n.Name && peer.ProxyPort == n.ProxyPort {
			return fmt.Errorf("peer %q also has local port %v", peer.Name, n.ProxyPort)
		}
		if n.PrometheusProxyPort > 0 {
			if peer.Name != n.Name && peer.PrometheusProxyPort == n.PrometheusProxyPort {
				return fmt.Errorf("peer %q also has local port %v", peer.Name, n.PrometheusProxyPort)
			}
		}
	}
	switch n.BlockSync {
	case "", "v0":
	default:
		return fmt.Errorf("invalid block sync setting %q", n.BlockSync)
	}
	switch n.Database {
	case "goleveldb", "cleveldb", "boltdb", "rocksdb", "badgerdb":
	default:
		return fmt.Errorf("invalid database setting %q", n.Database)
	}
	switch n.ABCIProtocol {
	case ProtocolBuiltin, ProtocolBuiltinUnsync, ProtocolUNIX, ProtocolTCP, ProtocolGRPC:
	default:
		return fmt.Errorf("invalid ABCI protocol setting %q", n.ABCIProtocol)
	}
	if n.Mode == ModeLight && n.ABCIProtocol != ProtocolBuiltin && n.ABCIProtocol != ProtocolBuiltinUnsync {
		return errors.New("light client must use builtin protocol")
	}
	switch n.PrivvalProtocol {
	case ProtocolFile, ProtocolUNIX, ProtocolTCP:
	default:
		return fmt.Errorf("invalid privval protocol setting %q", n.PrivvalProtocol)
	}

	if n.StartAt > 0 && n.StartAt < n.Testnet.InitialHeight {
		return fmt.Errorf("cannot start at height %v lower than initial height %v",
			n.StartAt, n.Testnet.InitialHeight)
	}
	if n.StateSync && n.StartAt == 0 {
		return errors.New("state synced nodes cannot start at the initial height")
	}
	if n.RetainBlocks != 0 && n.RetainBlocks < uint64(EvidenceAgeHeight) {
		return fmt.Errorf("retain_blocks must be 0 or be greater or equal to max evidence age (%d)",
			EvidenceAgeHeight)
	}
	if n.PersistInterval == 0 && n.RetainBlocks > 0 {
		return errors.New("persist_interval=0 requires retain_blocks=0")
	}
	if n.PersistInterval > 1 && n.RetainBlocks > 0 && n.RetainBlocks < n.PersistInterval {
		return errors.New("persist_interval must be less than or equal to retain_blocks")
	}
	if n.SnapshotInterval > 0 && n.RetainBlocks > 0 && n.RetainBlocks < n.SnapshotInterval {
		return errors.New("snapshot_interval must be less than er equal to retain_blocks")
	}

	var upgradeFound bool
	for _, perturbation := range n.Perturbations {
		switch perturbation {
		case PerturbationUpgrade:
			if upgradeFound {
				return fmt.Errorf("'upgrade' perturbation can appear at most once per node")
			}
			upgradeFound = true
		case PerturbationDisconnect, PerturbationKill, PerturbationPause, PerturbationRestart:
		default:
			return fmt.Errorf("invalid perturbation %q", perturbation)
		}
	}

	return nil
}

// LookupNode looks up a node by name. For now, simply do a linear search.
func (t Testnet) LookupNode(name string) *Node {
	for _, node := range t.Nodes {
		if node.Name == name {
			return node
		}
	}
	return nil
}

// ArchiveNodes returns a list of archive nodes that start at the initial height
// and contain the entire blockchain history. They are used e.g. as light client
// RPC servers.
func (t Testnet) ArchiveNodes() []*Node {
	nodes := []*Node{}
	for _, node := range t.Nodes {
		if !node.Stateless() && node.StartAt == 0 && node.RetainBlocks == 0 {
			nodes = append(nodes, node)
		}
	}
	return nodes
}

// RandomNode returns a random non-seed node.
func (t Testnet) RandomNode() *Node {
	for {
		node := t.Nodes[rand.Intn(len(t.Nodes))] //nolint:gosec
		if node.Mode != ModeSeed {
			return node
		}
	}
}

// IPv6 returns true if the testnet is an IPv6 network.
func (t Testnet) IPv6() bool {
	return t.IP.IP.To4() == nil
}

// HasPerturbations returns whether the network has any perturbations.
func (t Testnet) HasPerturbations() bool {
	for _, node := range t.Nodes {
		if len(node.Perturbations) > 0 {
			return true
		}
	}
	return false
}

// Address returns a P2P endpoint address for the node.
func (n Node) AddressP2P(withID bool) string {
	ip := n.IP.String()
	if n.IP.To4() == nil {
		// IPv6 addresses must be wrapped in [] to avoid conflict with : port separator
		ip = fmt.Sprintf("[%v]", ip)
	}
	addr := fmt.Sprintf("%v:26656", ip)
	if withID {
		addr = fmt.Sprintf("%x@%v", n.NodeKey.PubKey().Address().Bytes(), addr)
	}
	return addr
}

// Address returns an RPC endpoint address for the node.
func (n Node) AddressRPC() string {
	ip := n.IP.String()
	if n.IP.To4() == nil {
		// IPv6 addresses must be wrapped in [] to avoid conflict with : port separator
		ip = fmt.Sprintf("[%v]", ip)
	}
	return fmt.Sprintf("%v:26657", ip)
}

// Client returns an RPC client for a node.
func (n Node) Client() (*rpchttp.HTTP, error) {
	return rpchttp.New(fmt.Sprintf("http://127.0.0.1:%v", n.ProxyPort), "/websocket")
}

// Stateless returns true if the node is either a seed node or a light node
func (n Node) Stateless() bool {
	return n.Mode == ModeLight || n.Mode == ModeSeed
}

// keyGenerator generates pseudorandom Ed25519 keys based on a seed.
type keyGenerator struct {
	random *rand.Rand
}

func newKeyGenerator(seed int64) *keyGenerator {
	return &keyGenerator{
		random: rand.New(rand.NewSource(seed)), //nolint:gosec
	}
}

func (g *keyGenerator) Generate(keyType string) crypto.PrivKey {
	seed := make([]byte, ed25519.SeedSize)

	_, err := io.ReadFull(g.random, seed)
	if err != nil {
		panic(err) // this shouldn't happen
	}
	switch keyType {
	case "secp256k1":
		return secp256k1.GenPrivKeySecp256k1(seed)
	case "", "ed25519":
		return ed25519.GenPrivKeyFromSecret(seed)
	default:
		panic("KeyType not supported") // should not make it this far
	}
}

// portGenerator generates local Docker proxy ports for each node.
type portGenerator struct {
	nextPort uint32
}

func newPortGenerator(firstPort uint32) *portGenerator {
	return &portGenerator{nextPort: firstPort}
}

func (g *portGenerator) Next() uint32 {
	port := g.nextPort
	g.nextPort++
	if g.nextPort == 0 {
		panic("port overflow")
	}
	return port
}

// ipGenerator generates sequential IP addresses for each node, using a random
// network address.
type ipGenerator struct {
	network *net.IPNet
	nextIP  net.IP
}

func newIPGenerator(network *net.IPNet) *ipGenerator {
	nextIP := make([]byte, len(network.IP))
	copy(nextIP, network.IP)
	gen := &ipGenerator{network: network, nextIP: nextIP}
	// Skip network and gateway addresses
	gen.Next()
	gen.Next()
	return gen
}

func (g *ipGenerator) Network() *net.IPNet {
	n := &net.IPNet{
		IP:   make([]byte, len(g.network.IP)),
		Mask: make([]byte, len(g.network.Mask)),
	}
	copy(n.IP, g.network.IP)
	copy(n.Mask, g.network.Mask)
	return n
}

func (g *ipGenerator) Next() net.IP {
	ip := make([]byte, len(g.nextIP))
	copy(ip, g.nextIP)
	for i := len(g.nextIP) - 1; i >= 0; i-- {
		g.nextIP[i]++
		if g.nextIP[i] != 0 {
			break
		}
	}
	return ip
}<|MERGE_RESOLUTION|>--- conflicted
+++ resolved
@@ -139,7 +139,6 @@
 	}
 
 	testnet := &Testnet{
-<<<<<<< HEAD
 		Name:                       filepath.Base(dir),
 		File:                       file,
 		Dir:                        dir,
@@ -157,32 +156,11 @@
 		PrepareProposalDelay:       manifest.PrepareProposalDelay,
 		ProcessProposalDelay:       manifest.ProcessProposalDelay,
 		CheckTxDelay:               manifest.CheckTxDelay,
+		VoteExtensionDelay:         manifest.VoteExtensionDelay,
+		FinalizeBlockDelay:         manifest.FinalizeBlockDelay,
 		UpgradeVersion:             manifest.UpgradeVersion,
 		Prometheus:                 manifest.Prometheus,
 		VoteExtensionsEnableHeight: manifest.VoteExtensionsEnableHeight,
-=======
-		Name:                 filepath.Base(dir),
-		File:                 file,
-		Dir:                  dir,
-		IP:                   ipNet,
-		InitialHeight:        1,
-		InitialState:         manifest.InitialState,
-		Validators:           map[*Node]int64{},
-		ValidatorUpdates:     map[int64]map[*Node]int64{},
-		Nodes:                []*Node{},
-		Evidence:             manifest.Evidence,
-		LoadTxSizeBytes:      manifest.LoadTxSizeBytes,
-		LoadTxBatchSize:      manifest.LoadTxBatchSize,
-		LoadTxConnections:    manifest.LoadTxConnections,
-		ABCIProtocol:         manifest.ABCIProtocol,
-		PrepareProposalDelay: manifest.PrepareProposalDelay,
-		ProcessProposalDelay: manifest.ProcessProposalDelay,
-		CheckTxDelay:         manifest.CheckTxDelay,
-		VoteExtensionDelay:   manifest.VoteExtensionDelay,
-		FinalizeBlockDelay:   manifest.FinalizeBlockDelay,
-		UpgradeVersion:       manifest.UpgradeVersion,
-		Prometheus:           manifest.Prometheus,
->>>>>>> 452290eb
 	}
 	if len(manifest.KeyType) != 0 {
 		testnet.KeyType = manifest.KeyType
