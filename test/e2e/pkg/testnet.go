--- conflicted
+++ resolved
@@ -113,13 +113,8 @@
 	DefaultZone                                          string
 	PbtsEnableHeight                                     int64
 	PbtsUpdateHeight                                     int64
-<<<<<<< HEAD
-	LanePriorities                                       []uint32
-	LanePrioritiesIndex                                  int
-=======
 	lanePriorities                                       []uint32
 	sumWeights                                           uint
->>>>>>> a468d3c7
 }
 
 // Node represents a CometBFT node in a testnet.
@@ -187,10 +182,7 @@
 	if err != nil {
 		return nil, fmt.Errorf("invalid IP network address %q: %w", ifd.Network, err)
 	}
-<<<<<<< HEAD
-=======
 	// Pre-load hard-coded lane values from app.
->>>>>>> a468d3c7
 	_, lanePriorities := app.LaneDefinitions()
 
 	testnet := &Testnet{
@@ -232,11 +224,7 @@
 		DefaultZone:      manifest.DefaultZone,
 		PbtsEnableHeight: manifest.PbtsEnableHeight,
 		PbtsUpdateHeight: manifest.PbtsUpdateHeight,
-<<<<<<< HEAD
-		LanePriorities:   lanePriorities,
-=======
 		lanePriorities:   lanePriorities,
->>>>>>> a468d3c7
 	}
 	if manifest.InitialHeight > 0 {
 		testnet.InitialHeight = manifest.InitialHeight
@@ -695,14 +683,6 @@
 	return false
 }
 
-<<<<<<< HEAD
-// NextLane returns the next element in the list of lanes iterating in
-// round-robin fashion.
-func (t *Testnet) NextLane() uint32 {
-	lane := t.LanePriorities[t.LanePrioritiesIndex]
-	t.LanePrioritiesIndex = (t.LanePrioritiesIndex + 1) % len(t.LanePriorities)
-	return lane
-=======
 // weightedRandomIndex, given a list of weights and the sum of all weights, it
 // picks one of them randomly and proportionally to its weight, and returns its
 // index in the list.
@@ -724,7 +704,6 @@
 // predefined weight for each lane in the list.
 func (t *Testnet) NextLane() uint32 {
 	return t.lanePriorities[weightedRandomIndex(t.LoadLaneWeights, t.sumWeights)]
->>>>>>> a468d3c7
 }
 
 //go:embed templates/prometheus-yaml.tmpl
