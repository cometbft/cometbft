package e2e

import (
	"bytes"
	"context"
	"errors"
	"fmt"
	"io"
	"math/rand"
	"net"
	"os"
	"path/filepath"
	"strconv"
	"strings"
	"text/template"
	"time"

	"github.com/cometbft/cometbft/crypto"
	"github.com/cometbft/cometbft/crypto/ed25519"
	"github.com/cometbft/cometbft/crypto/secp256k1"
	rpchttp "github.com/cometbft/cometbft/rpc/client/http"
	grpcclient "github.com/cometbft/cometbft/rpc/grpc/client"
	grpcprivileged "github.com/cometbft/cometbft/rpc/grpc/client/privileged"

	_ "embed"
)

const (
	randomSeed               int64  = 2308084734268
	proxyPortFirst           uint32 = 5701
	prometheusProxyPortFirst uint32 = 6701

	defaultBatchSize   = 2
	defaultConnections = 1
	defaultTxSizeBytes = 1024

	localVersion = "cometbft/e2e-node:local-version"
)

type (
	Mode         string
	Protocol     string
	Perturbation string
)

const (
	ModeValidator Mode = "validator"
	ModeFull      Mode = "full"
	ModeLight     Mode = "light"
	ModeSeed      Mode = "seed"

	ProtocolBuiltin         Protocol = "builtin"
	ProtocolBuiltinConnSync Protocol = "builtin_connsync"
	ProtocolFile            Protocol = "file"
	ProtocolGRPC            Protocol = "grpc"
	ProtocolTCP             Protocol = "tcp"
	ProtocolUNIX            Protocol = "unix"

	PerturbationDisconnect Perturbation = "disconnect"
	PerturbationKill       Perturbation = "kill"
	PerturbationPause      Perturbation = "pause"
	PerturbationRestart    Perturbation = "restart"
	PerturbationUpgrade    Perturbation = "upgrade"

	EvidenceAgeHeight int64         = 7
	EvidenceAgeTime   time.Duration = 500 * time.Millisecond
)

// Testnet represents a single testnet.
type Testnet struct {
	Name                             string
	File                             string
	Dir                              string
	IP                               *net.IPNet
	InitialHeight                    int64
	InitialState                     map[string]string
	Validators                       map[*Node]int64
	ValidatorUpdates                 map[int64]map[*Node]int64
	Nodes                            []*Node
	DisablePexReactor                bool
	KeyType                          string
	Evidence                         int
	LoadTxSizeBytes                  int
	LoadTxBatchSize                  int
	LoadTxConnections                int
	ABCIProtocol                     string
	PrepareProposalDelay             time.Duration
	ProcessProposalDelay             time.Duration
	CheckTxDelay                     time.Duration
	VoteExtensionDelay               time.Duration
	FinalizeBlockDelay               time.Duration
	UpgradeVersion                   string
	Prometheus                       bool
	VoteExtensionsEnableHeight       int64
	VoteExtensionSize                uint
	PeerGossipIntraloopSleepDuration time.Duration
<<<<<<< HEAD
	ExperimentalMaxUsedOutboundPeers uint
=======
	ABCITestsEnabled                 bool
>>>>>>> 53aa4393
}

// Node represents a CometBFT node in a testnet.
type Node struct {
	Name                         string
	Version                      string
	Testnet                      *Testnet
	Mode                         Mode
	PrivvalKey                   crypto.PrivKey
	NodeKey                      crypto.PrivKey
	InternalIP                   net.IP
	ExternalIP                   net.IP
	RPCProxyPort                 uint32
	GRPCProxyPort                uint32
	GRPCPrivilegedProxyPort      uint32
	StartAt                      int64
	BlockSyncVersion             string
	StateSync                    bool
	Database                     string
	ABCIProtocol                 Protocol
	PrivvalProtocol              Protocol
	PersistInterval              uint64
	SnapshotInterval             uint64
	RetainBlocks                 uint64
	EnableCompanionPruning       bool
	Seeds                        []*Node
	PersistentPeers              []*Node
	Perturbations                []Perturbation
	SendNoLoad                   bool
	Prometheus                   bool
	PrometheusProxyPort          uint32
	ExperimentalMaxOutboundPeers uint16
}

// LoadTestnet loads a testnet from a manifest file, using the filename to
// determine the testnet name and directory (from the basename of the file).
// The testnet generation must be deterministic, since it is generated
// separately by the runner and the test cases. For this reason, testnets use a
// random seed to generate e.g. keys.
func LoadTestnet(file string, ifd InfrastructureData) (*Testnet, error) {
	manifest, err := LoadManifest(file)
	if err != nil {
		return nil, err
	}
	return NewTestnetFromManifest(manifest, file, ifd)
}

// NewTestnetFromManifest creates and validates a testnet from a manifest
func NewTestnetFromManifest(manifest Manifest, file string, ifd InfrastructureData) (*Testnet, error) {
	dir := strings.TrimSuffix(file, filepath.Ext(file))

	keyGen := newKeyGenerator(randomSeed)
	proxyPortGen := newPortGenerator(proxyPortFirst)
	prometheusProxyPortGen := newPortGenerator(prometheusProxyPortFirst)
	_, ipNet, err := net.ParseCIDR(ifd.Network)
	if err != nil {
		return nil, fmt.Errorf("invalid IP network address %q: %w", ifd.Network, err)
	}

	testnet := &Testnet{
		Name:                             filepath.Base(dir),
		File:                             file,
		Dir:                              dir,
		IP:                               ipNet,
		InitialHeight:                    1,
		InitialState:                     manifest.InitialState,
		Validators:                       map[*Node]int64{},
		ValidatorUpdates:                 map[int64]map[*Node]int64{},
		Nodes:                            []*Node{},
		DisablePexReactor:                manifest.DisablePexReactor,
		Evidence:                         manifest.Evidence,
		LoadTxSizeBytes:                  manifest.LoadTxSizeBytes,
		LoadTxBatchSize:                  manifest.LoadTxBatchSize,
		LoadTxConnections:                manifest.LoadTxConnections,
		ABCIProtocol:                     manifest.ABCIProtocol,
		PrepareProposalDelay:             manifest.PrepareProposalDelay,
		ProcessProposalDelay:             manifest.ProcessProposalDelay,
		CheckTxDelay:                     manifest.CheckTxDelay,
		VoteExtensionDelay:               manifest.VoteExtensionDelay,
		FinalizeBlockDelay:               manifest.FinalizeBlockDelay,
		UpgradeVersion:                   manifest.UpgradeVersion,
		Prometheus:                       manifest.Prometheus,
		VoteExtensionsEnableHeight:       manifest.VoteExtensionsEnableHeight,
		VoteExtensionSize:                manifest.VoteExtensionSize,
		PeerGossipIntraloopSleepDuration: manifest.PeerGossipIntraloopSleepDuration,
<<<<<<< HEAD
		ExperimentalMaxUsedOutboundPeers: manifest.ExperimentalMaxUsedOutboundPeers,
=======
		ABCITestsEnabled:                 manifest.ABCITestsEnabled,
>>>>>>> 53aa4393
	}
	if len(manifest.KeyType) != 0 {
		testnet.KeyType = manifest.KeyType
	}
	if manifest.InitialHeight > 0 {
		testnet.InitialHeight = manifest.InitialHeight
	}
	if testnet.ABCIProtocol == "" {
		testnet.ABCIProtocol = string(ProtocolBuiltin)
	}
	if testnet.UpgradeVersion == "" {
		testnet.UpgradeVersion = localVersion
	}
	if testnet.LoadTxConnections == 0 {
		testnet.LoadTxConnections = defaultConnections
	}
	if testnet.LoadTxBatchSize == 0 {
		testnet.LoadTxBatchSize = defaultBatchSize
	}
	if testnet.LoadTxSizeBytes == 0 {
		testnet.LoadTxSizeBytes = defaultTxSizeBytes
	}

	for _, name := range sortNodeNames(manifest) {
		nodeManifest := manifest.Nodes[name]
		ind, ok := ifd.Instances[name]
		if !ok {
			return nil, fmt.Errorf("information for node '%s' missing from infrastructure data", name)
		}
		extIP := ind.ExtIPAddress
		if len(extIP) == 0 {
			extIP = ind.IPAddress
		}
		v := nodeManifest.Version
		if v == "" {
			v = localVersion
		}

		node := &Node{
			Name:                    name,
			Version:                 v,
			Testnet:                 testnet,
			PrivvalKey:              keyGen.Generate(manifest.KeyType),
			NodeKey:                 keyGen.Generate("ed25519"),
			InternalIP:              ind.IPAddress,
			ExternalIP:              extIP,
			RPCProxyPort:            proxyPortGen.Next(),
			GRPCProxyPort:           proxyPortGen.Next(),
			GRPCPrivilegedProxyPort: proxyPortGen.Next(),
			Mode:                    ModeValidator,
			Database:                "goleveldb",
			ABCIProtocol:            Protocol(testnet.ABCIProtocol),
			PrivvalProtocol:         ProtocolFile,
			StartAt:                 nodeManifest.StartAt,
			BlockSyncVersion:        nodeManifest.BlockSyncVersion,
			StateSync:               nodeManifest.StateSync,
			PersistInterval:         1,
			SnapshotInterval:        nodeManifest.SnapshotInterval,
			RetainBlocks:            nodeManifest.RetainBlocks,
			EnableCompanionPruning:  nodeManifest.EnableCompanionPruning,
			Perturbations:           []Perturbation{},
			SendNoLoad:              nodeManifest.SendNoLoad,
			Prometheus:              testnet.Prometheus,
		}
		if node.StartAt == testnet.InitialHeight {
			node.StartAt = 0 // normalize to 0 for initial nodes, since code expects this
		}
		if node.BlockSyncVersion == "" {
			node.BlockSyncVersion = "v0"
		}
		if nodeManifest.Mode != "" {
			node.Mode = Mode(nodeManifest.Mode)
		}
		if node.Mode == ModeLight {
			node.ABCIProtocol = ProtocolBuiltin
		}
		if nodeManifest.Database != "" {
			node.Database = nodeManifest.Database
		}
		if nodeManifest.PrivvalProtocol != "" {
			node.PrivvalProtocol = Protocol(nodeManifest.PrivvalProtocol)
		}
		if nodeManifest.PersistInterval != nil {
			node.PersistInterval = *nodeManifest.PersistInterval
		}
		if node.Prometheus {
			node.PrometheusProxyPort = prometheusProxyPortGen.Next()
		}
		for _, p := range nodeManifest.Perturb {
			node.Perturbations = append(node.Perturbations, Perturbation(p))
		}
		testnet.Nodes = append(testnet.Nodes, node)
	}

	// We do a second pass to set up seeds and persistent peers, which allows graph cycles.
	for _, node := range testnet.Nodes {
		nodeManifest, ok := manifest.Nodes[node.Name]
		if !ok {
			return nil, fmt.Errorf("failed to look up manifest for node %q", node.Name)
		}
		for _, seedName := range nodeManifest.Seeds {
			seed := testnet.LookupNode(seedName)
			if seed == nil {
				return nil, fmt.Errorf("unknown seed %q for node %q", seedName, node.Name)
			}
			node.Seeds = append(node.Seeds, seed)
		}
		for _, peerName := range nodeManifest.PersistentPeers {
			peer := testnet.LookupNode(peerName)
			if peer == nil {
				return nil, fmt.Errorf("unknown persistent peer %q for node %q", peerName, node.Name)
			}
			node.PersistentPeers = append(node.PersistentPeers, peer)
		}

		// If there are no seeds or persistent peers specified, default to persistent
		// connections to all other nodes.
		if len(node.PersistentPeers) == 0 && len(node.Seeds) == 0 {
			for _, peer := range testnet.Nodes {
				if peer.Name == node.Name {
					continue
				}
				node.PersistentPeers = append(node.PersistentPeers, peer)
			}
		}
	}

	// Set up genesis validators. If not specified explicitly, use all validator nodes.
	if manifest.Validators != nil {
		for validatorName, power := range *manifest.Validators {
			validator := testnet.LookupNode(validatorName)
			if validator == nil {
				return nil, fmt.Errorf("unknown validator %q", validatorName)
			}
			testnet.Validators[validator] = power
		}
	} else {
		for _, node := range testnet.Nodes {
			if node.Mode == ModeValidator {
				testnet.Validators[node] = 100
			}
		}
	}

	// Set up validator updates.
	for heightStr, validators := range manifest.ValidatorUpdates {
		height, err := strconv.Atoi(heightStr)
		if err != nil {
			return nil, fmt.Errorf("invalid validator update height %q: %w", height, err)
		}
		valUpdate := map[*Node]int64{}
		for name, power := range validators {
			node := testnet.LookupNode(name)
			if node == nil {
				return nil, fmt.Errorf("unknown validator %q for update at height %v", name, height)
			}
			valUpdate[node] = power
		}
		testnet.ValidatorUpdates[int64(height)] = valUpdate
	}

	return testnet, testnet.Validate()
}

// Validate validates a testnet.
func (t Testnet) Validate() error {
	if t.Name == "" {
		return errors.New("network has no name")
	}
	if t.IP == nil {
		return errors.New("network has no IP")
	}
	if len(t.Nodes) == 0 {
		return errors.New("network has no nodes")
	}
	for _, node := range t.Nodes {
		if err := node.Validate(t); err != nil {
			return fmt.Errorf("invalid node %q: %w", node.Name, err)
		}
	}
	return nil
}

// Validate validates a node.
func (n Node) Validate(testnet Testnet) error {
	if n.Name == "" {
		return errors.New("node has no name")
	}
	if n.InternalIP == nil {
		return errors.New("node has no IP address")
	}
	if !testnet.IP.Contains(n.InternalIP) {
		return fmt.Errorf("node IP %v is not in testnet network %v", n.InternalIP, testnet.IP)
	}
	if n.RPCProxyPort == n.PrometheusProxyPort {
		return fmt.Errorf("node local port %v used also for Prometheus local port", n.RPCProxyPort)
	}
	if n.RPCProxyPort > 0 && n.RPCProxyPort <= 1024 {
		return fmt.Errorf("local port %v must be >1024", n.RPCProxyPort)
	}
	if n.PrometheusProxyPort > 0 && n.PrometheusProxyPort <= 1024 {
		return fmt.Errorf("local port %v must be >1024", n.PrometheusProxyPort)
	}
	for _, peer := range testnet.Nodes {
		if peer.Name != n.Name && peer.RPCProxyPort == n.RPCProxyPort && peer.ExternalIP.Equal(n.ExternalIP) {
			return fmt.Errorf("peer %q also has local port %v", peer.Name, n.RPCProxyPort)
		}
		if n.PrometheusProxyPort > 0 {
			if peer.Name != n.Name && peer.PrometheusProxyPort == n.PrometheusProxyPort {
				return fmt.Errorf("peer %q also has local port %v", peer.Name, n.PrometheusProxyPort)
			}
		}
	}
	switch n.BlockSyncVersion {
	case "v0":
	default:
		return fmt.Errorf("invalid block sync setting %q", n.BlockSyncVersion)
	}
	switch n.Database {
	case "goleveldb", "cleveldb", "boltdb", "rocksdb", "badgerdb":
	default:
		return fmt.Errorf("invalid database setting %q", n.Database)
	}
	switch n.ABCIProtocol {
	case ProtocolBuiltin, ProtocolBuiltinConnSync, ProtocolUNIX, ProtocolTCP, ProtocolGRPC:
	default:
		return fmt.Errorf("invalid ABCI protocol setting %q", n.ABCIProtocol)
	}
	if n.Mode == ModeLight && n.ABCIProtocol != ProtocolBuiltin && n.ABCIProtocol != ProtocolBuiltinConnSync {
		return errors.New("light client must use builtin protocol")
	}
	switch n.PrivvalProtocol {
	case ProtocolFile, ProtocolUNIX, ProtocolTCP:
	default:
		return fmt.Errorf("invalid privval protocol setting %q", n.PrivvalProtocol)
	}

	if n.StartAt > 0 && n.StartAt < n.Testnet.InitialHeight {
		return fmt.Errorf("cannot start at height %v lower than initial height %v",
			n.StartAt, n.Testnet.InitialHeight)
	}
	if n.StateSync && n.StartAt == 0 {
		return errors.New("state synced nodes cannot start at the initial height")
	}
	if n.RetainBlocks != 0 && n.RetainBlocks < uint64(EvidenceAgeHeight) {
		return fmt.Errorf("retain_blocks must be 0 or be greater or equal to max evidence age (%d)",
			EvidenceAgeHeight)
	}
	if n.PersistInterval == 0 && n.RetainBlocks > 0 {
		return errors.New("persist_interval=0 requires retain_blocks=0")
	}
	if n.PersistInterval > 1 && n.RetainBlocks > 0 && n.RetainBlocks < n.PersistInterval {
		return errors.New("persist_interval must be less than or equal to retain_blocks")
	}
	if n.SnapshotInterval > 0 && n.RetainBlocks > 0 && n.RetainBlocks < n.SnapshotInterval {
		return errors.New("snapshot_interval must be less than er equal to retain_blocks")
	}

	var upgradeFound bool
	for _, perturbation := range n.Perturbations {
		switch perturbation {
		case PerturbationUpgrade:
			if upgradeFound {
				return fmt.Errorf("'upgrade' perturbation can appear at most once per node")
			}
			upgradeFound = true
		case PerturbationDisconnect, PerturbationKill, PerturbationPause, PerturbationRestart:
		default:
			return fmt.Errorf("invalid perturbation %q", perturbation)
		}
	}

	return nil
}

// LookupNode looks up a node by name. For now, simply do a linear search.
func (t Testnet) LookupNode(name string) *Node {
	for _, node := range t.Nodes {
		if node.Name == name {
			return node
		}
	}
	return nil
}

// ArchiveNodes returns a list of archive nodes that start at the initial height
// and contain the entire blockchain history. They are used e.g. as light client
// RPC servers.
func (t Testnet) ArchiveNodes() []*Node {
	nodes := []*Node{}
	for _, node := range t.Nodes {
		if !node.Stateless() && node.StartAt == 0 && node.RetainBlocks == 0 {
			nodes = append(nodes, node)
		}
	}
	return nodes
}

// RandomNode returns a random non-seed node.
func (t Testnet) RandomNode() *Node {
	for {
		node := t.Nodes[rand.Intn(len(t.Nodes))] //nolint:gosec
		if node.Mode != ModeSeed {
			return node
		}
	}
}

// IPv6 returns true if the testnet is an IPv6 network.
func (t Testnet) IPv6() bool {
	return t.IP.IP.To4() == nil
}

// HasPerturbations returns whether the network has any perturbations.
func (t Testnet) HasPerturbations() bool {
	for _, node := range t.Nodes {
		if len(node.Perturbations) > 0 {
			return true
		}
	}
	return false
}

//go:embed templates/prometheus-yaml.tmpl
var prometheusYamlTemplate string

func (t Testnet) prometheusConfigBytes() ([]byte, error) {
	tmpl, err := template.New("prometheus-yaml").Parse(prometheusYamlTemplate)
	if err != nil {
		return nil, err
	}
	var buf bytes.Buffer
	err = tmpl.Execute(&buf, t)
	if err != nil {
		return nil, err
	}
	return buf.Bytes(), nil
}

func (t Testnet) WritePrometheusConfig() error {
	bytes, err := t.prometheusConfigBytes()
	if err != nil {
		return err
	}
	err = os.WriteFile(filepath.Join(t.Dir, "prometheus.yaml"), bytes, 0o644) //nolint:gosec
	if err != nil {
		return err
	}
	return nil
}

// Address returns a P2P endpoint address for the node.
func (n Node) AddressP2P(withID bool) string {
	ip := n.InternalIP.String()
	if n.InternalIP.To4() == nil {
		// IPv6 addresses must be wrapped in [] to avoid conflict with : port separator
		ip = fmt.Sprintf("[%v]", ip)
	}
	addr := fmt.Sprintf("%v:26656", ip)
	if withID {
		addr = fmt.Sprintf("%x@%v", n.NodeKey.PubKey().Address().Bytes(), addr)
	}
	return addr
}

// Address returns an RPC endpoint address for the node.
func (n Node) AddressRPC() string {
	ip := n.InternalIP.String()
	if n.InternalIP.To4() == nil {
		// IPv6 addresses must be wrapped in [] to avoid conflict with : port separator
		ip = fmt.Sprintf("[%v]", ip)
	}
	return fmt.Sprintf("%v:26657", ip)
}

// Client returns an RPC client for the node.
func (n Node) Client() (*rpchttp.HTTP, error) {
	return rpchttp.New(fmt.Sprintf("http://%s:%v/v1", n.ExternalIP, n.RPCProxyPort))
}

// GRPCClient creates a gRPC client for the node.
func (n Node) GRPCClient(ctx context.Context) (grpcclient.Client, error) {
	return grpcclient.New(
		ctx,
		fmt.Sprintf("127.0.0.1:%v", n.GRPCProxyPort),
		grpcclient.WithInsecure(),
	)
}

// GRPCClient creates a gRPC client for the node.
func (n Node) GRPCPrivilegedClient(ctx context.Context) (grpcprivileged.Client, error) {
	return grpcprivileged.New(
		ctx,
		fmt.Sprintf("127.0.0.1:%v", n.GRPCPrivilegedProxyPort),
		grpcprivileged.WithInsecure(),
	)
}

// Stateless returns true if the node is either a seed node or a light node
func (n Node) Stateless() bool {
	return n.Mode == ModeLight || n.Mode == ModeSeed
}

// keyGenerator generates pseudorandom Ed25519 keys based on a seed.
type keyGenerator struct {
	random *rand.Rand
}

func newKeyGenerator(seed int64) *keyGenerator {
	return &keyGenerator{
		random: rand.New(rand.NewSource(seed)), //nolint:gosec
	}
}

func (g *keyGenerator) Generate(keyType string) crypto.PrivKey {
	seed := make([]byte, ed25519.SeedSize)

	_, err := io.ReadFull(g.random, seed)
	if err != nil {
		panic(err) // this shouldn't happen
	}
	switch keyType {
	case "secp256k1":
		return secp256k1.GenPrivKeySecp256k1(seed)
	case "", "ed25519":
		return ed25519.GenPrivKeyFromSecret(seed)
	default:
		panic("KeyType not supported") // should not make it this far
	}
}

// portGenerator generates local Docker proxy ports for each node.
type portGenerator struct {
	nextPort uint32
}

func newPortGenerator(firstPort uint32) *portGenerator {
	return &portGenerator{nextPort: firstPort}
}

func (g *portGenerator) Next() uint32 {
	port := g.nextPort
	g.nextPort++
	if g.nextPort == 0 {
		panic("port overflow")
	}
	return port
}

// ipGenerator generates sequential IP addresses for each node, using a random
// network address.
type ipGenerator struct {
	network *net.IPNet
	nextIP  net.IP
}

func newIPGenerator(network *net.IPNet) *ipGenerator {
	nextIP := make([]byte, len(network.IP))
	copy(nextIP, network.IP)
	gen := &ipGenerator{network: network, nextIP: nextIP}
	// Skip network and gateway addresses
	gen.Next()
	gen.Next()
	return gen
}

func (g *ipGenerator) Network() *net.IPNet {
	n := &net.IPNet{
		IP:   make([]byte, len(g.network.IP)),
		Mask: make([]byte, len(g.network.Mask)),
	}
	copy(n.IP, g.network.IP)
	copy(n.Mask, g.network.Mask)
	return n
}

func (g *ipGenerator) Next() net.IP {
	ip := make([]byte, len(g.nextIP))
	copy(ip, g.nextIP)
	for i := len(g.nextIP) - 1; i >= 0; i-- {
		g.nextIP[i]++
		if g.nextIP[i] != 0 {
			break
		}
	}
	return ip
}<|MERGE_RESOLUTION|>--- conflicted
+++ resolved
@@ -94,11 +94,8 @@
 	VoteExtensionsEnableHeight       int64
 	VoteExtensionSize                uint
 	PeerGossipIntraloopSleepDuration time.Duration
-<<<<<<< HEAD
 	ExperimentalMaxUsedOutboundPeers uint
-=======
 	ABCITestsEnabled                 bool
->>>>>>> 53aa4393
 }
 
 // Node represents a CometBFT node in a testnet.
@@ -184,11 +181,8 @@
 		VoteExtensionsEnableHeight:       manifest.VoteExtensionsEnableHeight,
 		VoteExtensionSize:                manifest.VoteExtensionSize,
 		PeerGossipIntraloopSleepDuration: manifest.PeerGossipIntraloopSleepDuration,
-<<<<<<< HEAD
 		ExperimentalMaxUsedOutboundPeers: manifest.ExperimentalMaxUsedOutboundPeers,
-=======
 		ABCITestsEnabled:                 manifest.ABCITestsEnabled,
->>>>>>> 53aa4393
 	}
 	if len(manifest.KeyType) != 0 {
 		testnet.KeyType = manifest.KeyType
