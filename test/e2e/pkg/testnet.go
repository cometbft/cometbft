package e2e

import (
	"bytes"
	"context"
	"errors"
	"fmt"
	"io"
	"math/rand"
	"net"
	"os"
	"path/filepath"
	"strconv"
	"strings"
	"text/template"
	"time"

	"github.com/cometbft/cometbft/crypto"
	"github.com/cometbft/cometbft/crypto/ed25519"
	"github.com/cometbft/cometbft/crypto/secp256k1"
	"github.com/cometbft/cometbft/crypto/sr25519"
	rpchttp "github.com/cometbft/cometbft/rpc/client/http"
	"github.com/cometbft/cometbft/types"

	_ "embed"

	legacy_grpc "github.com/cometbft/cometbft/rpc/grpc"
	grpcclient "github.com/cometbft/cometbft/rpc/grpc/client"
	grpcprivileged "github.com/cometbft/cometbft/rpc/grpc/client/privileged"
)

const (
	randomSeed               int64  = 2308084734268
	proxyPortFirst           uint32 = 5701
	prometheusProxyPortFirst uint32 = 6701

	defaultBatchSize   = 2
	defaultConnections = 1
	defaultTxSizeBytes = 1024

	localVersion = "cometbft/e2e-node:local-version"
)

type (
	Mode         string
	Protocol     string
	Perturbation string
)

const (
	ModeValidator Mode = "validator"
	ModeFull      Mode = "full"
	ModeLight     Mode = "light"
	ModeSeed      Mode = "seed"

	ProtocolBuiltin         Protocol = "builtin"
	ProtocolBuiltinConnSync Protocol = "builtin_connsync"
	ProtocolFile            Protocol = "file"
	ProtocolGRPC            Protocol = "grpc"
	ProtocolTCP             Protocol = "tcp"
	ProtocolUNIX            Protocol = "unix"

	PerturbationDisconnect Perturbation = "disconnect"
	PerturbationKill       Perturbation = "kill"
	PerturbationPause      Perturbation = "pause"
	PerturbationRestart    Perturbation = "restart"
	PerturbationUpgrade    Perturbation = "upgrade"

	EvidenceAgeHeight int64         = 14
	EvidenceAgeTime   time.Duration = 1500 * time.Millisecond
)

// Testnet represents a single testnet.
type Testnet struct {
	Name                                                 string
	File                                                 string
	Dir                                                  string
	IP                                                   *net.IPNet
	InitialHeight                                        int64
	InitialState                                         map[string]string
	Validators                                           map[*Node]int64
	ValidatorUpdates                                     map[int64]map[*Node]int64
	Nodes                                                []*Node
	KeyType                                              string
	Evidence                                             int
	LoadTxSizeBytes                                      int
	LoadTxBatchSize                                      int
	LoadTxConnections                                    int
	LoadMaxTxs                                           int
	ABCIProtocol                                         string
	PrepareProposalDelay                                 time.Duration
	ProcessProposalDelay                                 time.Duration
	CheckTxDelay                                         time.Duration
	VoteExtensionDelay                                   time.Duration
	FinalizeBlockDelay                                   time.Duration
	UpgradeVersion                                       string
	LogLevel                                             string
<<<<<<< HEAD
=======
	LogFormat                                            string
>>>>>>> 12fa0fa1
	Prometheus                                           bool
	BlockMaxBytes                                        int64
	VoteExtensionsEnableHeight                           int64
	VoteExtensionsUpdateHeight                           int64
	PeerGossipIntraloopSleepDuration                     time.Duration
	ExperimentalMaxGossipConnectionsToPersistentPeers    uint
	ExperimentalMaxGossipConnectionsToNonPersistentPeers uint
}

// Node represents a CometBFT node in a testnet.
type Node struct {
	Name                    string
	Version                 string
	Testnet                 *Testnet
	Mode                    Mode
	PrivvalKey              crypto.PrivKey
	NodeKey                 crypto.PrivKey
	InternalIP              net.IP
	ExternalIP              net.IP
	RPCProxyPort            uint32
	GRPCProxyPort           uint32
	GRPCLegacyPort          uint32
	GRPCPrivilegedProxyPort uint32
	StartAt                 int64
	BlockSyncVersion        string
	StateSync               bool
	Database                string
	ABCIProtocol            Protocol
	PrivvalProtocol         Protocol
	PersistInterval         uint64
	SnapshotInterval        uint64
	RetainBlocks            uint64
	EnableCompanionPruning  bool
	Seeds                   []*Node
	PersistentPeers         []*Node
	Perturbations           []Perturbation
	SendNoLoad              bool
	Prometheus              bool
	PrometheusProxyPort     uint32
}

// LoadTestnet loads a testnet from a manifest file, using the filename to
// determine the testnet name and directory (from the basename of the file).
// The testnet generation must be deterministic, since it is generated
// separately by the runner and the test cases. For this reason, testnets use a
// random seed to generate e.g. keys.
func LoadTestnet(file string, ifd InfrastructureData) (*Testnet, error) {
	manifest, err := LoadManifest(file)
	if err != nil {
		return nil, err
	}
	return NewTestnetFromManifest(manifest, file, ifd)
}

// NewTestnetFromManifest creates and validates a testnet from a manifest
func NewTestnetFromManifest(manifest Manifest, file string, ifd InfrastructureData) (*Testnet, error) {
	dir := strings.TrimSuffix(file, filepath.Ext(file))

	keyGen := newKeyGenerator(randomSeed)
	prometheusProxyPortGen := newPortGenerator(prometheusProxyPortFirst)
	_, ipNet, err := net.ParseCIDR(ifd.Network)
	if err != nil {
		return nil, fmt.Errorf("invalid IP network address %q: %w", ifd.Network, err)
	}

	testnet := &Testnet{
<<<<<<< HEAD
		Name:                             filepath.Base(dir),
		File:                             file,
		Dir:                              dir,
		IP:                               ipNet,
		InitialHeight:                    1,
		InitialState:                     manifest.InitialState,
		Validators:                       map[*Node]int64{},
		ValidatorUpdates:                 map[int64]map[*Node]int64{},
		Nodes:                            []*Node{},
		Evidence:                         manifest.Evidence,
		LoadTxSizeBytes:                  manifest.LoadTxSizeBytes,
		LoadTxBatchSize:                  manifest.LoadTxBatchSize,
		LoadTxConnections:                manifest.LoadTxConnections,
		LoadMaxTxs:                       manifest.LoadMaxTxs,
		ABCIProtocol:                     manifest.ABCIProtocol,
		PrepareProposalDelay:             manifest.PrepareProposalDelay,
		ProcessProposalDelay:             manifest.ProcessProposalDelay,
		CheckTxDelay:                     manifest.CheckTxDelay,
		VoteExtensionDelay:               manifest.VoteExtensionDelay,
		FinalizeBlockDelay:               manifest.FinalizeBlockDelay,
		UpgradeVersion:                   manifest.UpgradeVersion,
		LogLevel:                         manifest.LogLevel,
		Prometheus:                       manifest.Prometheus,
		BlockMaxBytes:                    manifest.BlockMaxBytes,
		VoteExtensionsEnableHeight:       manifest.VoteExtensionsEnableHeight,
		VoteExtensionsUpdateHeight:       manifest.VoteExtensionsUpdateHeight,
		PeerGossipIntraloopSleepDuration: manifest.PeerGossipIntraloopSleepDuration,
=======
		Name:                       filepath.Base(dir),
		File:                       file,
		Dir:                        dir,
		IP:                         ipNet,
		InitialHeight:              1,
		InitialState:               manifest.InitialState,
		Validators:                 map[*Node]int64{},
		ValidatorUpdates:           map[int64]map[*Node]int64{},
		Nodes:                      []*Node{},
		Evidence:                   manifest.Evidence,
		LoadTxSizeBytes:            manifest.LoadTxSizeBytes,
		LoadTxBatchSize:            manifest.LoadTxBatchSize,
		LoadTxConnections:          manifest.LoadTxConnections,
		LoadMaxTxs:                 manifest.LoadMaxTxs,
		ABCIProtocol:               manifest.ABCIProtocol,
		PrepareProposalDelay:       manifest.PrepareProposalDelay,
		ProcessProposalDelay:       manifest.ProcessProposalDelay,
		CheckTxDelay:               manifest.CheckTxDelay,
		VoteExtensionDelay:         manifest.VoteExtensionDelay,
		FinalizeBlockDelay:         manifest.FinalizeBlockDelay,
		UpgradeVersion:             manifest.UpgradeVersion,
		LogLevel:                   manifest.LogLevel,
		LogFormat:                  manifest.LogFormat,
		Prometheus:                 manifest.Prometheus,
		BlockMaxBytes:              manifest.BlockMaxBytes,
		VoteExtensionsEnableHeight: manifest.VoteExtensionsEnableHeight,
		VoteExtensionsUpdateHeight: manifest.VoteExtensionsUpdateHeight,
>>>>>>> 12fa0fa1
		ExperimentalMaxGossipConnectionsToPersistentPeers:    manifest.ExperimentalMaxGossipConnectionsToPersistentPeers,
		ExperimentalMaxGossipConnectionsToNonPersistentPeers: manifest.ExperimentalMaxGossipConnectionsToNonPersistentPeers,
	}
	if len(manifest.KeyType) != 0 {
		testnet.KeyType = manifest.KeyType
	}
	if manifest.InitialHeight > 0 {
		testnet.InitialHeight = manifest.InitialHeight
	}
	if testnet.ABCIProtocol == "" {
		testnet.ABCIProtocol = string(ProtocolBuiltin)
	}
	if testnet.UpgradeVersion == "" {
		testnet.UpgradeVersion = localVersion
	}
	if testnet.LoadTxConnections == 0 {
		testnet.LoadTxConnections = defaultConnections
	}
	if testnet.LoadTxBatchSize == 0 {
		testnet.LoadTxBatchSize = defaultBatchSize
	}
	if testnet.LoadTxSizeBytes == 0 {
		testnet.LoadTxSizeBytes = defaultTxSizeBytes
	}

	for _, name := range sortNodeNames(manifest) {
		nodeManifest := manifest.Nodes[name]
		ind, ok := ifd.Instances[name]
		if !ok {
			return nil, fmt.Errorf("information for node '%s' missing from infrastructure data", name)
		}
		extIP := ind.ExtIPAddress
		if len(extIP) == 0 {
			extIP = ind.IPAddress
		}
		v := nodeManifest.Version
		if v == "" {
			v = localVersion
		}

		node := &Node{
			Name:                    name,
			Version:                 v,
			Testnet:                 testnet,
			PrivvalKey:              keyGen.Generate(manifest.KeyType),
			NodeKey:                 keyGen.Generate("ed25519"),
			InternalIP:              ind.IPAddress,
			ExternalIP:              extIP,
			RPCProxyPort:            ind.Port,
			GRPCProxyPort:           ind.GRPCPort,
			GRPCLegacyPort:          ind.GRPCLegacyPort,
			GRPCPrivilegedProxyPort: ind.GRPCPrivilegedPort,
			Mode:                    ModeValidator,
			Database:                "goleveldb",
			ABCIProtocol:            Protocol(testnet.ABCIProtocol),
			PrivvalProtocol:         ProtocolFile,
			StartAt:                 nodeManifest.StartAt,
			BlockSyncVersion:        nodeManifest.BlockSyncVersion,
			StateSync:               nodeManifest.StateSync,
			PersistInterval:         1,
			SnapshotInterval:        nodeManifest.SnapshotInterval,
			RetainBlocks:            nodeManifest.RetainBlocks,
			EnableCompanionPruning:  nodeManifest.EnableCompanionPruning,
			Perturbations:           []Perturbation{},
			SendNoLoad:              nodeManifest.SendNoLoad,
			Prometheus:              testnet.Prometheus,
		}
		if node.StartAt == testnet.InitialHeight {
			node.StartAt = 0 // normalize to 0 for initial nodes, since code expects this
		}
		if node.BlockSyncVersion == "" {
			node.BlockSyncVersion = "v0"
		}
		if nodeManifest.Mode != "" {
			node.Mode = Mode(nodeManifest.Mode)
		}
		if node.Mode == ModeLight {
			node.ABCIProtocol = ProtocolBuiltin
		}
		if nodeManifest.Database != "" {
			node.Database = nodeManifest.Database
		}
		if nodeManifest.PrivvalProtocol != "" {
			node.PrivvalProtocol = Protocol(nodeManifest.PrivvalProtocol)
		}
		if nodeManifest.PersistInterval != nil {
			node.PersistInterval = *nodeManifest.PersistInterval
		}
		if node.Prometheus {
			node.PrometheusProxyPort = prometheusProxyPortGen.Next()
		}
		for _, p := range nodeManifest.Perturb {
			node.Perturbations = append(node.Perturbations, Perturbation(p))
		}
		testnet.Nodes = append(testnet.Nodes, node)
	}

	// We do a second pass to set up seeds and persistent peers, which allows graph cycles.
	for _, node := range testnet.Nodes {
		nodeManifest, ok := manifest.Nodes[node.Name]
		if !ok {
			return nil, fmt.Errorf("failed to look up manifest for node %q", node.Name)
		}
		for _, seedName := range nodeManifest.Seeds {
			seed := testnet.LookupNode(seedName)
			if seed == nil {
				return nil, fmt.Errorf("unknown seed %q for node %q", seedName, node.Name)
			}
			node.Seeds = append(node.Seeds, seed)
		}
		for _, peerName := range nodeManifest.PersistentPeers {
			peer := testnet.LookupNode(peerName)
			if peer == nil {
				return nil, fmt.Errorf("unknown persistent peer %q for node %q", peerName, node.Name)
			}
			node.PersistentPeers = append(node.PersistentPeers, peer)
		}

		// If there are no seeds or persistent peers specified, default to persistent
		// connections to all other nodes.
		if len(node.PersistentPeers) == 0 && len(node.Seeds) == 0 {
			for _, peer := range testnet.Nodes {
				if peer.Name == node.Name {
					continue
				}
				node.PersistentPeers = append(node.PersistentPeers, peer)
			}
		}
	}

	// Set up genesis validators. If not specified explicitly, use all validator nodes.
	if manifest.Validators != nil {
		for validatorName, power := range *manifest.Validators {
			validator := testnet.LookupNode(validatorName)
			if validator == nil {
				return nil, fmt.Errorf("unknown validator %q", validatorName)
			}
			testnet.Validators[validator] = power
		}
	} else {
		for _, node := range testnet.Nodes {
			if node.Mode == ModeValidator {
				testnet.Validators[node] = 100
			}
		}
	}

	// Set up validator updates.
	for heightStr, validators := range manifest.ValidatorUpdates {
		height, err := strconv.Atoi(heightStr)
		if err != nil {
			return nil, fmt.Errorf("invalid validator update height %q: %w", height, err)
		}
		valUpdate := map[*Node]int64{}
		for name, power := range validators {
			node := testnet.LookupNode(name)
			if node == nil {
				return nil, fmt.Errorf("unknown validator %q for update at height %v", name, height)
			}
			valUpdate[node] = power
		}
		testnet.ValidatorUpdates[int64(height)] = valUpdate
	}

	return testnet, testnet.Validate()
}

// Validate validates a testnet.
func (t Testnet) Validate() error {
	if t.Name == "" {
		return errors.New("network has no name")
	}
	if t.IP == nil {
		return errors.New("network has no IP")
	}
	if len(t.Nodes) == 0 {
		return errors.New("network has no nodes")
	}
	if t.BlockMaxBytes > types.MaxBlockSizeBytes {
		return fmt.Errorf("value of BlockMaxBytes cannot be higher than %d", types.MaxBlockSizeBytes)
	}
	if t.VoteExtensionsUpdateHeight < -1 {
		return fmt.Errorf("value of VoteExtensionsUpdateHeight must be positive, 0 (InitChain), "+
			"or -1 (Genesis); update height %d", t.VoteExtensionsUpdateHeight)
	}
	if t.VoteExtensionsEnableHeight < 0 {
		return fmt.Errorf("value of VoteExtensionsEnableHeight must be positive, or 0 (disable); "+
			"enable height %d", t.VoteExtensionsEnableHeight)
	}
	if t.VoteExtensionsUpdateHeight > 0 && t.VoteExtensionsUpdateHeight < t.InitialHeight {
		return fmt.Errorf("a value of VoteExtensionsUpdateHeight greater than 0 "+
			"must not be less than InitialHeight; "+
			"update height %d, initial height %d",
			t.VoteExtensionsUpdateHeight, t.InitialHeight,
		)
	}
	if t.VoteExtensionsEnableHeight > 0 {
		if t.VoteExtensionsEnableHeight < t.InitialHeight {
			return fmt.Errorf("a value of VoteExtensionsEnableHeight greater than 0 "+
				"must not be less than InitialHeight; "+
				"enable height %d, initial height %d",
				t.VoteExtensionsEnableHeight, t.InitialHeight,
			)
		}
		if t.VoteExtensionsEnableHeight <= t.VoteExtensionsUpdateHeight {
			return fmt.Errorf("a value of VoteExtensionsEnableHeight greater than 0 "+
				"must be greater than VoteExtensionsUpdateHeight; "+
				"update height %d, enable height %d",
				t.VoteExtensionsUpdateHeight, t.VoteExtensionsEnableHeight,
			)
		}
	}
	for _, node := range t.Nodes {
		if err := node.Validate(t); err != nil {
			return fmt.Errorf("invalid node %q: %w", node.Name, err)
		}
	}
	return nil
}

// Validate validates a node.
func (n Node) Validate(testnet Testnet) error {
	if n.Name == "" {
		return errors.New("node has no name")
	}
	if n.InternalIP == nil {
		return errors.New("node has no IP address")
	}
	if !testnet.IP.Contains(n.InternalIP) {
		return fmt.Errorf("node IP %v is not in testnet network %v", n.InternalIP, testnet.IP)
	}
	if n.RPCProxyPort == n.PrometheusProxyPort {
		return fmt.Errorf("node local port %v used also for Prometheus local port", n.RPCProxyPort)
	}
	if n.RPCProxyPort > 0 && n.RPCProxyPort <= 1024 {
		return fmt.Errorf("local port %v must be >1024", n.RPCProxyPort)
	}
	if n.PrometheusProxyPort > 0 && n.PrometheusProxyPort <= 1024 {
		return fmt.Errorf("local port %v must be >1024", n.PrometheusProxyPort)
	}
	for _, peer := range testnet.Nodes {
		if peer.Name != n.Name && peer.RPCProxyPort == n.RPCProxyPort {
			return fmt.Errorf("peer %q also has local port %v", peer.Name, n.RPCProxyPort)
		}
		if n.PrometheusProxyPort > 0 {
			if peer.Name != n.Name && peer.PrometheusProxyPort == n.PrometheusProxyPort {
				return fmt.Errorf("peer %q also has local port %v", peer.Name, n.PrometheusProxyPort)
			}
		}
	}
	switch n.BlockSyncVersion {
	case "v0":
	default:
		return fmt.Errorf("invalid block sync setting %q", n.BlockSyncVersion)
	}
	switch n.Database {
	case "goleveldb", "cleveldb", "boltdb", "rocksdb", "badgerdb":
	default:
		return fmt.Errorf("invalid database setting %q", n.Database)
	}
	switch n.ABCIProtocol {
	case ProtocolBuiltin, ProtocolBuiltinConnSync, ProtocolUNIX, ProtocolTCP, ProtocolGRPC:
	default:
		return fmt.Errorf("invalid ABCI protocol setting %q", n.ABCIProtocol)
	}
	if n.Mode == ModeLight && n.ABCIProtocol != ProtocolBuiltin && n.ABCIProtocol != ProtocolBuiltinConnSync {
		return errors.New("light client must use builtin protocol")
	}
	switch n.PrivvalProtocol {
	case ProtocolFile, ProtocolUNIX, ProtocolTCP:
	default:
		return fmt.Errorf("invalid privval protocol setting %q", n.PrivvalProtocol)
	}

	if n.StartAt > 0 && n.StartAt < n.Testnet.InitialHeight {
		return fmt.Errorf("cannot start at height %v lower than initial height %v",
			n.StartAt, n.Testnet.InitialHeight)
	}
	if n.StateSync && n.StartAt == 0 {
		return errors.New("state synced nodes cannot start at the initial height")
	}
	if n.RetainBlocks != 0 && n.RetainBlocks < uint64(EvidenceAgeHeight) {
		return fmt.Errorf("retain_blocks must be 0 or be greater or equal to max evidence age (%d)",
			EvidenceAgeHeight)
	}
	if n.PersistInterval == 0 && n.RetainBlocks > 0 {
		return errors.New("persist_interval=0 requires retain_blocks=0")
	}
	if n.PersistInterval > 1 && n.RetainBlocks > 0 && n.RetainBlocks < n.PersistInterval {
		return errors.New("persist_interval must be less than or equal to retain_blocks")
	}
	if n.SnapshotInterval > 0 && n.RetainBlocks > 0 && n.RetainBlocks < n.SnapshotInterval {
		return errors.New("snapshot_interval must be less than er equal to retain_blocks")
	}

	var upgradeFound bool
	for _, perturbation := range n.Perturbations {
		switch perturbation {
		case PerturbationUpgrade:
			if upgradeFound {
				return fmt.Errorf("'upgrade' perturbation can appear at most once per node")
			}
			upgradeFound = true
		case PerturbationDisconnect, PerturbationKill, PerturbationPause, PerturbationRestart:
		default:
			return fmt.Errorf("invalid perturbation %q", perturbation)
		}
	}

	return nil
}

// LookupNode looks up a node by name. For now, simply do a linear search.
func (t Testnet) LookupNode(name string) *Node {
	for _, node := range t.Nodes {
		if node.Name == name {
			return node
		}
	}
	return nil
}

// ArchiveNodes returns a list of archive nodes that start at the initial height
// and contain the entire blockchain history. They are used e.g. as light client
// RPC servers.
func (t Testnet) ArchiveNodes() []*Node {
	nodes := []*Node{}
	for _, node := range t.Nodes {
		if !node.Stateless() && node.StartAt == 0 && node.RetainBlocks == 0 {
			nodes = append(nodes, node)
		}
	}
	return nodes
}

// RandomNode returns a random non-seed node.
func (t Testnet) RandomNode() *Node {
	for {
		node := t.Nodes[rand.Intn(len(t.Nodes))] //nolint:gosec
		if node.Mode != ModeSeed {
			return node
		}
	}
}

// IPv6 returns true if the testnet is an IPv6 network.
func (t Testnet) IPv6() bool {
	return t.IP.IP.To4() == nil
}

// HasPerturbations returns whether the network has any perturbations.
func (t Testnet) HasPerturbations() bool {
	for _, node := range t.Nodes {
		if len(node.Perturbations) > 0 {
			return true
		}
	}
	return false
}

//go:embed templates/prometheus-yaml.tmpl
var prometheusYamlTemplate string

func (t Testnet) prometheusConfigBytes() ([]byte, error) {
	tmpl, err := template.New("prometheus-yaml").Parse(prometheusYamlTemplate)
	if err != nil {
		return nil, err
	}
	var buf bytes.Buffer
	err = tmpl.Execute(&buf, t)
	if err != nil {
		return nil, err
	}
	return buf.Bytes(), nil
}

func (t Testnet) WritePrometheusConfig() error {
	bytes, err := t.prometheusConfigBytes()
	if err != nil {
		return err
	}
	err = os.WriteFile(filepath.Join(t.Dir, "prometheus.yaml"), bytes, 0o644) //nolint:gosec
	if err != nil {
		return err
	}
	return nil
}

// Address returns a P2P endpoint address for the node.
func (n Node) AddressP2P(withID bool) string {
	ip := n.InternalIP.String()
	if n.InternalIP.To4() == nil {
		// IPv6 addresses must be wrapped in [] to avoid conflict with : port separator
		ip = fmt.Sprintf("[%v]", ip)
	}
	addr := fmt.Sprintf("%v:26656", ip)
	if withID {
		addr = fmt.Sprintf("%x@%v", n.NodeKey.PubKey().Address().Bytes(), addr)
	}
	return addr
}

// Address returns an RPC endpoint address for the node.
func (n Node) AddressRPC() string {
	ip := n.InternalIP.String()
	if n.InternalIP.To4() == nil {
		// IPv6 addresses must be wrapped in [] to avoid conflict with : port separator
		ip = fmt.Sprintf("[%v]", ip)
	}
	return fmt.Sprintf("%v:26657", ip)
}

// Client returns an RPC client for the node.
func (n Node) Client() (*rpchttp.HTTP, error) {
	return rpchttp.New(fmt.Sprintf("http://127.0.0.1:%v", n.RPCProxyPort), "/websocket")
}

// GRPCClient creates a gRPC client for the node.
func (n Node) GRPCClient(ctx context.Context) (grpcclient.Client, error) {
	return grpcclient.New(
		ctx,
		fmt.Sprintf("127.0.0.1:%v", n.GRPCProxyPort),
		grpcclient.WithInsecure(),
	)
}

// GRPCLegacyClient creates a legacy gRPC client for the node.
func (n Node) GRPCLegacyClient() (legacy_grpc.BroadcastAPIClient, error) {
	//nolint:staticcheck // SA1019: core_grpc.StartGRPCClient is deprecated: A new gRPC API will be introduced after v0.38.
	return legacy_grpc.StartGRPCClient(fmt.Sprintf("127.0.0.1:%v", n.GRPCLegacyPort)), nil
}

// GRPCClient creates a gRPC client for the node.
func (n Node) GRPCPrivilegedClient(ctx context.Context) (grpcprivileged.Client, error) {
	return grpcprivileged.New(
		ctx,
		fmt.Sprintf("127.0.0.1:%v", n.GRPCPrivilegedProxyPort),
		grpcprivileged.WithInsecure(),
	)
}

// Stateless returns true if the node is either a seed node or a light node
func (n Node) Stateless() bool {
	return n.Mode == ModeLight || n.Mode == ModeSeed
}

// keyGenerator generates pseudorandom Ed25519 keys based on a seed.
type keyGenerator struct {
	random *rand.Rand
}

func newKeyGenerator(seed int64) *keyGenerator {
	return &keyGenerator{
		random: rand.New(rand.NewSource(seed)), //nolint:gosec
	}
}

func (g *keyGenerator) Generate(keyType string) crypto.PrivKey {
	seed := make([]byte, ed25519.SeedSize)

	_, err := io.ReadFull(g.random, seed)
	if err != nil {
		panic(err) // this shouldn't happen
	}
	switch keyType {
	case "secp256k1":
		return secp256k1.GenPrivKeySecp256k1(seed)
	case "sr25519":
		return sr25519.GenPrivKeyFromSecret(seed)
	case "", "ed25519":
		return ed25519.GenPrivKeyFromSecret(seed)
	default:
		panic("KeyType not supported") // should not make it this far
	}
}

// portGenerator generates local Docker proxy ports for each node.
type portGenerator struct {
	nextPort uint32
}

func newPortGenerator(firstPort uint32) *portGenerator {
	return &portGenerator{nextPort: firstPort}
}

func (g *portGenerator) Next() uint32 {
	port := g.nextPort
	g.nextPort++
	if g.nextPort == 0 {
		panic("port overflow")
	}
	return port
}

// ipGenerator generates sequential IP addresses for each node, using a random
// network address.
type ipGenerator struct {
	network *net.IPNet
	nextIP  net.IP
}

func newIPGenerator(network *net.IPNet) *ipGenerator {
	nextIP := make([]byte, len(network.IP))
	copy(nextIP, network.IP)
	gen := &ipGenerator{network: network, nextIP: nextIP}
	// Skip network and gateway addresses
	gen.Next()
	gen.Next()
	return gen
}

func (g *ipGenerator) Network() *net.IPNet {
	n := &net.IPNet{
		IP:   make([]byte, len(g.network.IP)),
		Mask: make([]byte, len(g.network.Mask)),
	}
	copy(n.IP, g.network.IP)
	copy(n.Mask, g.network.Mask)
	return n
}

func (g *ipGenerator) Next() net.IP {
	ip := make([]byte, len(g.nextIP))
	copy(ip, g.nextIP)
	for i := len(g.nextIP) - 1; i >= 0; i-- {
		g.nextIP[i]++
		if g.nextIP[i] != 0 {
			break
		}
	}
	return ip
}<|MERGE_RESOLUTION|>--- conflicted
+++ resolved
@@ -95,10 +95,6 @@
 	FinalizeBlockDelay                                   time.Duration
 	UpgradeVersion                                       string
 	LogLevel                                             string
-<<<<<<< HEAD
-=======
-	LogFormat                                            string
->>>>>>> 12fa0fa1
 	Prometheus                                           bool
 	BlockMaxBytes                                        int64
 	VoteExtensionsEnableHeight                           int64
@@ -165,7 +161,6 @@
 	}
 
 	testnet := &Testnet{
-<<<<<<< HEAD
 		Name:                             filepath.Base(dir),
 		File:                             file,
 		Dir:                              dir,
@@ -193,37 +188,6 @@
 		VoteExtensionsEnableHeight:       manifest.VoteExtensionsEnableHeight,
 		VoteExtensionsUpdateHeight:       manifest.VoteExtensionsUpdateHeight,
 		PeerGossipIntraloopSleepDuration: manifest.PeerGossipIntraloopSleepDuration,
-=======
-		Name:                       filepath.Base(dir),
-		File:                       file,
-		Dir:                        dir,
-		IP:                         ipNet,
-		InitialHeight:              1,
-		InitialState:               manifest.InitialState,
-		Validators:                 map[*Node]int64{},
-		ValidatorUpdates:           map[int64]map[*Node]int64{},
-		Nodes:                      []*Node{},
-		Evidence:                   manifest.Evidence,
-		LoadTxSizeBytes:            manifest.LoadTxSizeBytes,
-		LoadTxBatchSize:            manifest.LoadTxBatchSize,
-		LoadTxConnections:          manifest.LoadTxConnections,
-		LoadMaxTxs:                 manifest.LoadMaxTxs,
-		ABCIProtocol:               manifest.ABCIProtocol,
-		PrepareProposalDelay:       manifest.PrepareProposalDelay,
-		ProcessProposalDelay:       manifest.ProcessProposalDelay,
-		CheckTxDelay:               manifest.CheckTxDelay,
-		VoteExtensionDelay:         manifest.VoteExtensionDelay,
-		FinalizeBlockDelay:         manifest.FinalizeBlockDelay,
-		UpgradeVersion:             manifest.UpgradeVersion,
-		LogLevel:                   manifest.LogLevel,
-		LogFormat:                  manifest.LogFormat,
-		Prometheus:                 manifest.Prometheus,
-		BlockMaxBytes:              manifest.BlockMaxBytes,
-		VoteExtensionsEnableHeight: manifest.VoteExtensionsEnableHeight,
-		VoteExtensionsUpdateHeight: manifest.VoteExtensionsUpdateHeight,
->>>>>>> 12fa0fa1
-		ExperimentalMaxGossipConnectionsToPersistentPeers:    manifest.ExperimentalMaxGossipConnectionsToPersistentPeers,
-		ExperimentalMaxGossipConnectionsToNonPersistentPeers: manifest.ExperimentalMaxGossipConnectionsToNonPersistentPeers,
 	}
 	if len(manifest.KeyType) != 0 {
 		testnet.KeyType = manifest.KeyType
