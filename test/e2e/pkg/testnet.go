--- conflicted
+++ resolved
@@ -69,39 +69,6 @@
 
 // Testnet represents a single testnet.
 type Testnet struct {
-<<<<<<< HEAD
-	Name                             string
-	File                             string
-	Dir                              string
-	IP                               *net.IPNet
-	InitialHeight                    int64
-	InitialState                     map[string]string
-	Validators                       map[*Node]int64
-	ValidatorUpdates                 map[int64]map[*Node]int64
-	Nodes                            []*Node
-	DisablePexReactor                bool
-	KeyType                          string
-	Evidence                         int
-	LoadTxSizeBytes                  int
-	LoadTxBatchSize                  int
-	LoadTxConnections                int
-	ABCIProtocol                     string
-	PrepareProposalDelay             time.Duration
-	ProcessProposalDelay             time.Duration
-	CheckTxDelay                     time.Duration
-	VoteExtensionDelay               time.Duration
-	FinalizeBlockDelay               time.Duration
-	UpgradeVersion                   string
-	Prometheus                       bool
-	PexReactor                       bool
-	LogLevel                         string
-	VoteExtensionsEnableHeight       int64
-	VoteExtensionSize                uint
-	PeerGossipIntraloopSleepDuration time.Duration
-	GossipProtocol                   string
-	ExperimentalMaxUsedOutboundPeers uint
-	ABCITestsEnabled                 bool
-=======
 	Name                                                 string
 	File                                                 string
 	Dir                                                  string
@@ -125,13 +92,15 @@
 	FinalizeBlockDelay                                   time.Duration
 	UpgradeVersion                                       string
 	Prometheus                                           bool
+	PexReactor                                           bool
+	LogLevel                                             string
 	VoteExtensionsEnableHeight                           int64
 	VoteExtensionSize                                    uint
 	PeerGossipIntraloopSleepDuration                     time.Duration
+	GossipProtocol                                       string
 	ExperimentalMaxGossipConnectionsToPersistentPeers    uint
 	ExperimentalMaxGossipConnectionsToNonPersistentPeers uint
 	ABCITestsEnabled                                     bool
->>>>>>> a05b73ee
 }
 
 // Node represents a CometBFT node in a testnet.
@@ -218,15 +187,10 @@
 		VoteExtensionsEnableHeight:       manifest.VoteExtensionsEnableHeight,
 		VoteExtensionSize:                manifest.VoteExtensionSize,
 		PeerGossipIntraloopSleepDuration: manifest.PeerGossipIntraloopSleepDuration,
-<<<<<<< HEAD
 		GossipProtocol:                   manifest.GossipProtocol,
-		ExperimentalMaxUsedOutboundPeers: manifest.ExperimentalMaxUsedOutboundPeers,
-		ABCITestsEnabled:                 manifest.ABCITestsEnabled,
-=======
 		ExperimentalMaxGossipConnectionsToPersistentPeers:    manifest.ExperimentalMaxGossipConnectionsToPersistentPeers,
 		ExperimentalMaxGossipConnectionsToNonPersistentPeers: manifest.ExperimentalMaxGossipConnectionsToNonPersistentPeers,
 		ABCITestsEnabled: manifest.ABCITestsEnabled,
->>>>>>> a05b73ee
 	}
 	if len(manifest.KeyType) != 0 {
 		testnet.KeyType = manifest.KeyType
