--- conflicted
+++ resolved
@@ -20,11 +20,8 @@
 	"github.com/cometbft/cometbft/crypto/bls12381"
 	"github.com/cometbft/cometbft/crypto/ed25519"
 	"github.com/cometbft/cometbft/crypto/secp256k1"
-<<<<<<< HEAD
 	"github.com/cometbft/cometbft/crypto/secp256k1eth"
-=======
 	cmtrand "github.com/cometbft/cometbft/internal/rand"
->>>>>>> f61ca7a8
 	rpchttp "github.com/cometbft/cometbft/rpc/client/http"
 	grpcclient "github.com/cometbft/cometbft/rpc/grpc/client"
 	grpcprivileged "github.com/cometbft/cometbft/rpc/grpc/client/privileged"
@@ -786,16 +783,12 @@
 	return n.Mode == ModeLight || n.Mode == ModeSeed
 }
 
-<<<<<<< HEAD
 // ZoneIsSet returns if the node has a zone set for latency emulation.
 func (n Node) ZoneIsSet() bool {
 	return len(n.Zone) > 0
 }
 
-// keyGenerator generates pseudorandom secp256k1eth keys based on a seed.
-=======
 // keyGenerator generates pseudorandom Ed25519 keys based on a seed.
->>>>>>> f61ca7a8
 type keyGenerator struct {
 	random *rand.Rand
 }
