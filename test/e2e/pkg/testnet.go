package e2e

import (
	"bytes"
	"context"
	"encoding/csv"
	"errors"
	"fmt"
	"io"
	"math/rand"
	"net"
	"os"
	"path/filepath"
	"slices"
	"strconv"
	"strings"
	"text/template"
	"time"

	_ "embed"

	"github.com/cometbft/cometbft/crypto"
	"github.com/cometbft/cometbft/crypto/bls12381"
	"github.com/cometbft/cometbft/crypto/ed25519"
	"github.com/cometbft/cometbft/crypto/secp256k1"
	cmtrand "github.com/cometbft/cometbft/internal/rand"
	rpchttp "github.com/cometbft/cometbft/rpc/client/http"
	grpcclient "github.com/cometbft/cometbft/rpc/grpc/client"
	grpcprivileged "github.com/cometbft/cometbft/rpc/grpc/client/privileged"
	"github.com/cometbft/cometbft/test/e2e/app"
	"github.com/cometbft/cometbft/types"
)

const (
	randomSeed               int64  = 2308084734268
	proxyPortFirst           uint32 = 5701
	prometheusProxyPortFirst uint32 = 6701

	defaultBatchSize   = 2
	defaultConnections = 1
	defaultTxSizeBytes = 1024

	localVersion = "cometbft/e2e-node:local-version"
)

type (
	Mode         string
	Protocol     string
	Perturbation string
	ZoneID       string
)

const (
	ModeValidator Mode = "validator"
	ModeFull      Mode = "full"
	ModeLight     Mode = "light"
	ModeSeed      Mode = "seed"

	ProtocolBuiltin         Protocol = "builtin"
	ProtocolBuiltinConnSync Protocol = "builtin_connsync"
	ProtocolFile            Protocol = "file"
	ProtocolGRPC            Protocol = "grpc"
	ProtocolTCP             Protocol = "tcp"
	ProtocolUNIX            Protocol = "unix"

	PerturbationDisconnect Perturbation = "disconnect"
	PerturbationKill       Perturbation = "kill"
	PerturbationPause      Perturbation = "pause"
	PerturbationRestart    Perturbation = "restart"
	PerturbationUpgrade    Perturbation = "upgrade"

	EvidenceAgeHeight int64         = 14
	EvidenceAgeTime   time.Duration = 1500 * time.Millisecond
)

// Testnet represents a single testnet.
// It includes all fields from the associated Manifest instance.
type Testnet struct {
<<<<<<< HEAD
	Name                                                 string
	File                                                 string
	Dir                                                  string
	IP                                                   *net.IPNet
	InitialHeight                                        int64
	InitialState                                         map[string]string
	Validators                                           map[*Node]int64
	ValidatorUpdates                                     map[int64]map[*Node]int64
	Nodes                                                []*Node
	DisablePexReactor                                    bool
	KeyType                                              string
	Evidence                                             int
	LoadTxSizeBytes                                      int
	LoadTxBatchSize                                      int
	LoadTxConnections                                    int
	LoadMaxTxs                                           int
	NoLanes                                              bool
	LoadLaneWeights                                      []uint
	Lanes                                                map[string]uint32
	ABCIProtocol                                         string
	PrepareProposalDelay                                 time.Duration
	ProcessProposalDelay                                 time.Duration
	CheckTxDelay                                         time.Duration
	VoteExtensionDelay                                   time.Duration
	FinalizeBlockDelay                                   time.Duration
	UpgradeVersion                                       string
	LogLevel                                             string
	LogFormat                                            string
	Prometheus                                           bool
	BlockMaxBytes                                        int64
	VoteExtensionsEnableHeight                           int64
	VoteExtensionsUpdateHeight                           int64
	VoteExtensionSize                                    uint
	PeerGossipIntraloopSleepDuration                     time.Duration
	ExperimentalMaxGossipConnectionsToPersistentPeers    uint
	ExperimentalMaxGossipConnectionsToNonPersistentPeers uint
	ABCITestsEnabled                                     bool
	DefaultZone                                          string
	PbtsEnableHeight                                     int64
	PbtsUpdateHeight                                     int64
	lanePriorities                                       []uint32
	sumWeights                                           uint
=======
	Manifest

	Name string
	File string
	Dir  string

	IP               *net.IPNet
	Validators       map[*Node]int64
	ValidatorUpdates map[int64]map[*Node]int64
	Nodes            []*Node

	lanePriorities []uint32
	sumWeights     uint
>>>>>>> 21268927
}

// Node represents a CometBFT node in a testnet.
// It includes all fields from the associated ManifestNode instance.
type Node struct {
	ManifestNode

	Name                    string
	Testnet                 *Testnet
	Mode                    Mode
	PrivvalKey              crypto.PrivKey
	NodeKey                 crypto.PrivKey
	InternalIP              net.IP
	ExternalIP              net.IP
	RPCProxyPort            uint32
	GRPCProxyPort           uint32
	GRPCPrivilegedProxyPort uint32
	ABCIProtocol            Protocol
	PrivvalProtocol         Protocol
	PersistInterval         uint64
	Seeds                   []*Node
	PersistentPeers         []*Node
	Perturbations           []Perturbation
	Prometheus              bool
	PrometheusProxyPort     uint32
	Zone                    ZoneID
}

// LoadTestnet loads a testnet from a manifest file. The testnet files are
// generated in the given directory, which is also use to determine the testnet
// name (the directory's basename).
// The testnet generation must be deterministic, since it is generated
// separately by the runner and the test cases. For this reason, testnets use a
// random seed to generate e.g. keys.
func LoadTestnet(file string, ifd InfrastructureData, dir string) (*Testnet, error) {
	manifest, err := LoadManifest(file)
	if err != nil {
		return nil, err
	}
	return NewTestnetFromManifest(manifest, file, ifd, dir)
}

// NewTestnetFromManifest creates and validates a testnet from a manifest.
func NewTestnetFromManifest(manifest Manifest, file string, ifd InfrastructureData, dir string) (*Testnet, error) {
	if dir == "" {
		// Set default testnet directory.
		dir = strings.TrimSuffix(file, filepath.Ext(file))
	}

	keyGen := newKeyGenerator(randomSeed)
	prometheusProxyPortGen := newPortGenerator(prometheusProxyPortFirst)
	_, ipNet, err := net.ParseCIDR(ifd.Network)
	if err != nil {
		return nil, fmt.Errorf("invalid IP network address %q: %w", ifd.Network, err)
	}
	// Pre-load hard-coded lane values from app.
	_, lanePriorities := app.LaneDefinitions(manifest.Lanes)
	testnet := &Testnet{
<<<<<<< HEAD
		Name:                             filepath.Base(dir),
		File:                             file,
		Dir:                              dir,
		IP:                               ipNet,
		InitialHeight:                    1,
		InitialState:                     manifest.InitialState,
		Validators:                       map[*Node]int64{},
		ValidatorUpdates:                 map[int64]map[*Node]int64{},
		Nodes:                            []*Node{},
		DisablePexReactor:                manifest.DisablePexReactor,
		KeyType:                          manifest.KeyType,
		Evidence:                         manifest.Evidence,
		LoadTxSizeBytes:                  manifest.LoadTxSizeBytes,
		LoadTxBatchSize:                  manifest.LoadTxBatchSize,
		LoadTxConnections:                manifest.LoadTxConnections,
		LoadMaxTxs:                       manifest.LoadMaxTxs,
		NoLanes:                          manifest.NoLanes,
		LoadLaneWeights:                  manifest.LoadLaneWeights,
		Lanes:                            manifest.Lanes,
		ABCIProtocol:                     manifest.ABCIProtocol,
		PrepareProposalDelay:             manifest.PrepareProposalDelay,
		ProcessProposalDelay:             manifest.ProcessProposalDelay,
		CheckTxDelay:                     manifest.CheckTxDelay,
		VoteExtensionDelay:               manifest.VoteExtensionDelay,
		FinalizeBlockDelay:               manifest.FinalizeBlockDelay,
		UpgradeVersion:                   manifest.UpgradeVersion,
		LogLevel:                         manifest.LogLevel,
		LogFormat:                        manifest.LogFormat,
		Prometheus:                       manifest.Prometheus,
		BlockMaxBytes:                    manifest.BlockMaxBytes,
		VoteExtensionsEnableHeight:       manifest.VoteExtensionsEnableHeight,
		VoteExtensionsUpdateHeight:       manifest.VoteExtensionsUpdateHeight,
		VoteExtensionSize:                manifest.VoteExtensionSize,
		PeerGossipIntraloopSleepDuration: manifest.PeerGossipIntraloopSleepDuration,
		ExperimentalMaxGossipConnectionsToPersistentPeers:    manifest.ExperimentalMaxGossipConnectionsToPersistentPeers,
		ExperimentalMaxGossipConnectionsToNonPersistentPeers: manifest.ExperimentalMaxGossipConnectionsToNonPersistentPeers,
		ABCITestsEnabled: manifest.ABCITestsEnabled,
		DefaultZone:      manifest.DefaultZone,
		PbtsEnableHeight: manifest.PbtsEnableHeight,
		PbtsUpdateHeight: manifest.PbtsUpdateHeight,
		lanePriorities:   lanePriorities,
	}
	if manifest.InitialHeight > 0 {
		testnet.InitialHeight = manifest.InitialHeight
=======
		Manifest: manifest,

		Name: filepath.Base(dir),
		File: file,
		Dir:  dir,

		IP:               ipNet,
		Validators:       map[*Node]int64{},
		ValidatorUpdates: map[int64]map[*Node]int64{},
		Nodes:            []*Node{},

		lanePriorities: lanePriorities,
	}
	if testnet.InitialHeight == 0 {
		testnet.InitialHeight = 1
>>>>>>> 21268927
	}
	if testnet.KeyType == "" {
		testnet.KeyType = ed25519.KeyType
	}
	if testnet.ABCIProtocol == "" {
		testnet.ABCIProtocol = string(ProtocolBuiltin)
	}
	if testnet.UpgradeVersion == "" {
		testnet.UpgradeVersion = localVersion
	}
	if testnet.LoadTxConnections == 0 {
		testnet.LoadTxConnections = defaultConnections
	}
	if testnet.LoadTxBatchSize == 0 {
		testnet.LoadTxBatchSize = defaultBatchSize
	}
	if testnet.LoadTxSizeBytes == 0 {
		testnet.LoadTxSizeBytes = defaultTxSizeBytes
	}
	if len(testnet.LoadLaneWeights) == 0 {
		// Assign same weight to all lanes.
		testnet.LoadLaneWeights = make([]uint, len(testnet.lanePriorities))
		for i := 0; i < len(testnet.lanePriorities); i++ {
			testnet.LoadLaneWeights[i] = 1
		}
	}
	// Pre-calculate the sum of all lane weights.
	for _, w := range testnet.LoadLaneWeights {
		testnet.sumWeights += w
	}

	for _, name := range sortNodeNames(manifest) {
		nodeManifest := manifest.NodesMap[name]
		ind, ok := ifd.Instances[name]
		if !ok {
			return nil, fmt.Errorf("information for node '%s' missing from infrastructure data", name)
		}
		extIP := ind.ExtIPAddress
		if len(extIP) == 0 {
			extIP = ind.IPAddress
		}

		node := &Node{
			ManifestNode: *nodeManifest,
			Name:         name,
			Testnet:      testnet,

			PrivvalKey:              keyGen.Generate(testnet.KeyType),
			NodeKey:                 keyGen.Generate(ed25519.KeyType),
			InternalIP:              ind.IPAddress,
			ExternalIP:              extIP,
			RPCProxyPort:            ind.RPCPort,
			GRPCProxyPort:           ind.GRPCPort,
			GRPCPrivilegedProxyPort: ind.PrivilegedGRPCPort,
			Mode:                    ModeValidator,
			ABCIProtocol:            Protocol(testnet.ABCIProtocol),
			PrivvalProtocol:         ProtocolFile,
			PersistInterval:         1,
			Perturbations:           []Perturbation{},
			Prometheus:              testnet.Prometheus,
			Zone:                    ZoneID(nodeManifest.ZoneStr),
		}
		if node.Version == "" {
			node.Version = localVersion
		}
		if node.StartAt == testnet.InitialHeight {
			node.StartAt = 0 // normalize to 0 for initial nodes, since code expects this
		}
		if node.BlockSyncVersion == "" {
			node.BlockSyncVersion = "v0"
		}
		if nodeManifest.ModeStr != "" {
			node.Mode = Mode(nodeManifest.ModeStr)
		}
		if node.Mode == ModeLight {
			node.ABCIProtocol = ProtocolBuiltin
		}
		if node.Database == "" {
			node.Database = "goleveldb"
		}
		if nodeManifest.PrivvalProtocolStr != "" {
			node.PrivvalProtocol = Protocol(nodeManifest.PrivvalProtocolStr)
		}
		if nodeManifest.PersistIntervalPtr != nil {
			node.PersistInterval = *nodeManifest.PersistIntervalPtr
		}
		if node.Prometheus {
			node.PrometheusProxyPort = prometheusProxyPortGen.Next()
		}
		for _, p := range nodeManifest.Perturb {
			node.Perturbations = append(node.Perturbations, Perturbation(p))
		}
		if nodeManifest.ZoneStr != "" {
			node.Zone = ZoneID(nodeManifest.ZoneStr)
		} else if testnet.DefaultZone != "" {
			node.Zone = ZoneID(testnet.DefaultZone)
		}
		// Configs are applied in order, so a local Config in Node
		// should override a global config in Testnet.
		if len(manifest.Config) > 0 {
			node.Config = append(testnet.Config, node.Config...)
		}

		testnet.Nodes = append(testnet.Nodes, node)
	}

	// We do a second pass to set up seeds and persistent peers, which allows graph cycles.
	for _, node := range testnet.Nodes {
		nodeManifest, ok := manifest.NodesMap[node.Name]
		if !ok {
			return nil, fmt.Errorf("failed to look up manifest for node %q", node.Name)
		}
		for _, seedName := range nodeManifest.SeedsList {
			seed := testnet.LookupNode(seedName)
			if seed == nil {
				return nil, fmt.Errorf("unknown seed %q for node %q", seedName, node.Name)
			}
			node.Seeds = append(node.Seeds, seed)
		}
		for _, peerName := range nodeManifest.PersistentPeersList {
			peer := testnet.LookupNode(peerName)
			if peer == nil {
				return nil, fmt.Errorf("unknown persistent peer %q for node %q", peerName, node.Name)
			}
			node.PersistentPeers = append(node.PersistentPeers, peer)
		}

		// If there are no seeds or persistent peers specified, default to persistent
		// connections to all other nodes.
		if len(node.PersistentPeers) == 0 && len(node.Seeds) == 0 {
			for _, peer := range testnet.Nodes {
				if peer.Name == node.Name {
					continue
				}
				node.PersistentPeers = append(node.PersistentPeers, peer)
			}
		}
	}

	// Set up genesis validators. If not specified explicitly, use all validator nodes.
	if manifest.ValidatorsMap != nil {
		for validatorName, power := range *manifest.ValidatorsMap {
			validator := testnet.LookupNode(validatorName)
			if validator == nil {
				return nil, fmt.Errorf("unknown validator %q", validatorName)
			}
			testnet.Validators[validator] = power
		}
	} else {
		for _, node := range testnet.Nodes {
			if node.Mode == ModeValidator {
				testnet.Validators[node] = 100
			}
		}
	}

	// Set up validator updates.
	for heightStr, validators := range manifest.ValidatorUpdatesMap {
		height, err := strconv.Atoi(heightStr)
		if err != nil {
			return nil, fmt.Errorf("invalid validator update height %q: %w", height, err)
		}
		valUpdate := map[*Node]int64{}
		for name, power := range validators {
			node := testnet.LookupNode(name)
			if node == nil {
				return nil, fmt.Errorf("unknown validator %q for update at height %v", name, height)
			}
			valUpdate[node] = power
		}
		testnet.ValidatorUpdates[int64(height)] = valUpdate
	}

	return testnet, testnet.Validate()
}

// Validate validates a testnet.
func (t Testnet) Validate() error {
	if t.Name == "" {
		return errors.New("network has no name")
	}
	if t.IP == nil {
		return errors.New("network has no IP")
	}
	if len(t.Nodes) == 0 {
		return errors.New("network has no nodes")
	}
	if err := t.validateZones(t.Nodes); err != nil {
		return err
	}
	if t.BlockMaxBytes > types.MaxBlockSizeBytes {
		return fmt.Errorf("value of BlockMaxBytes cannot be higher than %d", types.MaxBlockSizeBytes)
	}
	if t.VoteExtensionsUpdateHeight < -1 {
		return fmt.Errorf("value of VoteExtensionsUpdateHeight must be positive, 0 (InitChain), "+
			"or -1 (Genesis); update height %d", t.VoteExtensionsUpdateHeight)
	}
	if t.VoteExtensionsEnableHeight < 0 {
		return fmt.Errorf("value of VoteExtensionsEnableHeight must be positive, or 0 (disable); "+
			"enable height %d", t.VoteExtensionsEnableHeight)
	}
	if t.VoteExtensionsUpdateHeight > 0 && t.VoteExtensionsUpdateHeight < t.InitialHeight {
		return fmt.Errorf("a value of VoteExtensionsUpdateHeight greater than 0 "+
			"must not be less than InitialHeight; "+
			"update height %d, initial height %d",
			t.VoteExtensionsUpdateHeight, t.InitialHeight,
		)
	}
	if t.VoteExtensionsEnableHeight > 0 {
		if t.VoteExtensionsEnableHeight < t.InitialHeight {
			return fmt.Errorf("a value of VoteExtensionsEnableHeight greater than 0 "+
				"must not be less than InitialHeight; "+
				"enable height %d, initial height %d",
				t.VoteExtensionsEnableHeight, t.InitialHeight,
			)
		}
		if t.VoteExtensionsEnableHeight <= t.VoteExtensionsUpdateHeight {
			return fmt.Errorf("a value of VoteExtensionsEnableHeight greater than 0 "+
				"must be greater than VoteExtensionsUpdateHeight; "+
				"update height %d, enable height %d",
				t.VoteExtensionsUpdateHeight, t.VoteExtensionsEnableHeight,
			)
		}
	}
	if t.PbtsEnableHeight < 0 {
		return fmt.Errorf("value of PbtsEnableHeight must be positive, or 0 (disable); "+
			"enable height %d", t.PbtsEnableHeight)
	}
	if t.PbtsUpdateHeight > 0 && t.PbtsUpdateHeight < t.InitialHeight {
		return fmt.Errorf("a value of PbtsUpdateHeight greater than 0 "+
			"must not be less than InitialHeight; "+
			"update height %d, initial height %d",
			t.PbtsUpdateHeight, t.InitialHeight,
		)
	}
	if t.PbtsEnableHeight > 0 {
		if t.PbtsEnableHeight < t.InitialHeight {
			return fmt.Errorf("a value of PbtsEnableHeight greater than 0 "+
				"must not be less than InitialHeight; "+
				"enable height %d, initial height %d",
				t.PbtsEnableHeight, t.InitialHeight,
			)
		}
		if t.PbtsEnableHeight <= t.PbtsUpdateHeight {
			return fmt.Errorf("a value of PbtsEnableHeight greater than 0 "+
				"must be greater than PbtsUpdateHeight; "+
				"update height %d, enable height %d",
				t.PbtsUpdateHeight, t.PbtsEnableHeight,
			)
		}
	}
	if len(t.LoadLaneWeights) != len(t.lanePriorities) {
		return fmt.Errorf("number of lane weights (%d) must be equal to "+
			"the number of lanes defined by the app (%d)",
			len(t.LoadLaneWeights), len(t.lanePriorities),
		)
	}
	for _, w := range t.LoadLaneWeights {
		if w <= 0 {
			return fmt.Errorf("weight must be greater than 0: %v", w)
		}
	}
	for _, node := range t.Nodes {
		if err := node.Validate(t); err != nil {
			return fmt.Errorf("invalid node %q: %w", node.Name, err)
		}
	}
	for _, entry := range t.Genesis {
		tokens := strings.Split(entry, " = ")
		if len(tokens) != 2 {
			return fmt.Errorf("invalid genesis entry: \"%s\", "+
				"expected \"key = value\"", entry)
		}
	}

	for _, entry := range t.Config {
		tokens := strings.Split(entry, " = ")
		if len(tokens) != 2 {
			return fmt.Errorf("invalid config entry: \"%s\", "+
				"expected \"key = value\"", entry)
		}
	}
	return nil
}

func (Testnet) validateZones(nodes []*Node) error {
	zoneMatrix, err := loadZoneLatenciesMatrix()
	if err != nil {
		return err
	}

	// Get list of zone ids in matrix.
	zones := make([]ZoneID, 0, len(zoneMatrix))
	for zone := range zoneMatrix {
		zones = append(zones, zone)
	}

	// Check that the zone ids of all nodes are valid when the matrix file exists.
	nodesWithoutZone := make([]string, 0, len(nodes))
	for _, node := range nodes {
		if !node.ZoneIsSet() {
			nodesWithoutZone = append(nodesWithoutZone, node.Name)
			continue
		}
		if !slices.Contains(zones, node.Zone) {
			return fmt.Errorf("invalid zone %s for node %s, not present in zone-latencies matrix",
				string(node.Zone), node.Name)
		}
	}

	// Either all nodes have a zone or none have.
	if len(nodesWithoutZone) > 0 && len(nodesWithoutZone) != len(nodes) {
		return fmt.Errorf("the following nodes do not have a zone assigned (while other nodes have): %v", strings.Join(nodesWithoutZone, ", "))
	}

	return nil
}

// Validate validates a node.
func (n Node) Validate(testnet Testnet) error {
	if n.Name == "" {
		return errors.New("node has no name")
	}
	if n.InternalIP == nil {
		return errors.New("node has no IP address")
	}
	if !testnet.IP.Contains(n.InternalIP) {
		return fmt.Errorf("node IP %v is not in testnet network %v", n.InternalIP, testnet.IP)
	}
	if n.RPCProxyPort == n.PrometheusProxyPort {
		return fmt.Errorf("node local port %v used also for Prometheus local port", n.RPCProxyPort)
	}
	if n.RPCProxyPort > 0 && n.RPCProxyPort <= 1024 {
		return fmt.Errorf("local port %v must be >1024", n.RPCProxyPort)
	}
	if n.PrometheusProxyPort > 0 && n.PrometheusProxyPort <= 1024 {
		return fmt.Errorf("local port %v must be >1024", n.PrometheusProxyPort)
	}
	for _, peer := range testnet.Nodes {
		if peer.Name != n.Name && peer.RPCProxyPort == n.RPCProxyPort && peer.ExternalIP.Equal(n.ExternalIP) {
			return fmt.Errorf("peer %q also has local port %v", peer.Name, n.RPCProxyPort)
		}
		if n.PrometheusProxyPort > 0 {
			if peer.Name != n.Name && peer.PrometheusProxyPort == n.PrometheusProxyPort {
				return fmt.Errorf("peer %q also has local port %v", peer.Name, n.PrometheusProxyPort)
			}
		}
	}
	switch n.BlockSyncVersion {
	case "v0":
	default:
		return fmt.Errorf("invalid block sync setting %q", n.BlockSyncVersion)
	}
	switch n.Database {
	case "goleveldb", "rocksdb", "badgerdb", "pebbledb":
	default:
		return fmt.Errorf("invalid database setting %q", n.Database)
	}
	switch n.ABCIProtocol {
	case ProtocolBuiltin, ProtocolBuiltinConnSync, ProtocolUNIX, ProtocolTCP, ProtocolGRPC:
	default:
		return fmt.Errorf("invalid ABCI protocol setting %q", n.ABCIProtocol)
	}
	if n.Mode == ModeLight && n.ABCIProtocol != ProtocolBuiltin && n.ABCIProtocol != ProtocolBuiltinConnSync {
		return errors.New("light client must use builtin protocol")
	}
	if n.Mode != ModeFull && n.Mode != ModeValidator && n.ClockSkew != 0 {
		return errors.New("clock skew configuration only supported on full nodes")
	}
	switch n.PrivvalProtocol {
	case ProtocolFile, ProtocolUNIX, ProtocolTCP:
	default:
		return fmt.Errorf("invalid privval protocol setting %q", n.PrivvalProtocol)
	}

	if n.StartAt > 0 && n.StartAt < n.Testnet.InitialHeight {
		return fmt.Errorf("cannot start at height %v lower than initial height %v",
			n.StartAt, n.Testnet.InitialHeight)
	}
	if n.StateSync && n.StartAt == 0 {
		return errors.New("state synced nodes cannot start at the initial height")
	}
	if n.RetainBlocks != 0 && n.RetainBlocks < uint64(EvidenceAgeHeight) {
		return fmt.Errorf("retain_blocks must be 0 or be greater or equal to max evidence age (%d)",
			EvidenceAgeHeight)
	}
	if n.PersistInterval == 0 && n.RetainBlocks > 0 {
		return errors.New("persist_interval=0 requires retain_blocks=0")
	}
	if n.PersistInterval > 1 && n.RetainBlocks > 0 && n.RetainBlocks < n.PersistInterval {
		return errors.New("persist_interval must be less than or equal to retain_blocks")
	}
	if n.SnapshotInterval > 0 && n.RetainBlocks > 0 && n.RetainBlocks < n.SnapshotInterval {
		return errors.New("snapshot_interval must be less than er equal to retain_blocks")
	}

	var upgradeFound bool
	for _, perturbation := range n.Perturbations {
		switch perturbation {
		case PerturbationUpgrade:
			if upgradeFound {
				return errors.New("'upgrade' perturbation can appear at most once per node")
			}
			upgradeFound = true
		case PerturbationDisconnect, PerturbationKill, PerturbationPause, PerturbationRestart:
		default:
			return fmt.Errorf("invalid perturbation %q", perturbation)
		}
	}
	for _, entry := range n.Config {
		tokens := strings.Split(entry, " = ")
		if len(tokens) != 2 {
			return fmt.Errorf("invalid config entry: \"%s\", "+
				"expected \"key = value\"", entry)
		}
	}
	return nil
}

// LookupNode looks up a node by name. For now, simply do a linear search.
func (t Testnet) LookupNode(name string) *Node {
	for _, node := range t.Nodes {
		if node.Name == name {
			return node
		}
	}
	return nil
}

// ArchiveNodes returns a list of archive nodes that start at the initial height
// and contain the entire blockchain history. They are used e.g. as light client
// RPC servers.
func (t Testnet) ArchiveNodes() []*Node {
	nodes := []*Node{}
	for _, node := range t.Nodes {
		if !node.Stateless() && node.StartAt == 0 && node.RetainBlocks == 0 {
			nodes = append(nodes, node)
		}
	}
	return nodes
}

// RandomNode returns a random non-seed node.
func (t Testnet) RandomNode() *Node {
	for {
		node := t.Nodes[rand.Intn(len(t.Nodes))] //nolint:gosec
		if node.Mode != ModeSeed {
			return node
		}
	}
}

// IPv6 returns true if the testnet is an IPv6 network.
func (t Testnet) IPv6() bool {
	return t.IP.IP.To4() == nil
}

// HasPerturbations returns whether the network has any perturbations.
func (t Testnet) HasPerturbations() bool {
	for _, node := range t.Nodes {
		if len(node.Perturbations) > 0 {
			return true
		}
	}
	return false
}

// weightedRandomIndex, given a list of weights and the sum of all weights, it
// picks one of them randomly and proportionally to its weight, and returns its
// index in the list.
func weightedRandomIndex(weights []uint, sumWeights uint) int {
	r := cmtrand.Int31n(int32(sumWeights))

	// Return i when the random number falls in the i'th bucket.
	cursor := uint(0)
	for i, w := range weights {
		cursor += w
		if int32(cursor) > r {
			return i
		}
	}
	return -1 // unreachable
}

// NextLane returns the next element in the list of lanes, according to a
// predefined weight for each lane in the list.
func (t *Testnet) NextLane() uint32 {
	return t.lanePriorities[weightedRandomIndex(t.LoadLaneWeights, t.sumWeights)]
}

//go:embed templates/prometheus-yaml.tmpl
var prometheusYamlTemplate string

func (t Testnet) prometheusConfigBytes() ([]byte, error) {
	tmpl, err := template.New("prometheus-yaml").Parse(prometheusYamlTemplate)
	if err != nil {
		return nil, err
	}
	var buf bytes.Buffer
	err = tmpl.Execute(&buf, t)
	if err != nil {
		return nil, err
	}
	return buf.Bytes(), nil
}

func (t Testnet) WritePrometheusConfig() error {
	bytes, err := t.prometheusConfigBytes()
	if err != nil {
		return err
	}
	err = os.WriteFile(filepath.Join(t.Dir, "prometheus.yaml"), bytes, 0o644) //nolint:gosec
	if err != nil {
		return err
	}
	return nil
}

// Address returns a P2P endpoint address for the node.
func (n Node) AddressP2P(withID bool) string {
	ip := n.InternalIP.String()
	if n.InternalIP.To4() == nil {
		// IPv6 addresses must be wrapped in [] to avoid conflict with : port separator
		ip = fmt.Sprintf("[%v]", ip)
	}
	addr := fmt.Sprintf("%v:26656", ip)
	if withID {
		addr = fmt.Sprintf("%x@%v", n.NodeKey.PubKey().Address().Bytes(), addr)
	}
	return addr
}

// Address returns an RPC endpoint address for the node.
func (n Node) AddressRPC() string {
	ip := n.InternalIP.String()
	if n.InternalIP.To4() == nil {
		// IPv6 addresses must be wrapped in [] to avoid conflict with : port separator
		ip = fmt.Sprintf("[%v]", ip)
	}
	return fmt.Sprintf("%v:26657", ip)
}

// Client returns an RPC client for the node.
func (n Node) Client() (*rpchttp.HTTP, error) {
	//nolint:nosprintfhostport
	return rpchttp.New(fmt.Sprintf("http://%s:%v/v1", n.ExternalIP, n.RPCProxyPort))
}

// ClientInternalIP returns an RPC client using the node's internal IP.
// This is useful for running the loader from inside a private DO network.
func (n Node) ClientInternalIP() (*rpchttp.HTTP, error) {
	//nolint:nosprintfhostport
	return rpchttp.New(fmt.Sprintf("http://%s:%v/v1", n.InternalIP, n.RPCProxyPort))
}

// GRPCClient creates a gRPC client for the node.
func (n Node) GRPCClient(ctx context.Context) (grpcclient.Client, error) {
	return grpcclient.New(
		ctx,
		fmt.Sprintf("127.0.0.1:%v", n.GRPCProxyPort),
		grpcclient.WithInsecure(),
	)
}

// GRPCClient creates a gRPC client for the node.
func (n Node) GRPCPrivilegedClient(ctx context.Context) (grpcprivileged.Client, error) {
	return grpcprivileged.New(
		ctx,
		fmt.Sprintf("127.0.0.1:%v", n.GRPCPrivilegedProxyPort),
		grpcprivileged.WithInsecure(),
	)
}

// Stateless returns true if the node is either a seed node or a light node.
func (n Node) Stateless() bool {
	return n.Mode == ModeLight || n.Mode == ModeSeed
}

// ZoneIsSet returns if the node has a zone set for latency emulation.
func (n Node) ZoneIsSet() bool {
	return len(n.Zone) > 0
}

// keyGenerator generates pseudorandom Ed25519 keys based on a seed.
type keyGenerator struct {
	random *rand.Rand
}

func newKeyGenerator(seed int64) *keyGenerator {
	return &keyGenerator{
		random: rand.New(rand.NewSource(seed)), //nolint:gosec
	}
}

func (g *keyGenerator) Generate(keyType string) crypto.PrivKey {
	seed := make([]byte, ed25519.SeedSize)

	_, err := io.ReadFull(g.random, seed)
	if err != nil {
		panic(err) // this shouldn't happen
	}
	switch keyType {
	case secp256k1.KeyType:
		return secp256k1.GenPrivKeySecp256k1(seed)
	case bls12381.KeyType:
		pk, err := bls12381.GenPrivKeyFromSecret(seed)
		if err != nil {
			panic(fmt.Sprintf("unrecoverable error when generating key; key type %s, err %v", bls12381.KeyType, err))
		}
		return pk
	case ed25519.KeyType:
		return ed25519.GenPrivKeyFromSecret(seed)
	default:
		panic("KeyType not supported") // should not make it this far
	}
}

// portGenerator generates local Docker proxy ports for each node.
type portGenerator struct {
	nextPort uint32
}

func newPortGenerator(firstPort uint32) *portGenerator {
	return &portGenerator{nextPort: firstPort}
}

func (g *portGenerator) Next() uint32 {
	port := g.nextPort
	g.nextPort++
	if g.nextPort == 0 {
		panic("port overflow")
	}
	return port
}

// ipGenerator generates sequential IP addresses for each node, using a random
// network address.
type ipGenerator struct {
	network *net.IPNet
	nextIP  net.IP
}

func newIPGenerator(network *net.IPNet) *ipGenerator {
	nextIP := make([]byte, len(network.IP))
	copy(nextIP, network.IP)
	gen := &ipGenerator{network: network, nextIP: nextIP}
	// Skip network and gateway addresses
	gen.Next()
	gen.Next()
	return gen
}

func (g *ipGenerator) Network() *net.IPNet {
	n := &net.IPNet{
		IP:   make([]byte, len(g.network.IP)),
		Mask: make([]byte, len(g.network.Mask)),
	}
	copy(n.IP, g.network.IP)
	copy(n.Mask, g.network.Mask)
	return n
}

func (g *ipGenerator) Next() net.IP {
	ip := make([]byte, len(g.nextIP))
	copy(ip, g.nextIP)
	for i := len(g.nextIP) - 1; i >= 0; i-- {
		g.nextIP[i]++
		if g.nextIP[i] != 0 {
			break
		}
	}
	return ip
}

//go:embed latency/aws-latencies.csv
var awsLatenciesMatrixCsvContent string

func loadZoneLatenciesMatrix() (map[ZoneID][]uint32, error) {
	records, err := parseCsv(awsLatenciesMatrixCsvContent)
	if err != nil {
		return nil, err
	}
	records = records[1:] // Ignore first headers line
	matrix := make(map[ZoneID][]uint32, len(records))
	for _, r := range records {
		zoneID := ZoneID(r[0])
		matrix[zoneID] = make([]uint32, len(r)-1)
		for i, l := range r[1:] {
			lat, err := strconv.ParseUint(l, 10, 32)
			if err != nil {
				return nil, ErrInvalidZoneID{l, err}
			}
			matrix[zoneID][i] = uint32(lat)
		}
	}
	return matrix, nil
}

type ErrInvalidZoneID struct {
	ZoneID string
	Err    error
}

func (e ErrInvalidZoneID) Error() string {
	return fmt.Sprintf("invalid zone id (%s): %v", e.ZoneID, e.Err)
}

func parseCsv(csvString string) ([][]string, error) {
	csvReader := csv.NewReader(strings.NewReader(csvString))
	csvReader.Comment = '#'
	records, err := csvReader.ReadAll()
	if err != nil {
		return nil, err
	}

	return records, nil
}<|MERGE_RESOLUTION|>--- conflicted
+++ resolved
@@ -76,50 +76,6 @@
 // Testnet represents a single testnet.
 // It includes all fields from the associated Manifest instance.
 type Testnet struct {
-<<<<<<< HEAD
-	Name                                                 string
-	File                                                 string
-	Dir                                                  string
-	IP                                                   *net.IPNet
-	InitialHeight                                        int64
-	InitialState                                         map[string]string
-	Validators                                           map[*Node]int64
-	ValidatorUpdates                                     map[int64]map[*Node]int64
-	Nodes                                                []*Node
-	DisablePexReactor                                    bool
-	KeyType                                              string
-	Evidence                                             int
-	LoadTxSizeBytes                                      int
-	LoadTxBatchSize                                      int
-	LoadTxConnections                                    int
-	LoadMaxTxs                                           int
-	NoLanes                                              bool
-	LoadLaneWeights                                      []uint
-	Lanes                                                map[string]uint32
-	ABCIProtocol                                         string
-	PrepareProposalDelay                                 time.Duration
-	ProcessProposalDelay                                 time.Duration
-	CheckTxDelay                                         time.Duration
-	VoteExtensionDelay                                   time.Duration
-	FinalizeBlockDelay                                   time.Duration
-	UpgradeVersion                                       string
-	LogLevel                                             string
-	LogFormat                                            string
-	Prometheus                                           bool
-	BlockMaxBytes                                        int64
-	VoteExtensionsEnableHeight                           int64
-	VoteExtensionsUpdateHeight                           int64
-	VoteExtensionSize                                    uint
-	PeerGossipIntraloopSleepDuration                     time.Duration
-	ExperimentalMaxGossipConnectionsToPersistentPeers    uint
-	ExperimentalMaxGossipConnectionsToNonPersistentPeers uint
-	ABCITestsEnabled                                     bool
-	DefaultZone                                          string
-	PbtsEnableHeight                                     int64
-	PbtsUpdateHeight                                     int64
-	lanePriorities                                       []uint32
-	sumWeights                                           uint
-=======
 	Manifest
 
 	Name string
@@ -133,7 +89,9 @@
 
 	lanePriorities []uint32
 	sumWeights     uint
->>>>>>> 21268927
+	// NoLanes                                              bool
+	// LoadLaneWeights                                      []uint
+	// Lanes                                                map[string]uint32
 }
 
 // Node represents a CometBFT node in a testnet.
@@ -192,52 +150,6 @@
 	// Pre-load hard-coded lane values from app.
 	_, lanePriorities := app.LaneDefinitions(manifest.Lanes)
 	testnet := &Testnet{
-<<<<<<< HEAD
-		Name:                             filepath.Base(dir),
-		File:                             file,
-		Dir:                              dir,
-		IP:                               ipNet,
-		InitialHeight:                    1,
-		InitialState:                     manifest.InitialState,
-		Validators:                       map[*Node]int64{},
-		ValidatorUpdates:                 map[int64]map[*Node]int64{},
-		Nodes:                            []*Node{},
-		DisablePexReactor:                manifest.DisablePexReactor,
-		KeyType:                          manifest.KeyType,
-		Evidence:                         manifest.Evidence,
-		LoadTxSizeBytes:                  manifest.LoadTxSizeBytes,
-		LoadTxBatchSize:                  manifest.LoadTxBatchSize,
-		LoadTxConnections:                manifest.LoadTxConnections,
-		LoadMaxTxs:                       manifest.LoadMaxTxs,
-		NoLanes:                          manifest.NoLanes,
-		LoadLaneWeights:                  manifest.LoadLaneWeights,
-		Lanes:                            manifest.Lanes,
-		ABCIProtocol:                     manifest.ABCIProtocol,
-		PrepareProposalDelay:             manifest.PrepareProposalDelay,
-		ProcessProposalDelay:             manifest.ProcessProposalDelay,
-		CheckTxDelay:                     manifest.CheckTxDelay,
-		VoteExtensionDelay:               manifest.VoteExtensionDelay,
-		FinalizeBlockDelay:               manifest.FinalizeBlockDelay,
-		UpgradeVersion:                   manifest.UpgradeVersion,
-		LogLevel:                         manifest.LogLevel,
-		LogFormat:                        manifest.LogFormat,
-		Prometheus:                       manifest.Prometheus,
-		BlockMaxBytes:                    manifest.BlockMaxBytes,
-		VoteExtensionsEnableHeight:       manifest.VoteExtensionsEnableHeight,
-		VoteExtensionsUpdateHeight:       manifest.VoteExtensionsUpdateHeight,
-		VoteExtensionSize:                manifest.VoteExtensionSize,
-		PeerGossipIntraloopSleepDuration: manifest.PeerGossipIntraloopSleepDuration,
-		ExperimentalMaxGossipConnectionsToPersistentPeers:    manifest.ExperimentalMaxGossipConnectionsToPersistentPeers,
-		ExperimentalMaxGossipConnectionsToNonPersistentPeers: manifest.ExperimentalMaxGossipConnectionsToNonPersistentPeers,
-		ABCITestsEnabled: manifest.ABCITestsEnabled,
-		DefaultZone:      manifest.DefaultZone,
-		PbtsEnableHeight: manifest.PbtsEnableHeight,
-		PbtsUpdateHeight: manifest.PbtsUpdateHeight,
-		lanePriorities:   lanePriorities,
-	}
-	if manifest.InitialHeight > 0 {
-		testnet.InitialHeight = manifest.InitialHeight
-=======
 		Manifest: manifest,
 
 		Name: filepath.Base(dir),
@@ -253,7 +165,6 @@
 	}
 	if testnet.InitialHeight == 0 {
 		testnet.InitialHeight = 1
->>>>>>> 21268927
 	}
 	if testnet.KeyType == "" {
 		testnet.KeyType = ed25519.KeyType
