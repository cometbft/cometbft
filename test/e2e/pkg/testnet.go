package e2e

import (
	"bytes"
	"context"
	"errors"
	"fmt"
	"io"
	"math/rand"
	"net"
	"os"
	"path/filepath"
	"strconv"
	"strings"
	"text/template"
	"time"

	"github.com/cometbft/cometbft/crypto"
	"github.com/cometbft/cometbft/crypto/ed25519"
	"github.com/cometbft/cometbft/crypto/secp256k1"
	rpchttp "github.com/cometbft/cometbft/rpc/client/http"
	"github.com/cometbft/cometbft/types"

	_ "embed"

	legacy_grpc "github.com/cometbft/cometbft/rpc/grpc"
	grpcclient "github.com/cometbft/cometbft/rpc/grpc/client"
	grpcprivileged "github.com/cometbft/cometbft/rpc/grpc/client/privileged"
)

const (
	randomSeed               int64  = 2308084734268
	proxyPortFirst           uint32 = 5701
	prometheusProxyPortFirst uint32 = 6701

	defaultBatchSize   = 2
	defaultConnections = 1
	defaultTxSizeBytes = 1024

	localVersion = "cometbft/e2e-node:local-version"
)

type (
	Mode         string
	Protocol     string
	Perturbation string
)

const (
	ModeValidator Mode = "validator"
	ModeFull      Mode = "full"
	ModeLight     Mode = "light"
	ModeSeed      Mode = "seed"

	ProtocolBuiltin         Protocol = "builtin"
	ProtocolBuiltinConnSync Protocol = "builtin_connsync"
	ProtocolFile            Protocol = "file"
	ProtocolGRPC            Protocol = "grpc"
	ProtocolTCP             Protocol = "tcp"
	ProtocolUNIX            Protocol = "unix"

	PerturbationDisconnect Perturbation = "disconnect"
	PerturbationKill       Perturbation = "kill"
	PerturbationPause      Perturbation = "pause"
	PerturbationRestart    Perturbation = "restart"
	PerturbationUpgrade    Perturbation = "upgrade"

	EvidenceAgeHeight int64         = 7
	EvidenceAgeTime   time.Duration = 500 * time.Millisecond
)

// Testnet represents a single testnet.
type Testnet struct {
	Name                                                 string
	File                                                 string
	Dir                                                  string
	IP                                                   *net.IPNet
	InitialHeight                                        int64
	InitialState                                         map[string]string
	Validators                                           map[*Node]int64
	ValidatorUpdates                                     map[int64]map[*Node]int64
	Nodes                                                []*Node
	KeyType                                              string
	Evidence                                             int
	LoadTxSizeBytes                                      int
	LoadTxBatchSize                                      int
	LoadTxConnections                                    int
	LoadMaxTxs                                           int
	ABCIProtocol                                         string
	PrepareProposalDelay                                 time.Duration
	ProcessProposalDelay                                 time.Duration
	CheckTxDelay                                         time.Duration
	VoteExtensionDelay                                   time.Duration
	FinalizeBlockDelay                                   time.Duration
	UpgradeVersion                                       string
	Prometheus                                           bool
	BlockMaxBytes                                        int64
	VoteExtensionsEnableHeight                           int64
<<<<<<< HEAD
	PeerGossipIntraloopSleepDuration                     time.Duration
=======
	VoteExtensionsUpdateHeight                           int64
>>>>>>> cb99e533
	ExperimentalMaxGossipConnectionsToPersistentPeers    uint
	ExperimentalMaxGossipConnectionsToNonPersistentPeers uint
}

// Node represents a CometBFT node in a testnet.
type Node struct {
	Name                    string
	Version                 string
	Testnet                 *Testnet
	Mode                    Mode
	PrivvalKey              crypto.PrivKey
	NodeKey                 crypto.PrivKey
	InternalIP              net.IP
	ExternalIP              net.IP
	RPCProxyPort            uint32
	GRPCProxyPort           uint32
	GRPCLegacyPort          uint32
	GRPCPrivilegedProxyPort uint32
	StartAt                 int64
	BlockSyncVersion        string
	StateSync               bool
	Database                string
	ABCIProtocol            Protocol
	PrivvalProtocol         Protocol
	PersistInterval         uint64
	SnapshotInterval        uint64
	RetainBlocks            uint64
	EnableCompanionPruning  bool
	Seeds                   []*Node
	PersistentPeers         []*Node
	Perturbations           []Perturbation
	SendNoLoad              bool
	Prometheus              bool
	PrometheusProxyPort     uint32
}

// LoadTestnet loads a testnet from a manifest file, using the filename to
// determine the testnet name and directory (from the basename of the file).
// The testnet generation must be deterministic, since it is generated
// separately by the runner and the test cases. For this reason, testnets use a
// random seed to generate e.g. keys.
func LoadTestnet(file string, ifd InfrastructureData) (*Testnet, error) {
	manifest, err := LoadManifest(file)
	if err != nil {
		return nil, err
	}
	return NewTestnetFromManifest(manifest, file, ifd)
}

// NewTestnetFromManifest creates and validates a testnet from a manifest
func NewTestnetFromManifest(manifest Manifest, file string, ifd InfrastructureData) (*Testnet, error) {
	dir := strings.TrimSuffix(file, filepath.Ext(file))

	keyGen := newKeyGenerator(randomSeed)
	prometheusProxyPortGen := newPortGenerator(prometheusProxyPortFirst)
	_, ipNet, err := net.ParseCIDR(ifd.Network)
	if err != nil {
		return nil, fmt.Errorf("invalid IP network address %q: %w", ifd.Network, err)
	}

	testnet := &Testnet{
<<<<<<< HEAD
		Name:                             filepath.Base(dir),
		File:                             file,
		Dir:                              dir,
		IP:                               ipNet,
		InitialHeight:                    1,
		InitialState:                     manifest.InitialState,
		Validators:                       map[*Node]int64{},
		ValidatorUpdates:                 map[int64]map[*Node]int64{},
		Nodes:                            []*Node{},
		Evidence:                         manifest.Evidence,
		LoadTxSizeBytes:                  manifest.LoadTxSizeBytes,
		LoadTxBatchSize:                  manifest.LoadTxBatchSize,
		LoadTxConnections:                manifest.LoadTxConnections,
		ABCIProtocol:                     manifest.ABCIProtocol,
		PrepareProposalDelay:             manifest.PrepareProposalDelay,
		ProcessProposalDelay:             manifest.ProcessProposalDelay,
		CheckTxDelay:                     manifest.CheckTxDelay,
		VoteExtensionDelay:               manifest.VoteExtensionDelay,
		FinalizeBlockDelay:               manifest.FinalizeBlockDelay,
		UpgradeVersion:                   manifest.UpgradeVersion,
		Prometheus:                       manifest.Prometheus,
		VoteExtensionsEnableHeight:       manifest.VoteExtensionsEnableHeight,
		PeerGossipIntraloopSleepDuration: manifest.PeerGossipIntraloopSleepDuration,
=======
		Name:                       filepath.Base(dir),
		File:                       file,
		Dir:                        dir,
		IP:                         ipNet,
		InitialHeight:              1,
		InitialState:               manifest.InitialState,
		Validators:                 map[*Node]int64{},
		ValidatorUpdates:           map[int64]map[*Node]int64{},
		Nodes:                      []*Node{},
		Evidence:                   manifest.Evidence,
		LoadTxSizeBytes:            manifest.LoadTxSizeBytes,
		LoadTxBatchSize:            manifest.LoadTxBatchSize,
		LoadTxConnections:          manifest.LoadTxConnections,
		LoadMaxTxs:                 manifest.LoadMaxTxs,
		ABCIProtocol:               manifest.ABCIProtocol,
		PrepareProposalDelay:       manifest.PrepareProposalDelay,
		ProcessProposalDelay:       manifest.ProcessProposalDelay,
		CheckTxDelay:               manifest.CheckTxDelay,
		VoteExtensionDelay:         manifest.VoteExtensionDelay,
		FinalizeBlockDelay:         manifest.FinalizeBlockDelay,
		UpgradeVersion:             manifest.UpgradeVersion,
		Prometheus:                 manifest.Prometheus,
		BlockMaxBytes:              manifest.BlockMaxBytes,
		VoteExtensionsEnableHeight: manifest.VoteExtensionsEnableHeight,
		VoteExtensionsUpdateHeight: manifest.VoteExtensionsUpdateHeight,
>>>>>>> cb99e533
		ExperimentalMaxGossipConnectionsToPersistentPeers:    manifest.ExperimentalMaxGossipConnectionsToPersistentPeers,
		ExperimentalMaxGossipConnectionsToNonPersistentPeers: manifest.ExperimentalMaxGossipConnectionsToNonPersistentPeers,
	}
	if len(manifest.KeyType) != 0 {
		testnet.KeyType = manifest.KeyType
	}
	if manifest.InitialHeight > 0 {
		testnet.InitialHeight = manifest.InitialHeight
	}
	if testnet.ABCIProtocol == "" {
		testnet.ABCIProtocol = string(ProtocolBuiltin)
	}
	if testnet.UpgradeVersion == "" {
		testnet.UpgradeVersion = localVersion
	}
	if testnet.LoadTxConnections == 0 {
		testnet.LoadTxConnections = defaultConnections
	}
	if testnet.LoadTxBatchSize == 0 {
		testnet.LoadTxBatchSize = defaultBatchSize
	}
	if testnet.LoadTxSizeBytes == 0 {
		testnet.LoadTxSizeBytes = defaultTxSizeBytes
	}

	for _, name := range sortNodeNames(manifest) {
		nodeManifest := manifest.Nodes[name]
		ind, ok := ifd.Instances[name]
		if !ok {
			return nil, fmt.Errorf("information for node '%s' missing from infrastructure data", name)
		}
		extIP := ind.ExtIPAddress
		if len(extIP) == 0 {
			extIP = ind.IPAddress
		}
		v := nodeManifest.Version
		if v == "" {
			v = localVersion
		}

		node := &Node{
			Name:                    name,
			Version:                 v,
			Testnet:                 testnet,
			PrivvalKey:              keyGen.Generate(manifest.KeyType),
			NodeKey:                 keyGen.Generate("ed25519"),
			InternalIP:              ind.IPAddress,
			ExternalIP:              extIP,
			RPCProxyPort:            ind.Port,
			GRPCProxyPort:           ind.GRPCPort,
			GRPCLegacyPort:          ind.GRPCLegacyPort,
			GRPCPrivilegedProxyPort: ind.GRPCPrivilegedPort,
			Mode:                    ModeValidator,
			Database:                "goleveldb",
			ABCIProtocol:            Protocol(testnet.ABCIProtocol),
			PrivvalProtocol:         ProtocolFile,
			StartAt:                 nodeManifest.StartAt,
			BlockSyncVersion:        nodeManifest.BlockSyncVersion,
			StateSync:               nodeManifest.StateSync,
			PersistInterval:         1,
			SnapshotInterval:        nodeManifest.SnapshotInterval,
			RetainBlocks:            nodeManifest.RetainBlocks,
			EnableCompanionPruning:  nodeManifest.EnableCompanionPruning,
			Perturbations:           []Perturbation{},
			SendNoLoad:              nodeManifest.SendNoLoad,
			Prometheus:              testnet.Prometheus,
		}
		if node.StartAt == testnet.InitialHeight {
			node.StartAt = 0 // normalize to 0 for initial nodes, since code expects this
		}
		if node.BlockSyncVersion == "" {
			node.BlockSyncVersion = "v0"
		}
		if nodeManifest.Mode != "" {
			node.Mode = Mode(nodeManifest.Mode)
		}
		if node.Mode == ModeLight {
			node.ABCIProtocol = ProtocolBuiltin
		}
		if nodeManifest.Database != "" {
			node.Database = nodeManifest.Database
		}
		if nodeManifest.PrivvalProtocol != "" {
			node.PrivvalProtocol = Protocol(nodeManifest.PrivvalProtocol)
		}
		if nodeManifest.PersistInterval != nil {
			node.PersistInterval = *nodeManifest.PersistInterval
		}
		if node.Prometheus {
			node.PrometheusProxyPort = prometheusProxyPortGen.Next()
		}
		for _, p := range nodeManifest.Perturb {
			node.Perturbations = append(node.Perturbations, Perturbation(p))
		}
		testnet.Nodes = append(testnet.Nodes, node)
	}

	// We do a second pass to set up seeds and persistent peers, which allows graph cycles.
	for _, node := range testnet.Nodes {
		nodeManifest, ok := manifest.Nodes[node.Name]
		if !ok {
			return nil, fmt.Errorf("failed to look up manifest for node %q", node.Name)
		}
		for _, seedName := range nodeManifest.Seeds {
			seed := testnet.LookupNode(seedName)
			if seed == nil {
				return nil, fmt.Errorf("unknown seed %q for node %q", seedName, node.Name)
			}
			node.Seeds = append(node.Seeds, seed)
		}
		for _, peerName := range nodeManifest.PersistentPeers {
			peer := testnet.LookupNode(peerName)
			if peer == nil {
				return nil, fmt.Errorf("unknown persistent peer %q for node %q", peerName, node.Name)
			}
			node.PersistentPeers = append(node.PersistentPeers, peer)
		}

		// If there are no seeds or persistent peers specified, default to persistent
		// connections to all other nodes.
		if len(node.PersistentPeers) == 0 && len(node.Seeds) == 0 {
			for _, peer := range testnet.Nodes {
				if peer.Name == node.Name {
					continue
				}
				node.PersistentPeers = append(node.PersistentPeers, peer)
			}
		}
	}

	// Set up genesis validators. If not specified explicitly, use all validator nodes.
	if manifest.Validators != nil {
		for validatorName, power := range *manifest.Validators {
			validator := testnet.LookupNode(validatorName)
			if validator == nil {
				return nil, fmt.Errorf("unknown validator %q", validatorName)
			}
			testnet.Validators[validator] = power
		}
	} else {
		for _, node := range testnet.Nodes {
			if node.Mode == ModeValidator {
				testnet.Validators[node] = 100
			}
		}
	}

	// Set up validator updates.
	for heightStr, validators := range manifest.ValidatorUpdates {
		height, err := strconv.Atoi(heightStr)
		if err != nil {
			return nil, fmt.Errorf("invalid validator update height %q: %w", height, err)
		}
		valUpdate := map[*Node]int64{}
		for name, power := range validators {
			node := testnet.LookupNode(name)
			if node == nil {
				return nil, fmt.Errorf("unknown validator %q for update at height %v", name, height)
			}
			valUpdate[node] = power
		}
		testnet.ValidatorUpdates[int64(height)] = valUpdate
	}

	return testnet, testnet.Validate()
}

// Validate validates a testnet.
func (t Testnet) Validate() error {
	if t.Name == "" {
		return errors.New("network has no name")
	}
	if t.IP == nil {
		return errors.New("network has no IP")
	}
	if len(t.Nodes) == 0 {
		return errors.New("network has no nodes")
	}
	if t.BlockMaxBytes > types.MaxBlockSizeBytes {
		return fmt.Errorf("value of BlockMaxBytes cannot be higher than %d", types.MaxBlockSizeBytes)
	}
	if t.VoteExtensionsUpdateHeight < -1 {
		return fmt.Errorf("value of VoteExtensionsUpdateHeight must be positive, 0 (InitChain), "+
			"or -1 (Genesis); update height %d", t.VoteExtensionsUpdateHeight)
	}
	if t.VoteExtensionsEnableHeight < 0 {
		return fmt.Errorf("value of VoteExtensionsEnableHeight must be positive, or 0 (disable); "+
			"enable height %d", t.VoteExtensionsEnableHeight)
	}
	if t.VoteExtensionsUpdateHeight > 0 && t.VoteExtensionsUpdateHeight < t.InitialHeight {
		return fmt.Errorf("a value of VoteExtensionsUpdateHeight greater than 0 "+
			"must not be less than InitialHeight; "+
			"update height %d, initial height %d",
			t.VoteExtensionsUpdateHeight, t.InitialHeight,
		)
	}
	if t.VoteExtensionsEnableHeight > 0 {
		if t.VoteExtensionsEnableHeight < t.InitialHeight {
			return fmt.Errorf("a value of VoteExtensionsEnableHeight greater than 0 "+
				"must not be less than InitialHeight; "+
				"enable height %d, initial height %d",
				t.VoteExtensionsEnableHeight, t.InitialHeight,
			)
		}
		if t.VoteExtensionsEnableHeight <= t.VoteExtensionsUpdateHeight {
			return fmt.Errorf("a value of VoteExtensionsEnableHeight greater than 0 "+
				"must be greater than VoteExtensionsUpdateHeight; "+
				"update height %d, enable height %d",
				t.VoteExtensionsUpdateHeight, t.VoteExtensionsEnableHeight,
			)
		}
	}
	for _, node := range t.Nodes {
		if err := node.Validate(t); err != nil {
			return fmt.Errorf("invalid node %q: %w", node.Name, err)
		}
	}
	return nil
}

// Validate validates a node.
func (n Node) Validate(testnet Testnet) error {
	if n.Name == "" {
		return errors.New("node has no name")
	}
	if n.InternalIP == nil {
		return errors.New("node has no IP address")
	}
	if !testnet.IP.Contains(n.InternalIP) {
		return fmt.Errorf("node IP %v is not in testnet network %v", n.InternalIP, testnet.IP)
	}
	if n.RPCProxyPort == n.PrometheusProxyPort {
		return fmt.Errorf("node local port %v used also for Prometheus local port", n.RPCProxyPort)
	}
	if n.RPCProxyPort > 0 && n.RPCProxyPort <= 1024 {
		return fmt.Errorf("local port %v must be >1024", n.RPCProxyPort)
	}
	if n.PrometheusProxyPort > 0 && n.PrometheusProxyPort <= 1024 {
		return fmt.Errorf("local port %v must be >1024", n.PrometheusProxyPort)
	}
	for _, peer := range testnet.Nodes {
		if peer.Name != n.Name && peer.RPCProxyPort == n.RPCProxyPort {
			return fmt.Errorf("peer %q also has local port %v", peer.Name, n.RPCProxyPort)
		}
		if n.PrometheusProxyPort > 0 {
			if peer.Name != n.Name && peer.PrometheusProxyPort == n.PrometheusProxyPort {
				return fmt.Errorf("peer %q also has local port %v", peer.Name, n.PrometheusProxyPort)
			}
		}
	}
	switch n.BlockSyncVersion {
	case "v0":
	default:
		return fmt.Errorf("invalid block sync setting %q", n.BlockSyncVersion)
	}
	switch n.Database {
	case "goleveldb", "cleveldb", "boltdb", "rocksdb", "badgerdb":
	default:
		return fmt.Errorf("invalid database setting %q", n.Database)
	}
	switch n.ABCIProtocol {
	case ProtocolBuiltin, ProtocolBuiltinConnSync, ProtocolUNIX, ProtocolTCP, ProtocolGRPC:
	default:
		return fmt.Errorf("invalid ABCI protocol setting %q", n.ABCIProtocol)
	}
	if n.Mode == ModeLight && n.ABCIProtocol != ProtocolBuiltin && n.ABCIProtocol != ProtocolBuiltinConnSync {
		return errors.New("light client must use builtin protocol")
	}
	switch n.PrivvalProtocol {
	case ProtocolFile, ProtocolUNIX, ProtocolTCP:
	default:
		return fmt.Errorf("invalid privval protocol setting %q", n.PrivvalProtocol)
	}

	if n.StartAt > 0 && n.StartAt < n.Testnet.InitialHeight {
		return fmt.Errorf("cannot start at height %v lower than initial height %v",
			n.StartAt, n.Testnet.InitialHeight)
	}
	if n.StateSync && n.StartAt == 0 {
		return errors.New("state synced nodes cannot start at the initial height")
	}
	if n.RetainBlocks != 0 && n.RetainBlocks < uint64(EvidenceAgeHeight) {
		return fmt.Errorf("retain_blocks must be 0 or be greater or equal to max evidence age (%d)",
			EvidenceAgeHeight)
	}
	if n.PersistInterval == 0 && n.RetainBlocks > 0 {
		return errors.New("persist_interval=0 requires retain_blocks=0")
	}
	if n.PersistInterval > 1 && n.RetainBlocks > 0 && n.RetainBlocks < n.PersistInterval {
		return errors.New("persist_interval must be less than or equal to retain_blocks")
	}
	if n.SnapshotInterval > 0 && n.RetainBlocks > 0 && n.RetainBlocks < n.SnapshotInterval {
		return errors.New("snapshot_interval must be less than er equal to retain_blocks")
	}

	var upgradeFound bool
	for _, perturbation := range n.Perturbations {
		switch perturbation {
		case PerturbationUpgrade:
			if upgradeFound {
				return fmt.Errorf("'upgrade' perturbation can appear at most once per node")
			}
			upgradeFound = true
		case PerturbationDisconnect, PerturbationKill, PerturbationPause, PerturbationRestart:
		default:
			return fmt.Errorf("invalid perturbation %q", perturbation)
		}
	}

	return nil
}

// LookupNode looks up a node by name. For now, simply do a linear search.
func (t Testnet) LookupNode(name string) *Node {
	for _, node := range t.Nodes {
		if node.Name == name {
			return node
		}
	}
	return nil
}

// ArchiveNodes returns a list of archive nodes that start at the initial height
// and contain the entire blockchain history. They are used e.g. as light client
// RPC servers.
func (t Testnet) ArchiveNodes() []*Node {
	nodes := []*Node{}
	for _, node := range t.Nodes {
		if !node.Stateless() && node.StartAt == 0 && node.RetainBlocks == 0 {
			nodes = append(nodes, node)
		}
	}
	return nodes
}

// RandomNode returns a random non-seed node.
func (t Testnet) RandomNode() *Node {
	for {
		node := t.Nodes[rand.Intn(len(t.Nodes))] //nolint:gosec
		if node.Mode != ModeSeed {
			return node
		}
	}
}

// IPv6 returns true if the testnet is an IPv6 network.
func (t Testnet) IPv6() bool {
	return t.IP.IP.To4() == nil
}

// HasPerturbations returns whether the network has any perturbations.
func (t Testnet) HasPerturbations() bool {
	for _, node := range t.Nodes {
		if len(node.Perturbations) > 0 {
			return true
		}
	}
	return false
}

//go:embed templates/prometheus-yaml.tmpl
var prometheusYamlTemplate string

func (t Testnet) prometheusConfigBytes() ([]byte, error) {
	tmpl, err := template.New("prometheus-yaml").Parse(prometheusYamlTemplate)
	if err != nil {
		return nil, err
	}
	var buf bytes.Buffer
	err = tmpl.Execute(&buf, t)
	if err != nil {
		return nil, err
	}
	return buf.Bytes(), nil
}

func (t Testnet) WritePrometheusConfig() error {
	bytes, err := t.prometheusConfigBytes()
	if err != nil {
		return err
	}
	err = os.WriteFile(filepath.Join(t.Dir, "prometheus.yaml"), bytes, 0o644) //nolint:gosec
	if err != nil {
		return err
	}
	return nil
}

// Address returns a P2P endpoint address for the node.
func (n Node) AddressP2P(withID bool) string {
	ip := n.InternalIP.String()
	if n.InternalIP.To4() == nil {
		// IPv6 addresses must be wrapped in [] to avoid conflict with : port separator
		ip = fmt.Sprintf("[%v]", ip)
	}
	addr := fmt.Sprintf("%v:26656", ip)
	if withID {
		addr = fmt.Sprintf("%x@%v", n.NodeKey.PubKey().Address().Bytes(), addr)
	}
	return addr
}

// Address returns an RPC endpoint address for the node.
func (n Node) AddressRPC() string {
	ip := n.InternalIP.String()
	if n.InternalIP.To4() == nil {
		// IPv6 addresses must be wrapped in [] to avoid conflict with : port separator
		ip = fmt.Sprintf("[%v]", ip)
	}
	return fmt.Sprintf("%v:26657", ip)
}

// Client returns an RPC client for the node.
func (n Node) Client() (*rpchttp.HTTP, error) {
	return rpchttp.New(fmt.Sprintf("http://127.0.0.1:%v", n.RPCProxyPort), "/websocket")
}

// GRPCClient creates a gRPC client for the node.
func (n Node) GRPCClient(ctx context.Context) (grpcclient.Client, error) {
	return grpcclient.New(
		ctx,
		fmt.Sprintf("127.0.0.1:%v", n.GRPCProxyPort),
		grpcclient.WithInsecure(),
	)
}

// GRPCLegacyClient creates a legacy gRPC client for the node.
func (n Node) GRPCLegacyClient() (legacy_grpc.BroadcastAPIClient, error) {
	//nolint:staticcheck // SA1019: core_grpc.StartGRPCClient is deprecated: A new gRPC API will be introduced after v0.38.
	return legacy_grpc.StartGRPCClient(fmt.Sprintf("127.0.0.1:%v", n.GRPCLegacyPort)), nil
}

// GRPCClient creates a gRPC client for the node.
func (n Node) GRPCPrivilegedClient(ctx context.Context) (grpcprivileged.Client, error) {
	return grpcprivileged.New(
		ctx,
		fmt.Sprintf("127.0.0.1:%v", n.GRPCPrivilegedProxyPort),
		grpcprivileged.WithInsecure(),
	)
}

// Stateless returns true if the node is either a seed node or a light node
func (n Node) Stateless() bool {
	return n.Mode == ModeLight || n.Mode == ModeSeed
}

// keyGenerator generates pseudorandom Ed25519 keys based on a seed.
type keyGenerator struct {
	random *rand.Rand
}

func newKeyGenerator(seed int64) *keyGenerator {
	return &keyGenerator{
		random: rand.New(rand.NewSource(seed)), //nolint:gosec
	}
}

func (g *keyGenerator) Generate(keyType string) crypto.PrivKey {
	seed := make([]byte, ed25519.SeedSize)

	_, err := io.ReadFull(g.random, seed)
	if err != nil {
		panic(err) // this shouldn't happen
	}
	switch keyType {
	case "secp256k1":
		return secp256k1.GenPrivKeySecp256k1(seed)
	case "", "ed25519":
		return ed25519.GenPrivKeyFromSecret(seed)
	default:
		panic("KeyType not supported") // should not make it this far
	}
}

// portGenerator generates local Docker proxy ports for each node.
type portGenerator struct {
	nextPort uint32
}

func newPortGenerator(firstPort uint32) *portGenerator {
	return &portGenerator{nextPort: firstPort}
}

func (g *portGenerator) Next() uint32 {
	port := g.nextPort
	g.nextPort++
	if g.nextPort == 0 {
		panic("port overflow")
	}
	return port
}

// ipGenerator generates sequential IP addresses for each node, using a random
// network address.
type ipGenerator struct {
	network *net.IPNet
	nextIP  net.IP
}

func newIPGenerator(network *net.IPNet) *ipGenerator {
	nextIP := make([]byte, len(network.IP))
	copy(nextIP, network.IP)
	gen := &ipGenerator{network: network, nextIP: nextIP}
	// Skip network and gateway addresses
	gen.Next()
	gen.Next()
	return gen
}

func (g *ipGenerator) Network() *net.IPNet {
	n := &net.IPNet{
		IP:   make([]byte, len(g.network.IP)),
		Mask: make([]byte, len(g.network.Mask)),
	}
	copy(n.IP, g.network.IP)
	copy(n.Mask, g.network.Mask)
	return n
}

func (g *ipGenerator) Next() net.IP {
	ip := make([]byte, len(g.nextIP))
	copy(ip, g.nextIP)
	for i := len(g.nextIP) - 1; i >= 0; i-- {
		g.nextIP[i]++
		if g.nextIP[i] != 0 {
			break
		}
	}
	return ip
}<|MERGE_RESOLUTION|>--- conflicted
+++ resolved
@@ -96,11 +96,8 @@
 	Prometheus                                           bool
 	BlockMaxBytes                                        int64
 	VoteExtensionsEnableHeight                           int64
-<<<<<<< HEAD
 	PeerGossipIntraloopSleepDuration                     time.Duration
-=======
 	VoteExtensionsUpdateHeight                           int64
->>>>>>> cb99e533
 	ExperimentalMaxGossipConnectionsToPersistentPeers    uint
 	ExperimentalMaxGossipConnectionsToNonPersistentPeers uint
 }
@@ -162,31 +159,6 @@
 	}
 
 	testnet := &Testnet{
-<<<<<<< HEAD
-		Name:                             filepath.Base(dir),
-		File:                             file,
-		Dir:                              dir,
-		IP:                               ipNet,
-		InitialHeight:                    1,
-		InitialState:                     manifest.InitialState,
-		Validators:                       map[*Node]int64{},
-		ValidatorUpdates:                 map[int64]map[*Node]int64{},
-		Nodes:                            []*Node{},
-		Evidence:                         manifest.Evidence,
-		LoadTxSizeBytes:                  manifest.LoadTxSizeBytes,
-		LoadTxBatchSize:                  manifest.LoadTxBatchSize,
-		LoadTxConnections:                manifest.LoadTxConnections,
-		ABCIProtocol:                     manifest.ABCIProtocol,
-		PrepareProposalDelay:             manifest.PrepareProposalDelay,
-		ProcessProposalDelay:             manifest.ProcessProposalDelay,
-		CheckTxDelay:                     manifest.CheckTxDelay,
-		VoteExtensionDelay:               manifest.VoteExtensionDelay,
-		FinalizeBlockDelay:               manifest.FinalizeBlockDelay,
-		UpgradeVersion:                   manifest.UpgradeVersion,
-		Prometheus:                       manifest.Prometheus,
-		VoteExtensionsEnableHeight:       manifest.VoteExtensionsEnableHeight,
-		PeerGossipIntraloopSleepDuration: manifest.PeerGossipIntraloopSleepDuration,
-=======
 		Name:                       filepath.Base(dir),
 		File:                       file,
 		Dir:                        dir,
@@ -212,7 +184,6 @@
 		BlockMaxBytes:              manifest.BlockMaxBytes,
 		VoteExtensionsEnableHeight: manifest.VoteExtensionsEnableHeight,
 		VoteExtensionsUpdateHeight: manifest.VoteExtensionsUpdateHeight,
->>>>>>> cb99e533
 		ExperimentalMaxGossipConnectionsToPersistentPeers:    manifest.ExperimentalMaxGossipConnectionsToPersistentPeers,
 		ExperimentalMaxGossipConnectionsToNonPersistentPeers: manifest.ExperimentalMaxGossipConnectionsToNonPersistentPeers,
 	}
