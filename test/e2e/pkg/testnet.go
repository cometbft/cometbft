package e2e

import (
	"bytes"
	"context"
	"encoding/csv"
	"errors"
	"fmt"
	"io"
	"math/rand"
	"net"
	"os"
	"path/filepath"
	"slices"
	"strconv"
	"strings"
	"text/template"
	"time"

	_ "embed"

	"github.com/cometbft/cometbft/crypto"
	"github.com/cometbft/cometbft/crypto/bls12381"
	"github.com/cometbft/cometbft/crypto/ed25519"
	"github.com/cometbft/cometbft/crypto/secp256k1"
	rpchttp "github.com/cometbft/cometbft/rpc/client/http"
	grpcclient "github.com/cometbft/cometbft/rpc/grpc/client"
	grpcprivileged "github.com/cometbft/cometbft/rpc/grpc/client/privileged"
	"github.com/cometbft/cometbft/types"
)

const (
	randomSeed               int64  = 2308084734268
	proxyPortFirst           uint32 = 5701
	prometheusProxyPortFirst uint32 = 6701

	defaultBatchSize   = 2
	defaultConnections = 1
	defaultTxSizeBytes = 1024

	localVersion = "cometbft/e2e-node:local-version"
)

type (
	Mode         string
	Protocol     string
	Perturbation string
	ZoneID       string
)

const (
	ModeValidator Mode = "validator"
	ModeFull      Mode = "full"
	ModeLight     Mode = "light"
	ModeSeed      Mode = "seed"

	ProtocolBuiltin         Protocol = "builtin"
	ProtocolBuiltinConnSync Protocol = "builtin_connsync"
	ProtocolFile            Protocol = "file"
	ProtocolGRPC            Protocol = "grpc"
	ProtocolTCP             Protocol = "tcp"
	ProtocolUNIX            Protocol = "unix"

	PerturbationDisconnect Perturbation = "disconnect"
	PerturbationKill       Perturbation = "kill"
	PerturbationPause      Perturbation = "pause"
	PerturbationRestart    Perturbation = "restart"
	PerturbationUpgrade    Perturbation = "upgrade"

	EvidenceAgeHeight int64         = 14
	EvidenceAgeTime   time.Duration = 1500 * time.Millisecond
)

// Testnet represents a single testnet.
// It includes all fields from the associated Manifest instance.
type Testnet struct {
	Manifest

	Name string
	File string
	Dir  string

	IP               *net.IPNet
	Validators       map[*Node]int64
	ValidatorUpdates map[int64]map[*Node]int64
	Nodes            []*Node
}

// Node represents a CometBFT node in a testnet.
// It includes all fields from the associated ManifestNode instance.
type Node struct {
	ManifestNode

	Name                    string
	Testnet                 *Testnet
	Mode                    Mode
	PrivvalKey              crypto.PrivKey
	NodeKey                 crypto.PrivKey
	InternalIP              net.IP
	ExternalIP              net.IP
	RPCProxyPort            uint32
	GRPCProxyPort           uint32
	GRPCPrivilegedProxyPort uint32
	ABCIProtocol            Protocol
	PrivvalProtocol         Protocol
	PersistInterval         uint64
	Seeds                   []*Node
	PersistentPeers         []*Node
	Perturbations           []Perturbation
	Prometheus              bool
	PrometheusProxyPort     uint32
	Zone                    ZoneID
}

// LoadTestnet loads a testnet from a manifest file. The testnet files are
// generated in the given directory, which is also use to determine the testnet
// name (the directory's basename).
// The testnet generation must be deterministic, since it is generated
// separately by the runner and the test cases. For this reason, testnets use a
// random seed to generate e.g. keys.
func LoadTestnet(file string, ifd InfrastructureData, dir string) (*Testnet, error) {
	manifest, err := LoadManifest(file)
	if err != nil {
		return nil, err
	}
	return NewTestnetFromManifest(manifest, file, ifd, dir)
}

// NewTestnetFromManifest creates and validates a testnet from a manifest.
func NewTestnetFromManifest(manifest Manifest, file string, ifd InfrastructureData, dir string) (*Testnet, error) {
	if dir == "" {
		// Set default testnet directory.
		dir = strings.TrimSuffix(file, filepath.Ext(file))
	}

	keyGen := newKeyGenerator(randomSeed)
	prometheusProxyPortGen := newPortGenerator(prometheusProxyPortFirst)
	_, ipNet, err := net.ParseCIDR(ifd.Network)
	if err != nil {
		return nil, fmt.Errorf("invalid IP network address %q: %w", ifd.Network, err)
	}

	testnet := &Testnet{
		Manifest: manifest,

		Name: filepath.Base(dir),
		File: file,
		Dir:  dir,

		IP:               ipNet,
		Validators:       map[*Node]int64{},
		ValidatorUpdates: map[int64]map[*Node]int64{},
		Nodes:            []*Node{},
	}
	if testnet.InitialHeight == 0 {
		testnet.InitialHeight = 1
	}
	if testnet.KeyType == "" {
		testnet.KeyType = ed25519.KeyType
	}
	if testnet.ABCIProtocol == "" {
		testnet.ABCIProtocol = string(ProtocolBuiltin)
	}
	if testnet.UpgradeVersion == "" {
		testnet.UpgradeVersion = localVersion
	}
	if testnet.LoadTxConnections == 0 {
		testnet.LoadTxConnections = defaultConnections
	}
	if testnet.LoadTxBatchSize == 0 {
		testnet.LoadTxBatchSize = defaultBatchSize
	}
	if testnet.LoadTxSizeBytes == 0 {
		testnet.LoadTxSizeBytes = defaultTxSizeBytes
	}

	for _, name := range sortNodeNames(manifest) {
		nodeManifest := manifest.NodesMap[name]
		ind, ok := ifd.Instances[name]
		if !ok {
			return nil, fmt.Errorf("information for node '%s' missing from infrastructure data", name)
		}
		extIP := ind.ExtIPAddress
		if len(extIP) == 0 {
			extIP = ind.IPAddress
		}

		node := &Node{
			ManifestNode: *nodeManifest,
			Name:         name,
			Testnet:      testnet,

			PrivvalKey:              keyGen.Generate(testnet.KeyType),
			NodeKey:                 keyGen.Generate(ed25519.KeyType),
			InternalIP:              ind.IPAddress,
			ExternalIP:              extIP,
			RPCProxyPort:            ind.RPCPort,
			GRPCProxyPort:           ind.GRPCPort,
			GRPCPrivilegedProxyPort: ind.PrivilegedGRPCPort,
			Mode:                    ModeValidator,
			ABCIProtocol:            Protocol(testnet.ABCIProtocol),
			PrivvalProtocol:         ProtocolFile,
			PersistInterval:         1,
			Perturbations:           []Perturbation{},
			Prometheus:              testnet.Prometheus,
			Zone:                    ZoneID(nodeManifest.ZoneStr),
		}
		if node.Version == "" {
			node.Version = localVersion
		}
		if node.StartAt == testnet.InitialHeight {
			node.StartAt = 0 // normalize to 0 for initial nodes, since code expects this
		}
		if node.BlockSyncVersion == "" {
			node.BlockSyncVersion = "v0"
		}
		if nodeManifest.ModeStr != "" {
			node.Mode = Mode(nodeManifest.ModeStr)
		}
		if node.Mode == ModeLight {
			node.ABCIProtocol = ProtocolBuiltin
		}
		if node.Database == "" {
			node.Database = "goleveldb"
		}
		if nodeManifest.PrivvalProtocolStr != "" {
			node.PrivvalProtocol = Protocol(nodeManifest.PrivvalProtocolStr)
		}
		if nodeManifest.PersistIntervalPtr != nil {
			node.PersistInterval = *nodeManifest.PersistIntervalPtr
		}
		if node.Prometheus {
			node.PrometheusProxyPort = prometheusProxyPortGen.Next()
		}
		for _, p := range nodeManifest.Perturb {
			node.Perturbations = append(node.Perturbations, Perturbation(p))
		}
		if nodeManifest.ZoneStr != "" {
			node.Zone = ZoneID(nodeManifest.ZoneStr)
		} else if testnet.DefaultZone != "" {
			node.Zone = ZoneID(testnet.DefaultZone)
		}
		// Configs are applied in order, so a local Config in Node
		// should override a global config in Testnet.
		if len(manifest.Config) > 0 {
			node.Config = append(testnet.Config, node.Config...)
		}

		testnet.Nodes = append(testnet.Nodes, node)
	}

	// We do a second pass to set up seeds and persistent peers, which allows graph cycles.
	for _, node := range testnet.Nodes {
		nodeManifest, ok := manifest.NodesMap[node.Name]
		if !ok {
			return nil, fmt.Errorf("failed to look up manifest for node %q", node.Name)
		}
		for _, seedName := range nodeManifest.SeedsList {
			seed := testnet.LookupNode(seedName)
			if seed == nil {
				return nil, fmt.Errorf("unknown seed %q for node %q", seedName, node.Name)
			}
			node.Seeds = append(node.Seeds, seed)
		}
		for _, peerName := range nodeManifest.PersistentPeersList {
			peer := testnet.LookupNode(peerName)
			if peer == nil {
				return nil, fmt.Errorf("unknown persistent peer %q for node %q", peerName, node.Name)
			}
			node.PersistentPeers = append(node.PersistentPeers, peer)
		}

		// If there are no seeds or persistent peers specified, default to persistent
		// connections to all other nodes.
		if len(node.PersistentPeers) == 0 && len(node.Seeds) == 0 {
			for _, peer := range testnet.Nodes {
				if peer.Name == node.Name {
					continue
				}
				node.PersistentPeers = append(node.PersistentPeers, peer)
			}
		}
	}

	// Set up genesis validators. If not specified explicitly, use all validator nodes.
	if manifest.ValidatorsMap != nil {
		for validatorName, power := range *manifest.ValidatorsMap {
			validator := testnet.LookupNode(validatorName)
			if validator == nil {
				return nil, fmt.Errorf("unknown validator %q", validatorName)
			}
			testnet.Validators[validator] = power
		}
	} else {
		for _, node := range testnet.Nodes {
			if node.Mode == ModeValidator {
				testnet.Validators[node] = 100
			}
		}
	}

	// Set up validator updates.
	for heightStr, validators := range manifest.ValidatorUpdatesMap {
		height, err := strconv.Atoi(heightStr)
		if err != nil {
			return nil, fmt.Errorf("invalid validator update height %q: %w", height, err)
		}
		valUpdate := map[*Node]int64{}
		for name, power := range validators {
			node := testnet.LookupNode(name)
			if node == nil {
				return nil, fmt.Errorf("unknown validator %q for update at height %v", name, height)
			}
			valUpdate[node] = power
		}
		testnet.ValidatorUpdates[int64(height)] = valUpdate
	}

	return testnet, testnet.Validate()
}

// Validate validates a testnet.
func (t Testnet) Validate() error {
	if t.Name == "" {
		return errors.New("network has no name")
	}
	if t.IP == nil {
		return errors.New("network has no IP")
	}
	if len(t.Nodes) == 0 {
		return errors.New("network has no nodes")
	}
	if err := t.validateZones(t.Nodes); err != nil {
		return err
	}
	if t.BlockMaxBytes > types.MaxBlockSizeBytes {
		return fmt.Errorf("value of BlockMaxBytes cannot be higher than %d", types.MaxBlockSizeBytes)
	}
	if t.VoteExtensionsUpdateHeight < -1 {
		return fmt.Errorf("value of VoteExtensionsUpdateHeight must be positive, 0 (InitChain), "+
			"or -1 (Genesis); update height %d", t.VoteExtensionsUpdateHeight)
	}
	if t.VoteExtensionsEnableHeight < 0 {
		return fmt.Errorf("value of VoteExtensionsEnableHeight must be positive, or 0 (disable); "+
			"enable height %d", t.VoteExtensionsEnableHeight)
	}
	if t.VoteExtensionsUpdateHeight > 0 && t.VoteExtensionsUpdateHeight < t.InitialHeight {
		return fmt.Errorf("a value of VoteExtensionsUpdateHeight greater than 0 "+
			"must not be less than InitialHeight; "+
			"update height %d, initial height %d",
			t.VoteExtensionsUpdateHeight, t.InitialHeight,
		)
	}
	if t.VoteExtensionsEnableHeight > 0 {
		if t.VoteExtensionsEnableHeight < t.InitialHeight {
			return fmt.Errorf("a value of VoteExtensionsEnableHeight greater than 0 "+
				"must not be less than InitialHeight; "+
				"enable height %d, initial height %d",
				t.VoteExtensionsEnableHeight, t.InitialHeight,
			)
		}
		if t.VoteExtensionsEnableHeight <= t.VoteExtensionsUpdateHeight {
			return fmt.Errorf("a value of VoteExtensionsEnableHeight greater than 0 "+
				"must be greater than VoteExtensionsUpdateHeight; "+
				"update height %d, enable height %d",
				t.VoteExtensionsUpdateHeight, t.VoteExtensionsEnableHeight,
			)
		}
	}
	if t.PbtsEnableHeight < 0 {
		return fmt.Errorf("value of PbtsEnableHeight must be positive, or 0 (disable); "+
			"enable height %d", t.PbtsEnableHeight)
	}
	if t.PbtsUpdateHeight > 0 && t.PbtsUpdateHeight < t.InitialHeight {
		return fmt.Errorf("a value of PbtsUpdateHeight greater than 0 "+
			"must not be less than InitialHeight; "+
			"update height %d, initial height %d",
			t.PbtsUpdateHeight, t.InitialHeight,
		)
	}
	if t.PbtsEnableHeight > 0 {
		if t.PbtsEnableHeight < t.InitialHeight {
			return fmt.Errorf("a value of PbtsEnableHeight greater than 0 "+
				"must not be less than InitialHeight; "+
				"enable height %d, initial height %d",
				t.PbtsEnableHeight, t.InitialHeight,
			)
		}
		if t.PbtsEnableHeight <= t.PbtsUpdateHeight {
			return fmt.Errorf("a value of PbtsEnableHeight greater than 0 "+
				"must be greater than PbtsUpdateHeight; "+
				"update height %d, enable height %d",
				t.PbtsUpdateHeight, t.PbtsEnableHeight,
			)
		}
	}
	for _, node := range t.Nodes {
		if err := node.Validate(t); err != nil {
			return fmt.Errorf("invalid node %q: %w", node.Name, err)
		}
	}
<<<<<<< HEAD
	for _, entry := range t.Genesis {
		tokens := strings.Split(entry, " = ")
		if len(tokens) != 2 {
			return fmt.Errorf("invalid genesis entry: \"%s\", "+
=======
	for _, entry := range t.Config {
		tokens := strings.Split(entry, " = ")
		if len(tokens) != 2 {
			return fmt.Errorf("invalid config entry: \"%s\", "+
>>>>>>> cea82b19
				"expected \"key = value\"", entry)
		}
	}
	return nil
}

func (Testnet) validateZones(nodes []*Node) error {
	zoneMatrix, err := loadZoneLatenciesMatrix()
	if err != nil {
		return err
	}

	// Get list of zone ids in matrix.
	zones := make([]ZoneID, 0, len(zoneMatrix))
	for zone := range zoneMatrix {
		zones = append(zones, zone)
	}

	// Check that the zone ids of all nodes are valid when the matrix file exists.
	nodesWithoutZone := make([]string, 0, len(nodes))
	for _, node := range nodes {
		if !node.ZoneIsSet() {
			nodesWithoutZone = append(nodesWithoutZone, node.Name)
			continue
		}
		if !slices.Contains(zones, node.Zone) {
			return fmt.Errorf("invalid zone %s for node %s, not present in zone-latencies matrix",
				string(node.Zone), node.Name)
		}
	}

	// Either all nodes have a zone or none have.
	if len(nodesWithoutZone) > 0 && len(nodesWithoutZone) != len(nodes) {
		return fmt.Errorf("the following nodes do not have a zone assigned (while other nodes have): %v", strings.Join(nodesWithoutZone, ", "))
	}

	return nil
}

// Validate validates a node.
func (n Node) Validate(testnet Testnet) error {
	if n.Name == "" {
		return errors.New("node has no name")
	}
	if n.InternalIP == nil {
		return errors.New("node has no IP address")
	}
	if !testnet.IP.Contains(n.InternalIP) {
		return fmt.Errorf("node IP %v is not in testnet network %v", n.InternalIP, testnet.IP)
	}
	if n.RPCProxyPort == n.PrometheusProxyPort {
		return fmt.Errorf("node local port %v used also for Prometheus local port", n.RPCProxyPort)
	}
	if n.RPCProxyPort > 0 && n.RPCProxyPort <= 1024 {
		return fmt.Errorf("local port %v must be >1024", n.RPCProxyPort)
	}
	if n.PrometheusProxyPort > 0 && n.PrometheusProxyPort <= 1024 {
		return fmt.Errorf("local port %v must be >1024", n.PrometheusProxyPort)
	}
	for _, peer := range testnet.Nodes {
		if peer.Name != n.Name && peer.RPCProxyPort == n.RPCProxyPort && peer.ExternalIP.Equal(n.ExternalIP) {
			return fmt.Errorf("peer %q also has local port %v", peer.Name, n.RPCProxyPort)
		}
		if n.PrometheusProxyPort > 0 {
			if peer.Name != n.Name && peer.PrometheusProxyPort == n.PrometheusProxyPort {
				return fmt.Errorf("peer %q also has local port %v", peer.Name, n.PrometheusProxyPort)
			}
		}
	}
	switch n.BlockSyncVersion {
	case "v0":
	default:
		return fmt.Errorf("invalid block sync setting %q", n.BlockSyncVersion)
	}
	switch n.Database {
	case "goleveldb", "rocksdb", "badgerdb", "pebbledb":
	default:
		return fmt.Errorf("invalid database setting %q", n.Database)
	}
	switch n.ABCIProtocol {
	case ProtocolBuiltin, ProtocolBuiltinConnSync, ProtocolUNIX, ProtocolTCP, ProtocolGRPC:
	default:
		return fmt.Errorf("invalid ABCI protocol setting %q", n.ABCIProtocol)
	}
	if n.Mode == ModeLight && n.ABCIProtocol != ProtocolBuiltin && n.ABCIProtocol != ProtocolBuiltinConnSync {
		return errors.New("light client must use builtin protocol")
	}
	if n.Mode != ModeFull && n.Mode != ModeValidator && n.ClockSkew != 0 {
		return errors.New("clock skew configuration only supported on full nodes")
	}
	switch n.PrivvalProtocol {
	case ProtocolFile, ProtocolUNIX, ProtocolTCP:
	default:
		return fmt.Errorf("invalid privval protocol setting %q", n.PrivvalProtocol)
	}

	if n.StartAt > 0 && n.StartAt < n.Testnet.InitialHeight {
		return fmt.Errorf("cannot start at height %v lower than initial height %v",
			n.StartAt, n.Testnet.InitialHeight)
	}
	if n.StateSync && n.StartAt == 0 {
		return errors.New("state synced nodes cannot start at the initial height")
	}
	if n.RetainBlocks != 0 && n.RetainBlocks < uint64(EvidenceAgeHeight) {
		return fmt.Errorf("retain_blocks must be 0 or be greater or equal to max evidence age (%d)",
			EvidenceAgeHeight)
	}
	if n.PersistInterval == 0 && n.RetainBlocks > 0 {
		return errors.New("persist_interval=0 requires retain_blocks=0")
	}
	if n.PersistInterval > 1 && n.RetainBlocks > 0 && n.RetainBlocks < n.PersistInterval {
		return errors.New("persist_interval must be less than or equal to retain_blocks")
	}
	if n.SnapshotInterval > 0 && n.RetainBlocks > 0 && n.RetainBlocks < n.SnapshotInterval {
		return errors.New("snapshot_interval must be less than er equal to retain_blocks")
	}

	var upgradeFound bool
	for _, perturbation := range n.Perturbations {
		switch perturbation {
		case PerturbationUpgrade:
			if upgradeFound {
				return errors.New("'upgrade' perturbation can appear at most once per node")
			}
			upgradeFound = true
		case PerturbationDisconnect, PerturbationKill, PerturbationPause, PerturbationRestart:
		default:
			return fmt.Errorf("invalid perturbation %q", perturbation)
		}
	}
	for _, entry := range n.Config {
		tokens := strings.Split(entry, " = ")
		if len(tokens) != 2 {
			return fmt.Errorf("invalid config entry: \"%s\", "+
				"expected \"key = value\"", entry)
		}
	}
	return nil
}

// LookupNode looks up a node by name. For now, simply do a linear search.
func (t Testnet) LookupNode(name string) *Node {
	for _, node := range t.Nodes {
		if node.Name == name {
			return node
		}
	}
	return nil
}

// ArchiveNodes returns a list of archive nodes that start at the initial height
// and contain the entire blockchain history. They are used e.g. as light client
// RPC servers.
func (t Testnet) ArchiveNodes() []*Node {
	nodes := []*Node{}
	for _, node := range t.Nodes {
		if !node.Stateless() && node.StartAt == 0 && node.RetainBlocks == 0 {
			nodes = append(nodes, node)
		}
	}
	return nodes
}

// RandomNode returns a random non-seed node.
func (t Testnet) RandomNode() *Node {
	for {
		node := t.Nodes[rand.Intn(len(t.Nodes))] //nolint:gosec
		if node.Mode != ModeSeed {
			return node
		}
	}
}

// IPv6 returns true if the testnet is an IPv6 network.
func (t Testnet) IPv6() bool {
	return t.IP.IP.To4() == nil
}

// HasPerturbations returns whether the network has any perturbations.
func (t Testnet) HasPerturbations() bool {
	for _, node := range t.Nodes {
		if len(node.Perturbations) > 0 {
			return true
		}
	}
	return false
}

//go:embed templates/prometheus-yaml.tmpl
var prometheusYamlTemplate string

func (t Testnet) prometheusConfigBytes() ([]byte, error) {
	tmpl, err := template.New("prometheus-yaml").Parse(prometheusYamlTemplate)
	if err != nil {
		return nil, err
	}
	var buf bytes.Buffer
	err = tmpl.Execute(&buf, t)
	if err != nil {
		return nil, err
	}
	return buf.Bytes(), nil
}

func (t Testnet) WritePrometheusConfig() error {
	bytes, err := t.prometheusConfigBytes()
	if err != nil {
		return err
	}
	err = os.WriteFile(filepath.Join(t.Dir, "prometheus.yaml"), bytes, 0o644) //nolint:gosec
	if err != nil {
		return err
	}
	return nil
}

// Address returns a P2P endpoint address for the node.
func (n Node) AddressP2P(withID bool) string {
	ip := n.InternalIP.String()
	if n.InternalIP.To4() == nil {
		// IPv6 addresses must be wrapped in [] to avoid conflict with : port separator
		ip = fmt.Sprintf("[%v]", ip)
	}
	addr := fmt.Sprintf("%v:26656", ip)
	if withID {
		addr = fmt.Sprintf("%x@%v", n.NodeKey.PubKey().Address().Bytes(), addr)
	}
	return addr
}

// Address returns an RPC endpoint address for the node.
func (n Node) AddressRPC() string {
	ip := n.InternalIP.String()
	if n.InternalIP.To4() == nil {
		// IPv6 addresses must be wrapped in [] to avoid conflict with : port separator
		ip = fmt.Sprintf("[%v]", ip)
	}
	return fmt.Sprintf("%v:26657", ip)
}

// Client returns an RPC client for the node.
func (n Node) Client() (*rpchttp.HTTP, error) {
	//nolint:nosprintfhostport
	return rpchttp.New(fmt.Sprintf("http://%s:%v/v1", n.ExternalIP, n.RPCProxyPort))
}

// ClientInternalIP returns an RPC client using the node's internal IP.
// This is useful for running the loader from inside a private DO network.
func (n Node) ClientInternalIP() (*rpchttp.HTTP, error) {
	//nolint:nosprintfhostport
	return rpchttp.New(fmt.Sprintf("http://%s:%v/v1", n.InternalIP, n.RPCProxyPort))
}

// GRPCClient creates a gRPC client for the node.
func (n Node) GRPCClient(ctx context.Context) (grpcclient.Client, error) {
	return grpcclient.New(
		ctx,
		fmt.Sprintf("127.0.0.1:%v", n.GRPCProxyPort),
		grpcclient.WithInsecure(),
	)
}

// GRPCClient creates a gRPC client for the node.
func (n Node) GRPCPrivilegedClient(ctx context.Context) (grpcprivileged.Client, error) {
	return grpcprivileged.New(
		ctx,
		fmt.Sprintf("127.0.0.1:%v", n.GRPCPrivilegedProxyPort),
		grpcprivileged.WithInsecure(),
	)
}

// Stateless returns true if the node is either a seed node or a light node.
func (n Node) Stateless() bool {
	return n.Mode == ModeLight || n.Mode == ModeSeed
}

// ZoneIsSet returns if the node has a zone set for latency emulation.
func (n Node) ZoneIsSet() bool {
	return len(n.Zone) > 0
}

// keyGenerator generates pseudorandom Ed25519 keys based on a seed.
type keyGenerator struct {
	random *rand.Rand
}

func newKeyGenerator(seed int64) *keyGenerator {
	return &keyGenerator{
		random: rand.New(rand.NewSource(seed)), //nolint:gosec
	}
}

func (g *keyGenerator) Generate(keyType string) crypto.PrivKey {
	seed := make([]byte, ed25519.SeedSize)

	_, err := io.ReadFull(g.random, seed)
	if err != nil {
		panic(err) // this shouldn't happen
	}
	switch keyType {
	case secp256k1.KeyType:
		return secp256k1.GenPrivKeySecp256k1(seed)
	case bls12381.KeyType:
		pk, err := bls12381.GenPrivKeyFromSecret(seed)
		if err != nil {
			panic(fmt.Sprintf("unrecoverable error when generating key; key type %s, err %v", bls12381.KeyType, err))
		}
		return pk
	case ed25519.KeyType:
		return ed25519.GenPrivKeyFromSecret(seed)
	default:
		panic("KeyType not supported") // should not make it this far
	}
}

// portGenerator generates local Docker proxy ports for each node.
type portGenerator struct {
	nextPort uint32
}

func newPortGenerator(firstPort uint32) *portGenerator {
	return &portGenerator{nextPort: firstPort}
}

func (g *portGenerator) Next() uint32 {
	port := g.nextPort
	g.nextPort++
	if g.nextPort == 0 {
		panic("port overflow")
	}
	return port
}

// ipGenerator generates sequential IP addresses for each node, using a random
// network address.
type ipGenerator struct {
	network *net.IPNet
	nextIP  net.IP
}

func newIPGenerator(network *net.IPNet) *ipGenerator {
	nextIP := make([]byte, len(network.IP))
	copy(nextIP, network.IP)
	gen := &ipGenerator{network: network, nextIP: nextIP}
	// Skip network and gateway addresses
	gen.Next()
	gen.Next()
	return gen
}

func (g *ipGenerator) Network() *net.IPNet {
	n := &net.IPNet{
		IP:   make([]byte, len(g.network.IP)),
		Mask: make([]byte, len(g.network.Mask)),
	}
	copy(n.IP, g.network.IP)
	copy(n.Mask, g.network.Mask)
	return n
}

func (g *ipGenerator) Next() net.IP {
	ip := make([]byte, len(g.nextIP))
	copy(ip, g.nextIP)
	for i := len(g.nextIP) - 1; i >= 0; i-- {
		g.nextIP[i]++
		if g.nextIP[i] != 0 {
			break
		}
	}
	return ip
}

//go:embed latency/aws-latencies.csv
var awsLatenciesMatrixCsvContent string

func loadZoneLatenciesMatrix() (map[ZoneID][]uint32, error) {
	records, err := parseCsv(awsLatenciesMatrixCsvContent)
	if err != nil {
		return nil, err
	}
	records = records[1:] // Ignore first headers line
	matrix := make(map[ZoneID][]uint32, len(records))
	for _, r := range records {
		zoneID := ZoneID(r[0])
		matrix[zoneID] = make([]uint32, len(r)-1)
		for i, l := range r[1:] {
			lat, err := strconv.ParseUint(l, 10, 32)
			if err != nil {
				return nil, ErrInvalidZoneID{l, err}
			}
			matrix[zoneID][i] = uint32(lat)
		}
	}
	return matrix, nil
}

type ErrInvalidZoneID struct {
	ZoneID string
	Err    error
}

func (e ErrInvalidZoneID) Error() string {
	return fmt.Sprintf("invalid zone id (%s): %v", e.ZoneID, e.Err)
}

func parseCsv(csvString string) ([][]string, error) {
	csvReader := csv.NewReader(strings.NewReader(csvString))
	csvReader.Comment = '#'
	records, err := csvReader.ReadAll()
	if err != nil {
		return nil, err
	}

	return records, nil
}<|MERGE_RESOLUTION|>--- conflicted
+++ resolved
@@ -399,17 +399,16 @@
 			return fmt.Errorf("invalid node %q: %w", node.Name, err)
 		}
 	}
-<<<<<<< HEAD
 	for _, entry := range t.Genesis {
 		tokens := strings.Split(entry, " = ")
 		if len(tokens) != 2 {
 			return fmt.Errorf("invalid genesis entry: \"%s\", "+
-=======
+
 	for _, entry := range t.Config {
 		tokens := strings.Split(entry, " = ")
 		if len(tokens) != 2 {
 			return fmt.Errorf("invalid config entry: \"%s\", "+
->>>>>>> cea82b19
+
 				"expected \"key = value\"", entry)
 		}
 	}
