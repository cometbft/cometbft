--- conflicted
+++ resolved
@@ -6,20 +6,12 @@
 	"sort"
 	"time"
 
-<<<<<<< HEAD
-	"github.com/tendermint/tendermint/libs/log"
-	e2e "github.com/tendermint/tendermint/test/e2e/pkg"
-	"github.com/tendermint/tendermint/test/e2e/pkg/infra"
+	"github.com/cometbft/cometbft/libs/log"
+	e2e "github.com/cometbft/cometbft/test/e2e/pkg"
+	"github.com/cometbft/cometbft/test/e2e/pkg/infra"
 )
 
-func Start(testnet *e2e.Testnet, p infra.Provider) error {
-=======
-	"github.com/cometbft/cometbft/libs/log"
-	e2e "github.com/cometbft/cometbft/test/e2e/pkg"
-)
-
-func Start(ctx context.Context, testnet *e2e.Testnet) error {
->>>>>>> 03c5e772
+func Start(ctx context.Context, testnet *e2e.Testnet, p infra.Provider) error {
 	if len(testnet.Nodes) == 0 {
 		return fmt.Errorf("no nodes in testnet")
 	}
@@ -64,15 +56,11 @@
 		if _, err := waitForNode(ctx, node, 0, 15*time.Second); err != nil {
 			return err
 		}
-<<<<<<< HEAD
-		logger.Info("start", "msg", log.NewLazySprintf("Node %v up on http://%s:%v", node.Name, node.InternalIP, node.ProxyPort))
-=======
 		if node.PrometheusProxyPort > 0 {
-			logger.Info("start", "msg", log.NewLazySprintf("Node %v up on http://127.0.0.1:%v; with Prometheus on http://127.0.0.1:%v/metrics", node.Name, node.ProxyPort, node.PrometheusProxyPort))
+			logger.Info("start", "msg", log.NewLazySprintf("Node %v up on http://%s:%v; with Prometheus on http://%s:%v/metrics", node.Name, node.InternalIP, node.ProxyPort, node.InternalIP, node.PrometheusProxyPort))
 		} else {
-			logger.Info("start", "msg", log.NewLazySprintf("Node %v up on http://127.0.0.1:%v", node.Name, node.ProxyPort))
+			logger.Info("start", "msg", log.NewLazySprintf("Node %v up on http://%s:%v", node.Name, node.InternalIP, node.ProxyPort))
 		}
->>>>>>> 03c5e772
 	}
 
 	networkHeight := testnet.InitialHeight
