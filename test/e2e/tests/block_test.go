--- conflicted
+++ resolved
@@ -157,10 +157,6 @@
 		require.Less(t, lastBlock.Time, block.Time)
 		lastBlock = block
 
-<<<<<<< HEAD
-=======
-		valSchedule.Increment(t, 1)
->>>>>>> 09bbba16
 		if testnet.PbtsEnableHeight == 0 || block.Height < testnet.PbtsEnableHeight {
 			expTime := block.LastCommit.MedianTime(valSchedule.Set)
 
