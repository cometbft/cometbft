--- conflicted
+++ resolved
@@ -211,21 +211,10 @@
 			return
 		}
 
-<<<<<<< HEAD
+
 		grpcClient, status, cleanup := getGRPCPrivilegedClientForTesting(t, node)
 		defer cleanup()
-=======
-		ctx, ctxCancel := context.WithTimeout(context.Background(), time.Minute)
-		defer ctxCancel()
-		grpcClient, err := node.GRPCPrivilegedClient(ctx)
-		require.NoError(t, err)
-		defer grpcClient.Close()
-
-		client, err := node.Client()
-		require.NoError(t, err)
-		status, err := client.Status(ctx)
-		require.NoError(t, err)
->>>>>>> ce090914
+
 
 		err := grpcClient.SetBlockRetainHeight(ctx, uint64(status.SyncInfo.LatestBlockHeight-1))
 		require.NoError(t, err)
@@ -243,27 +232,11 @@
 			return
 		}
 
-<<<<<<< HEAD
 		grpcClient, status, cleanup := getGRPCPrivilegedClientForTesting(t, node)
 		defer cleanup()
 
 		err := grpcClient.SetBlockResultsRetainHeight(ctx, uint64(status.SyncInfo.LatestBlockHeight)-1)
-=======
-		ctx, ctxCancel := context.WithTimeout(context.Background(), time.Minute)
-		defer ctxCancel()
-
-		grpcClient, err := node.GRPCPrivilegedClient(ctx)
-		require.NoError(t, err)
-		defer grpcClient.Close()
-
-		client, err := node.Client()
-		require.NoError(t, err)
-
-		status, err := client.Status(ctx)
-		require.NoError(t, err)
-
-		err = grpcClient.SetBlockResultsRetainHeight(ctx, uint64(status.SyncInfo.LatestBlockHeight)-1)
->>>>>>> ce090914
+
 		require.NoError(t, err, "Unexpected error for SetBlockResultsRetainHeight")
 
 		height, err := grpcClient.GetBlockResultsRetainHeight(ctx)
