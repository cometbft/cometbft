--- conflicted
+++ resolved
@@ -14,11 +14,6 @@
   uint64                    size        = 3;
   google.protobuf.Timestamp time        = 4;
   bytes                     id          = 5;
-<<<<<<< HEAD
-  uint32                    lane        = 6;
-  bytes                     padding     = 7;
-=======
   bytes                     padding     = 6;
   uint32                    lane        = 7;
->>>>>>> a468d3c7
 }