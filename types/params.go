package types

import (
	"errors"
	"fmt"
	"time"

	"github.com/cometbft/cometbft/crypto/ed25519"
	"github.com/cometbft/cometbft/crypto/secp256k1"
	"github.com/cometbft/cometbft/crypto/tmhash"
	cmtproto "github.com/cometbft/cometbft/proto/tendermint/types"
)

const (
	// MaxBlockSizeBytes is the maximum permitted size of the blocks.
	MaxBlockSizeBytes = 104857600 // 100MB

	// BlockPartSizeBytes is the size of one block part.
	BlockPartSizeBytes uint32 = 65536 // 64kB

	// MaxBlockPartsCount is the maximum number of block parts.
	MaxBlockPartsCount = (MaxBlockSizeBytes / BlockPartSizeBytes) + 1

	ABCIPubKeyTypeEd25519   = ed25519.KeyType
	ABCIPubKeyTypeSecp256k1 = secp256k1.KeyType
)

var ABCIPubKeyTypesToNames = map[string]string{
	ABCIPubKeyTypeEd25519:   ed25519.PubKeyName,
	ABCIPubKeyTypeSecp256k1: secp256k1.PubKeyName,
}

// ConsensusParams contains consensus critical parameters that determine the
// validity of blocks.
type ConsensusParams struct {
	Block     BlockParams     `json:"block"`
	Evidence  EvidenceParams  `json:"evidence"`
	Validator ValidatorParams `json:"validator"`
	Version   VersionParams   `json:"version"`
	ABCI      ABCIParams      `json:"abci"`
}

// BlockParams define limits on the block size and gas plus minimum time
// between blocks.
type BlockParams struct {
	MaxBytes int64 `json:"max_bytes"`
	MaxGas   int64 `json:"max_gas"`
}

// EvidenceParams determine how we handle evidence of malfeasance.
type EvidenceParams struct {
	MaxAgeNumBlocks int64         `json:"max_age_num_blocks"` // only accept new evidence more recent than this
	MaxAgeDuration  time.Duration `json:"max_age_duration"`
	MaxBytes        int64         `json:"max_bytes"`
}

// ValidatorParams restrict the public key types validators can use.
// NOTE: uses ABCI pubkey naming, not Amino names.
type ValidatorParams struct {
	PubKeyTypes []string `json:"pub_key_types"`
}

type VersionParams struct {
	App uint64 `json:"app"`
}

// ABCIParams configure ABCI functionality specific to the Application Blockchain
// Interface.
type ABCIParams struct {
	VoteExtensionsEnableHeight int64 `json:"vote_extensions_enable_height"`
}

// VoteExtensionsEnabled returns true if vote extensions are enabled at height h
// and false otherwise.
func (a ABCIParams) VoteExtensionsEnabled(h int64) bool {
	if h < 1 {
		panic(fmt.Errorf("cannot check if vote extensions enabled for height %d (< 1)", h))
	}
	if a.VoteExtensionsEnableHeight == 0 {
		return false
	}
	return a.VoteExtensionsEnableHeight <= h
}

// DefaultConsensusParams returns a default ConsensusParams.
func DefaultConsensusParams() *ConsensusParams {
	return &ConsensusParams{
		Block:     DefaultBlockParams(),
		Evidence:  DefaultEvidenceParams(),
		Validator: DefaultValidatorParams(),
		Version:   DefaultVersionParams(),
		ABCI:      DefaultABCIParams(),
	}
}

// DefaultBlockParams returns a default BlockParams.
func DefaultBlockParams() BlockParams {
	return BlockParams{
		MaxBytes: 22020096, // 21MB
		MaxGas:   -1,
	}
}

// DefaultEvidenceParams returns a default EvidenceParams.
func DefaultEvidenceParams() EvidenceParams {
	return EvidenceParams{
		MaxAgeNumBlocks: 100000, // 27.8 hrs at 1block/s
		MaxAgeDuration:  48 * time.Hour,
		MaxBytes:        1048576, // 1MB
	}
}

// DefaultValidatorParams returns a default ValidatorParams, which allows
// only ed25519 pubkeys.
func DefaultValidatorParams() ValidatorParams {
	return ValidatorParams{
		PubKeyTypes: []string{ABCIPubKeyTypeEd25519},
	}
}

func DefaultVersionParams() VersionParams {
	return VersionParams{
		App: 0,
	}
}

func DefaultABCIParams() ABCIParams {
	return ABCIParams{
		// When set to 0, vote extensions are not required.
		VoteExtensionsEnableHeight: 0,
	}
}

func IsValidPubkeyType(params ValidatorParams, pubkeyType string) bool {
	for i := 0; i < len(params.PubKeyTypes); i++ {
		if params.PubKeyTypes[i] == pubkeyType {
			return true
		}
	}
	return false
}

// Validate validates the ConsensusParams to ensure all values are within their
// allowed limits, and returns an error if they are not.
func (params ConsensusParams) ValidateBasic() error {
	if params.Block.MaxBytes == 0 {
		return fmt.Errorf("block.MaxBytes cannot be 0")
	}
	if params.Block.MaxBytes < -1 {
		return fmt.Errorf("block.MaxBytes must be -1 or greater than 0. Got %d",

			params.Block.MaxBytes)
	}
	if params.Block.MaxBytes > MaxBlockSizeBytes {
		return fmt.Errorf("block.MaxBytes is too big. %d > %d",
			params.Block.MaxBytes, MaxBlockSizeBytes)
	}

	if params.Block.MaxGas < -1 {
		return fmt.Errorf("block.MaxGas must be greater or equal to -1. Got %d",
			params.Block.MaxGas)
	}

	if params.Evidence.MaxAgeNumBlocks <= 0 {
		return fmt.Errorf("evidence.MaxAgeNumBlocks must be greater than 0. Got %d",
			params.Evidence.MaxAgeNumBlocks)
	}

	if params.Evidence.MaxAgeDuration <= 0 {
		return fmt.Errorf("evidence.MaxAgeDuration must be grater than 0 if provided, Got %v",
			params.Evidence.MaxAgeDuration)
	}

	maxBytes := params.Block.MaxBytes
	if maxBytes == -1 {
		maxBytes = int64(MaxBlockSizeBytes)
	}
	if params.Evidence.MaxBytes > maxBytes {
		return fmt.Errorf("evidence.MaxBytesEvidence is greater than upper bound, %d > %d",
			params.Evidence.MaxBytes, params.Block.MaxBytes)
	}

	if params.Evidence.MaxBytes < 0 {
		return fmt.Errorf("evidence.MaxBytes must be non negative. Got: %d",
			params.Evidence.MaxBytes)
	}

	if params.ABCI.VoteExtensionsEnableHeight < 0 {
		return fmt.Errorf("ABCI.VoteExtensionsEnableHeight cannot be negative. Got: %d", params.ABCI.VoteExtensionsEnableHeight)
	}

	if len(params.Validator.PubKeyTypes) == 0 {
		return errors.New("len(Validator.PubKeyTypes) must be greater than 0")
	}

	// Check if keyType is a known ABCIPubKeyType
	for i := 0; i < len(params.Validator.PubKeyTypes); i++ {
		keyType := params.Validator.PubKeyTypes[i]
		if _, ok := ABCIPubKeyTypesToNames[keyType]; !ok {
			return fmt.Errorf("params.Validator.PubKeyTypes[%d], %s, is an unknown pubkey type",
				i, keyType)
		}
	}

	return nil
}

// ValidateUpdate validates the updated VoteExtensionsEnableHeight.
// | r | params...EnableHeight | updated...EnableHeight | result (nil == pass)
<<<<<<< HEAD
// | 1 | *                     | (nil)                  | nil
// | 2 | *                     | < 0                    | VoteExtensionsEnableHeight must be positive
// | 3 | <=0                   | 0                      | nil
// | 4 | > 0; <=height         | 0                      | vote extensions cannot be disabled once enabled
// | 5 | > 0; > height         | 0                      | nil (disable a previous proposal)
// | 6 | *                     | <=height               | vote extensions cannot be updated to a past height
// | 7 | <=0                   | > height (*)           | nil
// | 8 | (> 0) <=height        | > height (*)           | vote extensions cannot be modified once enabled
// | 9 | (> 0) > height        | > height (*)           | nil.
=======
// |  1 | *                    | (nil)                  | nil
// |  2 | *                    | < 0                    | VoteExtensionsEnableHeight must be positive
// |  3 | <=0                  | 0                      | nil
// |  4 | X                    | X (>=0)                | nil
// |  5 | > 0; <=height        | 0                      | vote extensions cannot be disabled once enabled
// |  6 | > 0; > height        | 0                      | nil (disable a previous proposal)
// |  7 | *                    | <=height               | vote extensions cannot be updated to a past height
// |  8 | <=0                  | > height (*)           | nil
// |  9 | (> 0) <=height       | > height (*)           | vote extensions cannot be modified once enabled
// | 10 | (> 0) > height       | > height (*)           | nil
>>>>>>> d480d000
func (params ConsensusParams) ValidateUpdate(updated *cmtproto.ConsensusParams, h int64) error {
	// 1
	if updated == nil || updated.Abci == nil {
		return nil
	}
	// 2
	if updated.Abci.VoteExtensionsEnableHeight < 0 {
		return errors.New("VoteExtensionsEnableHeight must be positive")
	}
	// 3
	if params.ABCI.VoteExtensionsEnableHeight <= 0 && updated.Abci.VoteExtensionsEnableHeight == 0 {
		return nil
	}
	// 4 (implicit: updated.Abci.VoteExtensionsEnableHeight >= 0)
	if params.ABCI.VoteExtensionsEnableHeight == updated.Abci.VoteExtensionsEnableHeight {
		return nil
	}
	// 5 & 6
	if params.ABCI.VoteExtensionsEnableHeight > 0 && updated.Abci.VoteExtensionsEnableHeight == 0 {
		// 5
		if params.ABCI.VoteExtensionsEnableHeight <= h {
			return fmt.Errorf("vote extensions cannot be disabled once enabled"+
				"old enable height: %d, current height %d",
				params.ABCI.VoteExtensionsEnableHeight, h)
		}
		// 6
		return nil
	}
	// 7 (implicit: updated.Abci.VoteExtensionsEnableHeight > 0)
	if updated.Abci.VoteExtensionsEnableHeight <= h {
		return fmt.Errorf("vote extensions cannot be updated to a past or current height, "+
			"enable height: %d, current height %d",
			updated.Abci.VoteExtensionsEnableHeight, h)
	}
	// 8 (implicit: updated.Abci.VoteExtensionsEnableHeight > h)
	if params.ABCI.VoteExtensionsEnableHeight <= 0 {
		return nil
	}
	// 9 (implicit: params.ABCI.VoteExtensionsEnableHeight > 0 && updated.Abci.VoteExtensionsEnableHeight > h)
	if params.ABCI.VoteExtensionsEnableHeight <= h {
		return fmt.Errorf("vote extensions cannot be modified once enabled"+
			"enable height: %d, current height %d",
			params.ABCI.VoteExtensionsEnableHeight, h)
	}
	// 10 (implicit: params.ABCI.VoteExtensionsEnableHeight > h && updated.Abci.VoteExtensionsEnableHeight > h)
	return nil
}

// Hash returns a hash of a subset of the parameters to store in the block header.
// Only the Block.MaxBytes and Block.MaxGas are included in the hash.
// This allows the ConsensusParams to evolve more without breaking the block
// protocol. No need for a Merkle tree here, just a small struct to hash.
func (params ConsensusParams) Hash() []byte {
	hasher := tmhash.New()

	hp := cmtproto.HashedParams{
		BlockMaxBytes: params.Block.MaxBytes,
		BlockMaxGas:   params.Block.MaxGas,
	}

	bz, err := hp.Marshal()
	if err != nil {
		panic(err)
	}

	_, err = hasher.Write(bz)
	if err != nil {
		panic(err)
	}
	return hasher.Sum(nil)
}

// Update returns a copy of the params with updates from the non-zero fields of p2.
// NOTE: note: must not modify the original
func (params ConsensusParams) Update(params2 *cmtproto.ConsensusParams) ConsensusParams {
	res := params // explicit copy

	if params2 == nil {
		return res
	}

	// we must defensively consider any structs may be nil
	if params2.Block != nil {
		res.Block.MaxBytes = params2.Block.MaxBytes
		res.Block.MaxGas = params2.Block.MaxGas
	}
	if params2.Evidence != nil {
		res.Evidence.MaxAgeNumBlocks = params2.Evidence.MaxAgeNumBlocks
		res.Evidence.MaxAgeDuration = params2.Evidence.MaxAgeDuration
		res.Evidence.MaxBytes = params2.Evidence.MaxBytes
	}
	if params2.Validator != nil {
		// Copy params2.Validator.PubkeyTypes, and set result's value to the copy.
		// This avoids having to initialize the slice to 0 values, and then write to it again.
		res.Validator.PubKeyTypes = append([]string{}, params2.Validator.PubKeyTypes...)
	}
	if params2.Version != nil {
		res.Version.App = params2.Version.App
	}
	if params2.Abci != nil {
		res.ABCI.VoteExtensionsEnableHeight = params2.Abci.GetVoteExtensionsEnableHeight()
	}
	return res
}

func (params *ConsensusParams) ToProto() cmtproto.ConsensusParams {
	return cmtproto.ConsensusParams{
		Block: &cmtproto.BlockParams{
			MaxBytes: params.Block.MaxBytes,
			MaxGas:   params.Block.MaxGas,
		},
		Evidence: &cmtproto.EvidenceParams{
			MaxAgeNumBlocks: params.Evidence.MaxAgeNumBlocks,
			MaxAgeDuration:  params.Evidence.MaxAgeDuration,
			MaxBytes:        params.Evidence.MaxBytes,
		},
		Validator: &cmtproto.ValidatorParams{
			PubKeyTypes: params.Validator.PubKeyTypes,
		},
		Version: &cmtproto.VersionParams{
			App: params.Version.App,
		},
		Abci: &cmtproto.ABCIParams{
			VoteExtensionsEnableHeight: params.ABCI.VoteExtensionsEnableHeight,
		},
	}
}

func ConsensusParamsFromProto(pbParams cmtproto.ConsensusParams) ConsensusParams {
	c := ConsensusParams{
		Block: BlockParams{
			MaxBytes: pbParams.Block.MaxBytes,
			MaxGas:   pbParams.Block.MaxGas,
		},
		Evidence: EvidenceParams{
			MaxAgeNumBlocks: pbParams.Evidence.MaxAgeNumBlocks,
			MaxAgeDuration:  pbParams.Evidence.MaxAgeDuration,
			MaxBytes:        pbParams.Evidence.MaxBytes,
		},
		Validator: ValidatorParams{
			PubKeyTypes: pbParams.Validator.PubKeyTypes,
		},
		Version: VersionParams{
			App: pbParams.Version.App,
		},
	}
	if pbParams.Abci != nil {
		c.ABCI.VoteExtensionsEnableHeight = pbParams.Abci.GetVoteExtensionsEnableHeight()
	}
	return c
}<|MERGE_RESOLUTION|>--- conflicted
+++ resolved
@@ -207,17 +207,6 @@
 
 // ValidateUpdate validates the updated VoteExtensionsEnableHeight.
 // | r | params...EnableHeight | updated...EnableHeight | result (nil == pass)
-<<<<<<< HEAD
-// | 1 | *                     | (nil)                  | nil
-// | 2 | *                     | < 0                    | VoteExtensionsEnableHeight must be positive
-// | 3 | <=0                   | 0                      | nil
-// | 4 | > 0; <=height         | 0                      | vote extensions cannot be disabled once enabled
-// | 5 | > 0; > height         | 0                      | nil (disable a previous proposal)
-// | 6 | *                     | <=height               | vote extensions cannot be updated to a past height
-// | 7 | <=0                   | > height (*)           | nil
-// | 8 | (> 0) <=height        | > height (*)           | vote extensions cannot be modified once enabled
-// | 9 | (> 0) > height        | > height (*)           | nil.
-=======
 // |  1 | *                    | (nil)                  | nil
 // |  2 | *                    | < 0                    | VoteExtensionsEnableHeight must be positive
 // |  3 | <=0                  | 0                      | nil
@@ -228,7 +217,6 @@
 // |  8 | <=0                  | > height (*)           | nil
 // |  9 | (> 0) <=height       | > height (*)           | vote extensions cannot be modified once enabled
 // | 10 | (> 0) > height       | > height (*)           | nil
->>>>>>> d480d000
 func (params ConsensusParams) ValidateUpdate(updated *cmtproto.ConsensusParams, h int64) error {
 	// 1
 	if updated == nil || updated.Abci == nil {
