package types

import (
	"errors"
	"fmt"
	"time"

	abci "github.com/tendermint/tendermint/abci/types"
	"github.com/tendermint/tendermint/crypto/tmhash"
	cmtproto "github.com/tendermint/tendermint/proto/tendermint/types"
)

const (
	// MaxBlockSizeBytes is the maximum permitted size of the blocks.
	MaxBlockSizeBytes = 104857600 // 100MB

	// BlockPartSizeBytes is the size of one block part.
	BlockPartSizeBytes uint32 = 65536 // 64kB

	// MaxBlockPartsCount is the maximum number of block parts.
	MaxBlockPartsCount = (MaxBlockSizeBytes / BlockPartSizeBytes) + 1
)

// DefaultConsensusParams returns a default ConsensusParams.
func DefaultConsensusParams() *cmtproto.ConsensusParams {
	return &cmtproto.ConsensusParams{
		Block:     DefaultBlockParams(),
		Evidence:  DefaultEvidenceParams(),
		Validator: DefaultValidatorParams(),
		Version:   DefaultVersionParams(),
	}
}

// DefaultBlockParams returns a default BlockParams.
<<<<<<< HEAD
func DefaultBlockParams() cmtproto.BlockParams {
	return cmtproto.BlockParams{
		MaxBytes:   22020096, // 21MB
=======
func DefaultBlockParams() tmproto.BlockParams {
	return tmproto.BlockParams{
		MaxBytes:   5 * 1024 * 1024, // 5MB
>>>>>>> a087f6f8
		MaxGas:     -1,
		TimeIotaMs: 1000, // 1s
	}
}

// DefaultEvidenceParams returns a default EvidenceParams.
func DefaultEvidenceParams() cmtproto.EvidenceParams {
	return cmtproto.EvidenceParams{
		MaxAgeNumBlocks: 100000, // 27.8 hrs at 1block/s
		MaxAgeDuration:  48 * time.Hour,
		MaxBytes:        1048576, // 1MB
	}
}

// DefaultValidatorParams returns a default ValidatorParams, which allows
// only ed25519 pubkeys.
func DefaultValidatorParams() cmtproto.ValidatorParams {
	return cmtproto.ValidatorParams{
		PubKeyTypes: []string{ABCIPubKeyTypeEd25519},
	}
}

func DefaultVersionParams() cmtproto.VersionParams {
	return cmtproto.VersionParams{
		AppVersion: 0,
	}
}

func IsValidPubkeyType(params cmtproto.ValidatorParams, pubkeyType string) bool {
	for i := 0; i < len(params.PubKeyTypes); i++ {
		if params.PubKeyTypes[i] == pubkeyType {
			return true
		}
	}
	return false
}

// Validate validates the ConsensusParams to ensure all values are within their
// allowed limits, and returns an error if they are not.
func ValidateConsensusParams(params cmtproto.ConsensusParams) error {
	if params.Block.MaxBytes <= 0 {
		return fmt.Errorf("block.MaxBytes must be greater than 0. Got %d",
			params.Block.MaxBytes)
	}
	if params.Block.MaxBytes > MaxBlockSizeBytes {
		return fmt.Errorf("block.MaxBytes is too big. %d > %d",
			params.Block.MaxBytes, MaxBlockSizeBytes)
	}

	if params.Block.MaxGas < -1 {
		return fmt.Errorf("block.MaxGas must be greater or equal to -1. Got %d",
			params.Block.MaxGas)
	}

	if params.Block.TimeIotaMs <= 0 {
		return fmt.Errorf("block.TimeIotaMs must be greater than 0. Got %v",
			params.Block.TimeIotaMs)
	}

	if params.Evidence.MaxAgeNumBlocks <= 0 {
		return fmt.Errorf("evidence.MaxAgeNumBlocks must be greater than 0. Got %d",
			params.Evidence.MaxAgeNumBlocks)
	}

	if params.Evidence.MaxAgeDuration <= 0 {
		return fmt.Errorf("evidence.MaxAgeDuration must be grater than 0 if provided, Got %v",
			params.Evidence.MaxAgeDuration)
	}

	if params.Evidence.MaxBytes > params.Block.MaxBytes {
		return fmt.Errorf("evidence.MaxBytesEvidence is greater than upper bound, %d > %d",
			params.Evidence.MaxBytes, params.Block.MaxBytes)
	}

	if params.Evidence.MaxBytes < 0 {
		return fmt.Errorf("evidence.MaxBytes must be non negative. Got: %d",
			params.Evidence.MaxBytes)
	}

	if len(params.Validator.PubKeyTypes) == 0 {
		return errors.New("len(Validator.PubKeyTypes) must be greater than 0")
	}

	// Check if keyType is a known ABCIPubKeyType
	for i := 0; i < len(params.Validator.PubKeyTypes); i++ {
		keyType := params.Validator.PubKeyTypes[i]
		if _, ok := ABCIPubKeyTypesToNames[keyType]; !ok {
			return fmt.Errorf("params.Validator.PubKeyTypes[%d], %s, is an unknown pubkey type",
				i, keyType)
		}
	}

	return nil
}

// Hash returns a hash of a subset of the parameters to store in the block header.
// Only the Block.MaxBytes and Block.MaxGas are included in the hash.
// This allows the ConsensusParams to evolve more without breaking the block
// protocol. No need for a Merkle tree here, just a small struct to hash.
func HashConsensusParams(params cmtproto.ConsensusParams) []byte {
	hasher := tmhash.New()

	hp := cmtproto.HashedParams{
		BlockMaxBytes: params.Block.MaxBytes,
		BlockMaxGas:   params.Block.MaxGas,
	}

	bz, err := hp.Marshal()
	if err != nil {
		panic(err)
	}

	_, err = hasher.Write(bz)
	if err != nil {
		panic(err)
	}
	return hasher.Sum(nil)
}

// Update returns a copy of the params with updates from the non-zero fields of p2.
// NOTE: note: must not modify the original
func UpdateConsensusParams(params cmtproto.ConsensusParams, params2 *abci.ConsensusParams) cmtproto.ConsensusParams {
	res := params // explicit copy

	if params2 == nil {
		return res
	}

	// we must defensively consider any structs may be nil
	if params2.Block != nil {
		res.Block.MaxBytes = params2.Block.MaxBytes
		res.Block.MaxGas = params2.Block.MaxGas
	}
	if params2.Evidence != nil {
		res.Evidence.MaxAgeNumBlocks = params2.Evidence.MaxAgeNumBlocks
		res.Evidence.MaxAgeDuration = params2.Evidence.MaxAgeDuration
		res.Evidence.MaxBytes = params2.Evidence.MaxBytes
	}
	if params2.Validator != nil {
		// Copy params2.Validator.PubkeyTypes, and set result's value to the copy.
		// This avoids having to initialize the slice to 0 values, and then write to it again.
		res.Validator.PubKeyTypes = append([]string{}, params2.Validator.PubKeyTypes...)
	}
	if params2.Version != nil {
		res.Version.AppVersion = params2.Version.AppVersion
	}
	return res
}<|MERGE_RESOLUTION|>--- conflicted
+++ resolved
@@ -32,15 +32,9 @@
 }
 
 // DefaultBlockParams returns a default BlockParams.
-<<<<<<< HEAD
 func DefaultBlockParams() cmtproto.BlockParams {
 	return cmtproto.BlockParams{
-		MaxBytes:   22020096, // 21MB
-=======
-func DefaultBlockParams() tmproto.BlockParams {
-	return tmproto.BlockParams{
 		MaxBytes:   5 * 1024 * 1024, // 5MB
->>>>>>> a087f6f8
 		MaxGas:     -1,
 		TimeIotaMs: 1000, // 1s
 	}
