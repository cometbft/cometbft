--- conflicted
+++ resolved
@@ -25,33 +25,6 @@
 		params ConsensusParams
 		valid  bool
 	}{
-<<<<<<< HEAD
-		// test block params
-		0: {makeParams(1, 0, 2, 0, valEd25519, 0), true},
-		1: {makeParams(0, 0, 2, 0, valEd25519, 0), false},
-		2: {makeParams(47*1024*1024, 0, 2, 0, valEd25519, 0), true},
-		3: {makeParams(10, 0, 2, 0, valEd25519, 0), true},
-		4: {makeParams(100*1024*1024, 0, 2, 0, valEd25519, 0), true},
-		5: {makeParams(101*1024*1024, 0, 2, 0, valEd25519, 0), false},
-		6: {makeParams(1024*1024*1024, 0, 2, 0, valEd25519, 0), false},
-		// test evidence params
-		7:  {makeParams(1, 0, 0, 0, valEd25519, 0), false},
-		8:  {makeParams(1, 0, 2, 2, valEd25519, 0), false},
-		9:  {makeParams(1000, 0, 2, 1, valEd25519, 0), true},
-		10: {makeParams(1, 0, -1, 0, valEd25519, 0), false},
-		// test no pubkey type provided
-		11: {makeParams(1, 0, 2, 0, []string{""}, 0), false},
-		// test invalid pubkey type provided
-		12: {makeParams(1, 0, 2, 0, []string{"potatoes make good pubkeys"}, 0), false},
-		13: {makeParams(-1, 0, 2, 0, valEd25519, 0), true},
-		14: {makeParams(-2, 0, 2, 0, valEd25519, 0), false},
-		// test multiple pubkey types
-		15: {makeParams(1, 0, 2, 0, valEd25519AndSecp256k1, 0), true},
-		// empty pubkey types
-		16: {makeParams(1, 0, 2, 0, []string{}, 0), false},
-	}
-	for i, tc := range testCases {
-=======
 		// valid params
 		{
 			name: "minimal setup",
@@ -318,7 +291,6 @@
 		},
 	}
 	for _, tc := range testCases {
->>>>>>> b8466398
 		if tc.valid {
 			require.NoErrorf(t, tc.params.ValidateBasic(),
 				"expected no error for valid params, test: '%s'", tc.name)
@@ -504,15 +476,16 @@
 				pubkeyTypes:      valSecp256k1,
 			}),
 		},
+
 		// multiple pubkey types
 		{
-			makeParams(1, 2, 3, 0, valEd25519, 0),
-			&cmtproto.ConsensusParams{
+			intialParams: makeParams(makeParamsArgs{blockBytes: 1, blockGas: 2, evidenceAge: 3}),
+			updates: &cmtproto.ConsensusParams{
 				Validator: &cmtproto.ValidatorParams{
 					PubKeyTypes: valEd25519AndSecp256k1,
 				},
 			},
-			makeParams(1, 2, 3, 0, valEd25519AndSecp256k1, 0),
+			updatedParams: makeParams(makeParamsArgs{blockBytes: 1, blockGas: 2, evidenceAge: 3, pubkeyTypes: valEd25519AndSecp256k1}),
 		},
 	}
 
