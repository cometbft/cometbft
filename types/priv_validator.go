--- conflicted
+++ resolved
@@ -151,11 +151,7 @@
 var ErroringMockPVErr = errors.New("erroringMockPV always returns an error")
 
 // SignVote implements PrivValidator.
-<<<<<<< HEAD
-func (*ErroringMockPV) SignVote(string, *cmtproto.Vote) error {
-=======
-func (pv *ErroringMockPV) SignVote(string, *cmtproto.Vote, bool) error {
->>>>>>> f307c0cb
+func (*ErroringMockPV) SignVote(string, *cmtproto.Vote, bool) error {
 	return ErroringMockPVErr
 }
 
