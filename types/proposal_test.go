package types

import (
	"fmt"
	"math"
	"testing"
	"time"

	"github.com/cosmos/gogoproto/proto"
	"github.com/stretchr/testify/assert"
	"github.com/stretchr/testify/require"

	cmtproto "github.com/cometbft/cometbft/api/cometbft/types/v1"
	"github.com/cometbft/cometbft/crypto/tmhash"
	"github.com/cometbft/cometbft/internal/protoio"
	cmtrand "github.com/cometbft/cometbft/internal/rand"
	cmttime "github.com/cometbft/cometbft/types/time"
)

var (
	testProposal *Proposal
	testBlockID  BlockID
	pbp          *cmtproto.Proposal
)

func init() {
	stamp, err := time.Parse(TimeFormat, "2018-02-11T07:09:22.765Z")
	if err != nil {
		panic(err)
	}

	testBlockID = BlockID{
		Hash:          []byte("--June_15_2020_amino_was_removed"),
		PartSetHeader: PartSetHeader{Total: 111, Hash: []byte("--June_15_2020_amino_was_removed")},
	}
	testProposal = &Proposal{
		Type:      ProposalType,
		Height:    12345,
		Round:     23456,
		BlockID:   testBlockID,
		POLRound:  -1,
		Timestamp: stamp,
	}
	pbp = testProposal.ToProto()
}

func TestProposalSignable(t *testing.T) {
	chainID := "test_chain_id"
	signBytes := ProposalSignBytes(chainID, pbp)
	pb := CanonicalizeProposal(chainID, pbp)

	expected, err := protoio.MarshalDelimited(&pb)
	require.NoError(t, err)
	require.Equal(t, expected, signBytes, "Got unexpected sign bytes for Proposal")
}

func TestProposalString(t *testing.T) {
	str := testProposal.String()
	expected := `Proposal{12345/23456 (2D2D4A756E655F31355F323032305F616D696E6F5F7761735F72656D6F766564:111:2D2D4A756E65, -1) 000000000000 @ 2018-02-11T07:09:22.765Z}` //nolint:lll // ignore line length for tests
	if str != expected {
		t.Errorf("got unexpected string for Proposal. Expected:\n%v\nGot:\n%v", expected, str)
	}
}

func TestProposalVerifySignature(t *testing.T) {
	privVal := NewMockPV()
	pubKey, err := privVal.GetPubKey()
	require.NoError(t, err)

	prop := NewProposal(
		4, 2, 1,
		BlockID{cmtrand.Bytes(tmhash.Size), PartSetHeader{777, cmtrand.Bytes(tmhash.Size)}}, cmttime.Now())
	p := prop.ToProto()
	signBytes := ProposalSignBytes("test_chain_id", p)

	// sign it
	err = privVal.SignProposal("test_chain_id", p)
	require.NoError(t, err)
	prop.Signature = p.Signature

	// verify the same proposal
	valid := pubKey.VerifySignature(signBytes, prop.Signature)
	require.True(t, valid)

	// serialize, deserialize and verify again....
	newProp := new(cmtproto.Proposal)
	pb := prop.ToProto()

	bs, err := proto.Marshal(pb)
	require.NoError(t, err)

	err = proto.Unmarshal(bs, newProp)
	require.NoError(t, err)

	np, err := ProposalFromProto(newProp)
	require.NoError(t, err)

	// verify the transmitted proposal
	newSignBytes := ProposalSignBytes("test_chain_id", pb)
	require.Equal(t, string(signBytes), string(newSignBytes))
	valid = pubKey.VerifySignature(newSignBytes, np.Signature)
	require.True(t, valid)
}

func BenchmarkProposalWriteSignBytes(b *testing.B) {
	for i := 0; i < b.N; i++ {
		ProposalSignBytes("test_chain_id", pbp)
	}
}

func BenchmarkProposalSign(b *testing.B) {
	privVal := NewMockPV()
	for i := 0; i < b.N; i++ {
		err := privVal.SignProposal("test_chain_id", pbp)
		if err != nil {
			b.Error(err)
		}
	}
}

func BenchmarkProposalVerifySignature(b *testing.B) {
	privVal := NewMockPV()
	err := privVal.SignProposal("test_chain_id", pbp)
	require.NoError(b, err)
	pubKey, err := privVal.GetPubKey()
	require.NoError(b, err)

	for i := 0; i < b.N; i++ {
		pubKey.VerifySignature(ProposalSignBytes("test_chain_id", pbp), testProposal.Signature)
	}
}

func TestProposalValidateBasic(t *testing.T) {
	privVal := NewMockPV()
	blockID := makeBlockID(tmhash.Sum([]byte("blockhash")), math.MaxInt32, tmhash.Sum([]byte("partshash")))
	location, err := time.LoadLocation("CET")
	require.NoError(t, err)

	testCases := []struct {
		testName         string
		malleateProposal func(*Proposal)
		expectErr        bool
	}{
<<<<<<< HEAD
		{"Good Proposal", func(_ *Proposal) {}, false},
=======
		{"Good Proposal", func(p *Proposal) {}, false},
		{"Test Proposal", func(p *Proposal) {
			p.Type = testProposal.Type
			p.Height = testProposal.Height
			p.Round = testProposal.Round
			p.BlockID = testProposal.BlockID
			p.POLRound = testProposal.POLRound
			p.Timestamp = testProposal.Timestamp
		}, false},
>>>>>>> f307c0cb
		{"Invalid Type", func(p *Proposal) { p.Type = PrecommitType }, true},
		{"Invalid Height", func(p *Proposal) { p.Height = -1 }, true},
		{"Zero Height", func(p *Proposal) { p.Height = 0 }, true},
		{"Invalid Round", func(p *Proposal) { p.Round = -1 }, true},
		{"Invalid POLRound", func(p *Proposal) { p.POLRound = -2 }, true},
		{"POLRound == Round", func(p *Proposal) { p.POLRound = p.Round }, true},
		{"Invalid BlockId", func(p *Proposal) {
			p.BlockID = BlockID{[]byte{1, 2, 3}, PartSetHeader{111, []byte("blockparts")}}
		}, true},
		{"Invalid Signature", func(p *Proposal) {
			p.Signature = make([]byte, 0)
		}, true},
		{"Small Signature", func(p *Proposal) {
			p.Signature = make([]byte, MaxSignatureSize-1)
		}, false},
		{"Too big Signature", func(p *Proposal) {
			p.Signature = make([]byte, MaxSignatureSize+1)
		}, true},
		{"Non canonical time", func(p *Proposal) {
			p.Timestamp = time.Now().In(location)
		}, true},
		{"Not rounded time", func(p *Proposal) {
			p.Timestamp = time.Now()
		}, true},
	}
	for _, tc := range testCases {
		tc := tc
		t.Run(tc.testName, func(t *testing.T) {
			prop := NewProposal(
				4, 2, 1,
				blockID, cmttime.Now())
			p := prop.ToProto()
			err := privVal.SignProposal("test_chain_id", p)
			prop.Signature = p.Signature
			require.NoError(t, err)

			tc.malleateProposal(prop)
			err = prop.ValidateBasic()
			errMessage := fmt.Sprintf("Validate Basic had an unexpected error: %v", err)
			assert.Equal(t, tc.expectErr, prop.ValidateBasic() != nil, errMessage)
		})
	}
}

func TestProposalProtoBuf(t *testing.T) {
	proposal := NewProposal(1, 2, 1, makeBlockID([]byte("hash"), 2, []byte("part_set_hash")), cmttime.Now())
	proposal.Signature = []byte("sig")
	proposal2 := NewProposal(1, 2, 1, BlockID{}, cmttime.Now())

	testCases := []struct {
		msg     string
		p1      *Proposal
		expPass bool
	}{
		{"success", proposal, true},
		{"success", proposal2, false}, // blcokID cannot be empty
		{"empty proposal failure validatebasic", &Proposal{}, false},
		{"nil proposal", nil, false},
	}
	for _, tc := range testCases {
		protoProposal := tc.p1.ToProto()

		p, err := ProposalFromProto(protoProposal)
		if tc.expPass {
			require.NoError(t, err)
			require.Equal(t, tc.p1, p, tc.msg)
		} else {
			require.Error(t, err)
		}
	}
}

func TestProposalIsTimely(t *testing.T) {
	timestamp, err := time.Parse(time.RFC3339, "2019-03-13T23:00:00Z")
	sp := SynchronyParams{
		Precision:    time.Nanosecond,
		MessageDelay: 2 * time.Nanosecond,
	}
	require.NoError(t, err)
	testCases := []struct {
		name                string
		proposalHeight      int64
		proposalTimestamp   time.Time
		proposalReceiveTime time.Time
		expectTimely        bool
	}{
		// Timely requirements:
		// proposalReceiveTime >= proposalTimestamp - PRECISION
		// proposalReceiveTime <= proposalTimestamp + MSGDELAY + PRECISION
		{
			name:                "timestamp in the past",
			proposalHeight:      2,
			proposalTimestamp:   timestamp,
			proposalReceiveTime: timestamp.Add(sp.Precision + sp.MessageDelay),
			expectTimely:        true,
		},
		{
			name:                "timestamp far in the past",
			proposalHeight:      2,
			proposalTimestamp:   timestamp,
			proposalReceiveTime: timestamp.Add(sp.Precision + sp.MessageDelay + 1),
			expectTimely:        false,
		},
		{
			name:                "timestamp in the future",
			proposalHeight:      2,
			proposalTimestamp:   timestamp.Add(sp.Precision),
			proposalReceiveTime: timestamp,
			expectTimely:        true,
		},
		{
			name:                "timestamp far in the future",
			proposalHeight:      2,
			proposalTimestamp:   timestamp.Add(sp.Precision + 1),
			proposalReceiveTime: timestamp,
			expectTimely:        false,
		},
	}

	for _, testCase := range testCases {
		t.Run(testCase.name, func(t *testing.T) {
			p := Proposal{
				Type:      ProposalType,
				Height:    testCase.proposalHeight,
				Timestamp: testCase.proposalTimestamp,
				Round:     0,
				POLRound:  -1,
				BlockID:   testBlockID,
				Signature: []byte{1},
			}
			require.NoError(t, p.ValidateBasic())

			ti := p.IsTimely(testCase.proposalReceiveTime, sp)
			assert.Equal(t, testCase.expectTimely, ti)
		})
	}
}<|MERGE_RESOLUTION|>--- conflicted
+++ resolved
@@ -141,10 +141,7 @@
 		malleateProposal func(*Proposal)
 		expectErr        bool
 	}{
-<<<<<<< HEAD
-		{"Good Proposal", func(_ *Proposal) {}, false},
-=======
-		{"Good Proposal", func(p *Proposal) {}, false},
+		{"Good Proposal", func(*Proposal) {}, false},
 		{"Test Proposal", func(p *Proposal) {
 			p.Type = testProposal.Type
 			p.Height = testProposal.Height
@@ -153,7 +150,6 @@
 			p.POLRound = testProposal.POLRound
 			p.Timestamp = testProposal.Timestamp
 		}, false},
->>>>>>> f307c0cb
 		{"Invalid Type", func(p *Proposal) { p.Type = PrecommitType }, true},
 		{"Invalid Height", func(p *Proposal) { p.Height = -1 }, true},
 		{"Zero Height", func(p *Proposal) { p.Height = 0 }, true},
