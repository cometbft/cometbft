--- conflicted
+++ resolved
@@ -244,13 +244,8 @@
 }
 
 // getVote returns (vote, true) if vote exists for valIndex and blockKey.
-<<<<<<< HEAD
-func (voteSet *VoteSet) getVote(valIndex int32, blockKey string) (vote *Vote, ok bool) {
-	if existing := voteSet.votes[valIndex]; existing != nil && existing.BlockID.Key() == blockKey {
-=======
 func (voteSet *VoteSet) getVote(valIndex int32, blockKey string, blockID *BlockID) (vote *Vote, ok bool) {
 	if existing := voteSet.votes[valIndex]; existing != nil && blockID.Equals(existing.BlockID) {
->>>>>>> 1bb8b386
 		return existing, true
 	}
 	if existing := voteSet.votesByBlock[blockKey].getByIndex(valIndex); existing != nil {
